chunks:
  clients-cdk:
    name: Clients & CDK
    workflow: chunk-clients-cdk.yaml
    modules:
      - clients
      - cdk
      - cdk-custom-resources
      - cdk-environment
      - build-uptime-lambda
      - system-test/system-test-cdk
      - system-test/system-test-configuration
      - system-test/system-test-data-generation
      - system-test/system-test-dsl
      - system-test/system-test-drivers
      - system-test/system-test-suite
  common:
    name: Common
    workflow: chunk-common.yaml
    modules:
      - core
      - configuration
      - sketches
      - parquet
      - common/common-job
      - common/common-task
      - common/common-invoke-tables
      - build
      - common/dynamodb-tools
      - common/localstack-test
      - statestore
      - statestore-committer-core
      - statestore-lambda
      - metrics
      - example-iterators
  compaction:
    name: Compaction
    workflow: chunk-compaction.yaml
    modules:
      - compaction/compaction-job-execution
      - compaction/compaction-task-creation
      - compaction/compaction-job-creation
      - compaction/compaction-job-creation-lambda
      - compaction/compaction-tracker
      - compaction/compaction-core
      - compaction/compaction-datafusion
      - partitions/splitter
      - partitions/splitter-lambda
      - garbage-collector
      - bulk-export/bulk-export-core
      - bulk-export/bulk-export-planner
      - bulk-export/bulk-export-task-creator
      - bulk-export/bulk-export-task-execution
  rust:
    name: Rust
    workflow: chunk-rust.yaml
    modules:
<<<<<<< HEAD
      - ffi
=======
      - compaction/compaction-rust
      - foreign-bridge
>>>>>>> 677d430c
  ingest:
    name: Ingest
    workflow: chunk-ingest.yaml
    modules:
      - ingest/ingest-core
      - ingest/ingest-tracker
      - ingest/ingest-taskrunner
      - ingest/ingest-batcher-core
      - ingest/ingest-batcher-store
      - ingest/ingest-batcher-submitter
      - ingest/ingest-batcher-job-creator
      - bulk-import/bulk-import-core
      - bulk-import/bulk-import-starter
      - bulk-import/bulk-import-runner
      - ingest/ingest-runner
  query:
    name: Query
    workflow: chunk-query.yaml
    modules:
      - query/query-core
      - query/query-runner
      - query/query-lambda
      - athena
      - trino<|MERGE_RESOLUTION|>--- conflicted
+++ resolved
@@ -55,12 +55,8 @@
     name: Rust
     workflow: chunk-rust.yaml
     modules:
-<<<<<<< HEAD
-      - ffi
-=======
       - compaction/compaction-rust
       - foreign-bridge
->>>>>>> 677d430c
   ingest:
     name: Ingest
     workflow: chunk-ingest.yaml
