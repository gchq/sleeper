name: Build Ingest Modules
on:
  pull_request:
    paths:
      - '.github/workflows/chunk-ingest.yaml'
      - '.github/workflows/chunk.yaml'
      - '.github/config/chunks.yaml'
      - 'code-style/checkstyle*.xml'
      - 'code-style/spotbugs*.xml'
      - 'java/pom.xml'
      - 'java/ingest/pom.xml'
      - 'java/bulk-import/pom.xml'
      - 'java/ingest/ingest-core/**'
      - 'java/ingest/ingest-tracker/**'
      - 'java/ingest/ingest-trackerV2/**'
      - 'java/ingest/ingest-taskrunner/**'
      - 'java/ingest/ingest-batcher-core/**'
      - 'java/ingest/ingest-batcher-store/**'
      - 'java/ingest/ingest-batcher-storev2/**'
      - 'java/ingest/ingest-batcher-submitter/**'
      - 'java/ingest/ingest-batcher-submitterv2/**'
      - 'java/ingest/ingest-batcher-job-creator/**'
      - 'java/bulk-import/bulk-import-core/**'
      - 'java/bulk-import/bulk-import-starter/**'
      - 'java/bulk-import/bulk-import-starterv2/**'
      - 'java/bulk-import/bulk-import-runner/**'
      - 'java/ingest/ingest-runner/**'
      - 'java/common/common-taskv2/**'
      - 'java/statestore/**'
      - 'java/statestorev2/**'
<<<<<<< HEAD
      - 'java/common/common-job/**'
=======
      - 'java/common/common-jobv2/**'
>>>>>>> cc00cb71
      - 'java/configuration/**'
      - 'java/configurationV2/**'
      - 'java/common/dynamodb-tools/**'
      - 'java/common/dynamodb-toolsv2/**'
      - 'java/parquet/**'
      - 'java/common/localstack-test/**'
      - 'java/sketches/**'
      - 'java/sketchesv2/**'
      - 'java/example-iterators/**'
      - 'java/core/**'

jobs:
  chunk-workflow:
    uses: ./.github/workflows/chunk.yaml
    with:
      chunkId: ingest<|MERGE_RESOLUTION|>--- conflicted
+++ resolved
@@ -28,11 +28,8 @@
       - 'java/common/common-taskv2/**'
       - 'java/statestore/**'
       - 'java/statestorev2/**'
-<<<<<<< HEAD
       - 'java/common/common-job/**'
-=======
       - 'java/common/common-jobv2/**'
->>>>>>> cc00cb71
       - 'java/configuration/**'
       - 'java/configurationV2/**'
       - 'java/common/dynamodb-tools/**'
