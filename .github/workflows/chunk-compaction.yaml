name: Build Compaction Modules
on:
  pull_request:
    paths:
      - '.github/workflows/chunk-compaction.yaml'
      - '.github/workflows/chunk.yaml'
      - '.github/config/chunks.yaml'
      - 'code-style/checkstyle*.xml'
      - 'code-style/spotbugs*.xml'
      - 'java/pom.xml'
      - 'java/compaction/pom.xml'
      - 'java/splitter/pom.xml'
      - 'java/compaction/compaction-job-execution/**'
      - 'java/compaction/compaction-task-creation/**'
<<<<<<< HEAD
      - 'java/compaction/compaction-rust/**'
      - 'java/compaction/compaction-gpu/**'
=======
>>>>>>> 24d976ab
      - 'java/compaction/compaction-job-creation/**'
      - 'java/compaction/compaction-job-creation-lambda/**'
      - 'java/compaction/compaction-status-store/**'
      - 'java/compaction/compaction-core/**'
      - 'java/splitter/splitter-core/**'
      - 'java/splitter/splitter-lambda/**'
      - 'java/compaction/compaction-rust/**'
      - 'java/common/common-task/**'
      - 'java/common/common-invoke-tables/**'
      - 'java/ingest/ingest-runner/**'
      - 'java/common/common-job/**'
      - 'java/ingest/ingest-status-store/**'
      - 'java/ingest/ingest-core/**'
      - 'java/sketches/**'
      - 'java/statestore/**'
      - 'java/parquet/**'
      - 'java/configuration/**'
      - 'java/common/dynamodb-tools/**'
      - 'java/core/**'
      - 'java/common/dynamodb-test/**'

jobs:
  chunk-workflow:
    uses: ./.github/workflows/chunk.yaml
    with:
      chunkId: compaction<|MERGE_RESOLUTION|>--- conflicted
+++ resolved
@@ -12,11 +12,8 @@
       - 'java/splitter/pom.xml'
       - 'java/compaction/compaction-job-execution/**'
       - 'java/compaction/compaction-task-creation/**'
-<<<<<<< HEAD
       - 'java/compaction/compaction-rust/**'
       - 'java/compaction/compaction-gpu/**'
-=======
->>>>>>> 24d976ab
       - 'java/compaction/compaction-job-creation/**'
       - 'java/compaction/compaction-job-creation-lambda/**'
       - 'java/compaction/compaction-status-store/**'
