name: Chunk Build Status
on: push

jobs:
  build:
    runs-on: ubuntu-latest

    steps:
      - uses: actions/checkout@v3
      - uses: actions/setup-java@v3
        with:
          java-version: '8'
          distribution: 'adopt'
      - name: Cache dependencies
        uses: actions/cache@v3
        with:
          path: java/.m2/repository
          key: ${{ runner.os }}-maven-${{ hashFiles('**/pom.xml') }}
          restore-keys: |
            ${{ runner.os }}-maven-
      - name: Resolve dependencies
        run: mvn de.qaware.maven:go-offline-maven-plugin:resolve-dependencies -Dmaven.repo.local=.m2/repository
        working-directory: ./java
      - name: Check rate limits
        id: rate-limit
        working-directory: ./java/build
        run: |
          echo "remaining=$(mvn compile exec:java -q -Dexec.mainClass=sleeper.build.ratelimit.GetRemainingRateLimit \
            -Dexec.args=${{ secrets.GITHUB_TOKEN }} -Dmaven.repo.local=../.m2/repository)" \
            >> $GITHUB_OUTPUT
      - name: Query chunk status from GitHub API
        working-directory: ./java/build
        if: ${{ steps.rate-limit.outputs.remaining > 50 }}
        run: |
          echo "token=${{ secrets.GITHUB_TOKEN }}" >> github.properties
          echo "repository=${{ github.repository }}" >> github.properties
          echo "head.branch=${{ github.ref_name }}" >> github.properties
          echo "head.sha=${{ github.sha }}" >> github.properties
<<<<<<< HEAD
          CHUNKS_YAML=${{ github.workspace }}/.github/config/chunks.yaml
          MAVEN_PROJECT=${{ github.workspace }}/java
          mvn compile exec:java -q -Dexec.mainClass=sleeper.build.status.CheckGitHubStatusMain \
=======
          mvn exec:java -q -Dexec.mainClass=sleeper.build.status.CheckGitHubStatusMain \
>>>>>>> 3fdea6c6
            -Dmaven.repo.local=../.m2/repository \
            -Dexec.args="github.properties $CHUNKS_YAML $MAVEN_PROJECT"<|MERGE_RESOLUTION|>--- conflicted
+++ resolved
@@ -36,12 +36,8 @@
           echo "repository=${{ github.repository }}" >> github.properties
           echo "head.branch=${{ github.ref_name }}" >> github.properties
           echo "head.sha=${{ github.sha }}" >> github.properties
-<<<<<<< HEAD
           CHUNKS_YAML=${{ github.workspace }}/.github/config/chunks.yaml
           MAVEN_PROJECT=${{ github.workspace }}/java
-          mvn compile exec:java -q -Dexec.mainClass=sleeper.build.status.CheckGitHubStatusMain \
-=======
           mvn exec:java -q -Dexec.mainClass=sleeper.build.status.CheckGitHubStatusMain \
->>>>>>> 3fdea6c6
             -Dmaven.repo.local=../.m2/repository \
             -Dexec.args="github.properties $CHUNKS_YAML $MAVEN_PROJECT"