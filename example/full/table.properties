
## The following table properties relate to the definition of data inside a table.

# A unique name identifying this table.
sleeper.table.name=example-table

# A boolean flag representing whether this table is online or offline.
# An offline table will not have any partition splitting or compaction jobs run automatically.
# Note that taking a table offline will not stop any partitions that are being split or compaction
# jobs that are running. Additionally, you are still able to ingest data to offline tables and perform
# queries against them.
sleeper.table.online=true

# Fully qualified class of a custom iterator to use when iterating over the values in this table.
# Defaults to nothing.
sleeper.table.iterator.class.name=sleeper.core.iterator.impl.AgeOffIterator

# Iterator configuration. An iterator will be initialised with the following configuration.
sleeper.table.iterator.config=b,3600000


## The following table properties relate to partition splitting.

# Splits file which will be used to initialise the partitions for this table. Defaults to nothing and
# the table will be created with a single root partition.
sleeper.table.splits.file=example/full/splits.txt

# Flag to set if you have base64 encoded the split points (only used for string key types and defaults
# to false).
sleeper.table.splits.base64.encoded=false

# Partitions in this table with more than the following number of records in will be split.
sleeper.table.partition.splitting.threshold=1000000000


## The following table properties relate to the storage of data inside a table.

# The size of the row group in the Parquet files - defaults to the value in the instance properties.
sleeper.table.rowgroup.size=8388608

# The size of the page in the Parquet files - defaults to the value in the instance properties.
sleeper.table.page.size=131072

# Whether dictionary encoding should be used for row key columns in the Parquet files.
sleeper.table.parquet.dictionary.encoding.rowkey.fields=false

# Whether dictionary encoding should be used for sort key columns in the Parquet files.
sleeper.table.parquet.dictionary.encoding.sortkey.fields=false

# Whether dictionary encoding should be used for value columns in the Parquet files.
sleeper.table.parquet.dictionary.encoding.value.fields=false

# Used to set parquet.columnindex.truncate.length, see documentation here:
# https://github.com/apache/parquet-mr/blob/master/parquet-hadoop/README.md
# The length in bytes to truncate binary values in a column index.
sleeper.table.parquet.columnindex.truncate.length=128

# Used to set parquet.statistics.truncate.length, see documentation here:
# https://github.com/apache/parquet-mr/blob/master/parquet-hadoop/README.md
# The length in bytes to truncate the min/max binary values in row groups.
sleeper.table.parquet.statistics.truncate.length=2147483647

# Used to set parquet.writer.version, see documentation here:
# https://github.com/apache/parquet-mr/blob/master/parquet-hadoop/README.md
# Can be either v1 or v2. The v2 pages store levels uncompressed while v1 pages compress levels with
# the data.
sleeper.table.parquet.writer.version=v2

# The S3 readahead range - defaults to the value in the instance properties.
sleeper.table.fs.s3a.readahead.range=64K

# The compression codec to use for this table. Defaults to the value in the instance properties.
# Valid values are: [uncompressed, snappy, gzip, lzo, brotli, lz4, zstd]
sleeper.table.compression.codec=zstd

# A file will not be deleted until this number of minutes have passed after it has been marked as
# ready for garbage collection. The reason for not deleting files immediately after they have been
# marked as ready for garbage collection is that they may still be in use by queries. Defaults to the
# value set in the instance properties.
sleeper.table.gc.delay.minutes=15


## The following table properties relate to compactions.

# The name of the class that defines how compaction jobs should be created.
# This should implement sleeper.compaction.strategy.CompactionStrategy. Defaults to the strategy used
# by the whole instance (set in the instance properties).
sleeper.table.compaction.strategy.class=sleeper.compaction.strategy.impl.SizeRatioCompactionStrategy

# The maximum number of files to read in a compaction job. Note that the state store must support
# atomic updates for this many files.
# The DynamoDBStateStore must be able to atomically apply 2 updates for each input file to remove the
# file references and update the file reference count, and another 2 updates for an output file to add
# a new file reference and update the reference count. There's a limit of 100 atomic updates, which
# equates to 49 files in a compaction.
# See also: https://docs.aws.amazon.com/amazondynamodb/latest/developerguide/transaction-apis.html.
# Also note that this many files may need to be open simultaneously. The value of
# 'sleeper.fs.s3a.max-connections' must be at least the value of this plus one. The extra one is for
# the output file.
sleeper.table.compaction.files.batch.size=12

# The number of compaction jobs to send in a single batch.
# When compaction jobs are created, there is no limit on how many jobs can be created at once. A batch
# is a group of compaction jobs that will have their creation updates applied at the same time. For
# each batch, we send all compaction jobs to the SQS queue, then update the state store to assign job
# IDs to the input files.
sleeper.table.compaction.job.send.batch.size=10

# Used by the SizeRatioCompactionStrategy to decide if a group of files should be compacted.
# If the file sizes are s_1, ..., s_n then the files are compacted if s_1 + ... + s_{n-1} >= ratio *
# s_n.
sleeper.table.compaction.strategy.sizeratio.ratio=3

# Used by the SizeRatioCompactionStrategy to control the maximum number of jobs that can be running
# concurrently per partition.
sleeper.table.compaction.strategy.sizeratio.max.concurrent.jobs.per.partition=2147483647


## The following table properties relate to storing and retrieving metadata for tables.

# The name of the class used for the metadata store. The default is S3StateStore. Options are:
# sleeper.statestore.transactionlog.DynamoDBTransactionLogStateStore
# sleeper.statestore.transactionlog.DynamoDBTransactionLogStateStoreNoSnapshots
# sleeper.statestore.s3.S3StateStore
# sleeper.statestore.dynamodb.DynamoDBStateStore
sleeper.table.statestore.classname=sleeper.statestore.s3.S3StateStore

# This specifies whether queries and scans against DynamoDB tables used in the state stores are
# strongly consistent.
sleeper.table.metadata.dynamo.consistent.reads=false

<<<<<<< HEAD
# If set, the transaction log state store will load the latest snapshot from the snapshot store when
# created.
sleeper.table.metadata.transactionlog.load.latest.snapshots=true

# The length of time transaction log snapshots remain in the snapshot store before being deleted.
sleeper.table.metadata.transactionlog.snapshot.expiry.days=5

=======
>>>>>>> 0abe5229

## The following table properties relate to ingest.

# Specifies the strategy that ingest uses to creates files and references in partitions.
# Valid values are: [one_file_per_leaf, one_reference_per_leaf]
sleeper.table.ingest.file.writing.strategy=one_reference_per_leaf

# The way in which records are held in memory before they are written to a local store.
# Valid values are 'arraylist' and 'arrow'.
# The arraylist method is simpler, but it is slower and requires careful tuning of the number of
# records in each batch.
sleeper.table.ingest.record.batch.type=arrow

# The way in which partition files are written to the main Sleeper store.
# Valid values are 'direct' (which writes using the s3a Hadoop file system) and 'async' (which writes
# locally and then copies the completed Parquet file asynchronously into S3).
# The direct method is simpler but the async method should provide better performance when the number
# of partitions is large.
sleeper.table.ingest.partition.file.writer.type=async


## The following table properties relate to bulk import, i.e. ingesting data using Spark jobs running
## on EMR or EKS.

# (Non-persistent EMR mode only) Which architecture to be used for EC2 instance types in the EMR
# cluster. Must be either "x86_64" "arm64" or "x86_64,arm64". For more information, see the Bulk
# import using EMR - Instance types section in docs/05-ingest.md
sleeper.table.bulk.import.emr.instance.architecture=x86_64

# (Non-persistent EMR mode only) The EC2 x86_64 instance types and weights to be used for the master
# node of the EMR cluster.
# For more information, see the Bulk import using EMR - Instance types section in docs/05-ingest.md
sleeper.table.bulk.import.emr.master.x86.instance.types=m6i.xlarge

# (Non-persistent EMR mode only) The EC2 x86_64 instance types and weights to be used for the executor
# nodes of the EMR cluster.
# For more information, see the Bulk import using EMR - Instance types section in docs/05-ingest.md
sleeper.table.bulk.import.emr.executor.x86.instance.types=m6i.4xlarge

# (Non-persistent EMR mode only) The EC2 ARM64 instance types and weights to be used for the master
# node of the EMR cluster.
# For more information, see the Bulk import using EMR - Instance types section in docs/05-ingest.md
sleeper.table.bulk.import.emr.master.arm.instance.types=m6g.xlarge

# (Non-persistent EMR mode only) The EC2 ARM64 instance types and weights to be used for the executor
# nodes of the EMR cluster.
# For more information, see the Bulk import using EMR - Instance types section in docs/05-ingest.md
sleeper.table.bulk.import.emr.executor.arm.instance.types=m6g.4xlarge

# (Non-persistent EMR mode only) The purchasing option to be used for the executor nodes of the EMR
# cluster.
# Valid values are ON_DEMAND or SPOT.
sleeper.table.bulk.import.emr.executor.market.type=SPOT

# (Non-persistent EMR mode only) The initial number of capacity units to provision as EC2 instances
# for executors in the EMR cluster.
# This is measured in instance fleet capacity units. These are declared alongside the requested
# instance types, as each type will count for a certain number of units. By default the units are the
# number of instances.
# This value overrides the default value in the instance properties. It can be overridden by a value
# in the bulk import job specification.
sleeper.table.bulk.import.emr.executor.initial.capacity=2

# (Non-persistent EMR mode only) The maximum number of capacity units to provision as EC2 instances
# for executors in the EMR cluster.
# This is measured in instance fleet capacity units. These are declared alongside the requested
# instance types, as each type will count for a certain number of units. By default the units are the
# number of instances.
# This value overrides the default value in the instance properties. It can be overridden by a value
# in the bulk import job specification.
sleeper.table.bulk.import.emr.executor.max.capacity=10

# (Non-persistent EMR mode only) The EMR release label to be used when creating an EMR cluster for
# bulk importing data using Spark running on EMR.
# This value overrides the default value in the instance properties. It can be overridden by a value
# in the bulk import job specification.
sleeper.table.bulk.import.emr.release.label=emr-6.13.0

# Specifies the minimum number of leaf partitions that are needed to run a bulk import job. If this
# minimum has not been reached, bulk import jobs will refuse to start
sleeper.table.bulk.import.min.leaf.partitions=64


## The following table properties relate to the ingest batcher.

# Specifies the minimum total file size required for an ingest job to be batched and sent. An ingest
# job will be created if the batcher runs while this much data is waiting, and the minimum number of
# files is also met.
sleeper.table.ingest.batcher.job.min.size=1G

# Specifies the maximum total file size for a job in the ingest batcher. If more data is waiting than
# this, it will be split into multiple jobs. If a single file exceeds this, it will still be ingested
# in its own job. It's also possible some data may be left for a future run of the batcher if some
# recent files overflow the size of a job but aren't enough to create a job on their own.
sleeper.table.ingest.batcher.job.max.size=5G

# Specifies the minimum number of files for a job in the ingest batcher. An ingest job will be created
# if the batcher runs while this many files are waiting, and the minimum size of files is also met.
sleeper.table.ingest.batcher.job.min.files=1

# Specifies the maximum number of files for a job in the ingest batcher. If more files are waiting
# than this, they will be split into multiple jobs. It's possible some data may be left for a future
# run of the batcher if some recent files overflow the size of a job but aren't enough to create a job
# on their own.
sleeper.table.ingest.batcher.job.max.files=100

# Specifies the maximum time in seconds that a file can be held in the batcher before it will be
# included in an ingest job. When any file has been waiting for longer than this, a job will be
# created with all the currently held files, even if other criteria for a batch are not met.
sleeper.table.ingest.batcher.file.max.age.seconds=300

# Specifies the target ingest queue where batched jobs are sent.
# Valid values are: [standard_ingest, bulk_import_emr, bulk_import_persistent_emr, bulk_import_eks,
# bulk_import_emr_serverless]
sleeper.table.ingest.batcher.ingest.queue=bulk_import_emr_serverless

# The time in minutes that the tracking information is retained for a file before the records of its
# ingest are deleted (eg. which ingest job it was assigned to, the time this occurred, the size of the
# file).
# The expiry time is fixed when a file is saved to the store, so changing this will only affect new
# data.
# Defaults to 1 week.
sleeper.table.ingest.batcher.file.tracking.ttl.minutes=10080


## The following table properties relate to query execution

# The amount of time in minutes the query executor cache is valid for before it times out and needs
# refreshing.
sleeper.table.query.processor.cache.timeout=60<|MERGE_RESOLUTION|>--- conflicted
+++ resolved
@@ -129,16 +129,9 @@
 # strongly consistent.
 sleeper.table.metadata.dynamo.consistent.reads=false
 
-<<<<<<< HEAD
-# If set, the transaction log state store will load the latest snapshot from the snapshot store when
-# created.
-sleeper.table.metadata.transactionlog.load.latest.snapshots=true
-
 # The length of time transaction log snapshots remain in the snapshot store before being deleted.
 sleeper.table.metadata.transactionlog.snapshot.expiry.days=5
 
-=======
->>>>>>> 0abe5229
 
 ## The following table properties relate to ingest.
 
