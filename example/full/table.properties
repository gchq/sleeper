--- conflicted
+++ resolved
@@ -11,18 +11,7 @@
 # queries against them.
 sleeper.table.online=true
 
-<<<<<<< HEAD
-# Select which data engine to use for the table. DataFusion support is experimental and can be enabled
-# for compactions and queries, or just compactions. Valid values are: [java,
-# datafusion_compaction_only, datafusion]
-sleeper.table.data.engine=JAVA
-
-# Fully qualified class of a custom iterator to use when iterating over the values in this table.
-# Defaults to nothing. May also have special value "AGGREGATORS" indicating the use of experimental
-# iterators that are only usable with the DataFusion compactor. When this marker is present,
-# attempting to compact with the table with the default Java compactor will fail.
-=======
-# Select which data engine to use for the table. Valid values are: [java, datafusion]
+# Select which data engine to use for the table. Valid values are: [java, datafusion_compaction_only, datafusion]
 sleeper.table.data.engine=DATAFUSION
 
 # Fully qualified class of a custom iterator to apply to this table. Defaults to nothing. This will be
@@ -30,7 +19,6 @@
 # table data persistently. This forces use of the Java data engine for compaction. This is not
 # recommended, as the Java implementation is much slower and much more expensive. Consider using the
 # aggregation and filtering properties instead.
->>>>>>> f08b83b3
 sleeper.table.iterator.class.name=sleeper.core.iterator.impl.AgeOffIterator
 
 # A configuration string to be passed to the iterator specified in
