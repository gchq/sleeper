
## The following properties are commonly used throughout Sleeper.

# A string to uniquely identify this deployment. This should be no longer than 20 chars. It should be
# globally unique as it will be used to name AWS resources such as S3 buckets.
sleeper.id=full-example

# The S3 bucket containing the jar files of the Sleeper components.
sleeper.jars.bucket=the name of the bucket containing your jars, e.g. sleeper-<insert-unique-name-here>-jars

# A comma-separated list of the jars containing application specific iterator code. These jars are
# assumed to be in the bucket given by sleeper.jars.bucket, e.g. if that bucket contains two iterator
# jars called iterator1.jar and iterator2.jar then the property should be
# 'sleeper.userjars=iterator1.jar,iterator2.jar'.
# sleeper.userjars=

# A name for a tag to identify the stack that deployed a resource. This will be set for all AWS
# resources, to the ID of the CDK stack that they are deployed under. This can be used to organise the
# cost explorer for billing.
sleeper.stack.tag.name=DeploymentStack

# Whether to keep the sleeper table bucket, Dynamo tables, query results bucket, etc., when the
# instance is destroyed.
sleeper.retain.infra.after.destroy=true

# The optional stacks to deploy. Not case sensitive.
# Valid values: [IngestStack, IngestBatcherStack, EmrServerlessBulkImportStack, EmrBulkImportStack,
# PersistentEmrBulkImportStack, EksBulkImportStack, EmrStudioStack, BulkExportStack, QueryStack,
# WebSocketQueryStack, AthenaStack, KeepLambdaWarmStack, CompactionStack, GarbageCollectorStack,
# PartitionSplittingStack, DashboardStack, TableMetricsStack]
sleeper.optional.stacks=IngestStack,IngestBatcherStack,EmrServerlessBulkImportStack,EmrStudioStack,QueryStack,AthenaStack,CompactionStack,GarbageCollectorStack,PartitionSplittingStack,DashboardStack,TableMetricsStack

# The deployment type for AWS Lambda. Not case sensitive.
# Valid values: [jar, container]
sleeper.lambda.deploy.type=jar

# The AWS account number. This is the AWS account that the instance will be deployed to.
sleeper.account=1234567890

# The AWS region to deploy to.
sleeper.region=eu-west-2

# The id of the VPC to deploy to.
sleeper.vpc=1234567890

# Whether to check that the VPC that the instance is deployed to has an S3 endpoint. If there is no S3
# endpoint then the NAT costs can be very significant.
sleeper.vpc.endpoint.check=true

# A comma separated list of subnets to deploy to. ECS tasks will be run across multiple subnets. EMR
# clusters will be deployed in a subnet chosen when the cluster is created.
sleeper.subnets=subnet-abcdefgh

# The Hadoop filesystem used to connect to S3.
sleeper.filesystem=s3a://

# An email address used by the TopicStack to publish SNS notifications of errors.
# sleeper.errors.email=

# The length of time in days that CloudWatch logs from lambda functions, ECS containers, etc., are
# retained.
# See https://docs.aws.amazon.com/AWSCloudFormation/latest/UserGuide/aws-resource-logs-loggroup.html
# for valid options.
# Use -1 to indicate infinite retention.
sleeper.log.retention.days=30

# Used to set the value of fs.s3a.connection.maximum on the Hadoop configuration. This controls the
# maximum number of http connections to S3.
# See https://hadoop.apache.org/docs/stable/hadoop-aws/tools/hadoop-aws/performance.html
sleeper.fs.s3a.max-connections=100

# Used to set the value of fs.s3a.block.size on the Hadoop configuration. Uploads to S3 happen in
# blocks, and this sets the size of blocks. If a larger value is used, then more data is buffered
# before the upload begins.
# See https://hadoop.apache.org/docs/stable/hadoop-aws/tools/hadoop-aws/performance.html
sleeper.fs.s3a.upload.block.size=32M

# The version of Fargate to use.
sleeper.fargate.version=1.4.0

# The amount of memory in MB for the lambda that creates ECS tasks to execute compaction and ingest
# jobs.
sleeper.task.runner.memory.mb=1024

# The timeout in seconds for the lambda that creates ECS tasks to execute compaction jobs and ingest
# jobs.
# This must be >0 and <= 900.
sleeper.task.runner.timeout.seconds=900

# If true, properties will be reloaded every time a long running job is started or a lambda is run.
# This will mainly be used in test scenarios to ensure properties are up to date.
sleeper.properties.force.reload=false

# If set, this property will be used as a prefix for the names of ECR repositories. If unset, then the
# instance ID will be used to determine the names instead.
# Note: This is only used by the deployment scripts to upload Docker images, not the CDK. We may add
# the ability to use this in the CDK in the future.
# sleeper.ecr.repository.prefix=

# A comma-separated list of up to 5 security group IDs to be used when running ECS tasks.
# sleeper.ecs.security.groups=

# Default value for the reserved concurrency for each lambda in the Sleeper instance that scales
# according to the number of Sleeper tables.
# The state store committer lambda is an exception to this, as it has reserved concurrency by default.
# This is set in the property sleeper.statestore.committer.concurrency.reserved. Other lambdas are
# present that do not scale by the number of Sleeper tables, and are not set from this property.
# By default no concurrency is reserved for the lambdas. Each lambda also has its own property that
# overrides the value found here.
# See reserved concurrency overview at:
# https://docs.aws.amazon.com/lambda/latest/dg/configuration-concurrency.html
# sleeper.default.lambda.concurrency.reserved=

# Default value for the maximum concurrency for each lambda in the Sleeper instance that scales
# according to the number of Sleeper tables.
# Other lambdas are present that do not scale by the number of Sleeper tables, and are not set from
# this property.
# By default the maximum concurrency is set to 10, which is enough for 10 online tables. If there are
# more online tables, this number may need to be increased. Each lambda also has its own property that
# overrides the value found here.
# See maximum concurrency overview at:
# https://aws.amazon.com/blogs/compute/introducing-maximum-concurrency-of-aws-lambda-functions-when-using-amazon-sqs-as-an-event-source/
sleeper.default.lambda.concurrency.max=10


## The following properties relate to handling the state of Sleeper tables.

# Default value for amount of memory in MB for each lambda that holds the state of Sleeper tables in
# memory. These use a state store provider which caches a number of tables at once, set in
# `sleeper.statestore.provider.cache.size`. Not all lambdas are covered by this, e.g. see
# `sleeper.batch.table.lambdas.memory.mb`.
sleeper.default.table.state.lambda.memory.mb=4096

# The amount of memory in MB for lambdas that create batches of tables to run some operation against,
# eg. create compaction jobs, run garbage collection, perform partition splitting.
sleeper.batch.table.lambdas.memory.mb=1024

# The timeout in seconds for lambdas that create batches of tables to run some operation against, eg.
# create compaction jobs, run garbage collection, perform partition splitting.
sleeper.batch.table.lambdas.timeout.seconds=60

# The timeout in minutes for when the table properties provider cache should be cleared, forcing table
# properties to be reloaded from S3.
sleeper.cache.table.properties.provider.timeout.minutes=60

# The maximum size of state store providers. If a state store is needed and the cache is full, the
# oldest state store in the cache will be removed to make space.
sleeper.statestore.provider.cache.size=10

# This specifies whether point in time recovery is enabled for the DynamoDB state store. This is set
# on the DynamoDB tables.
sleeper.statestore.dynamo.pointintimerecovery=false

# This specifies whether point in time recovery is enabled for the S3 state store. This is set on the
# revision DynamoDB table.
sleeper.statestore.s3.dynamo.pointintimerecovery=false

# The number of tables to create transaction log snapshots for in a single invocation. This will be
# the batch size for a lambda as an SQS FIFO event source. This can be a maximum of 10.
sleeper.statestore.snapshot.creation.batch.size=1

# The frequency in seconds with which the transaction log snapshot creation lambda is run.
sleeper.statestore.snapshot.creation.lambda.period.seconds=60

# The timeout in seconds after which to terminate the transaction log snapshot creation lambda.
sleeper.statestore.snapshot.creation.lambda.timeout.seconds=900

# The amount of memory in MB for the transaction log snapshot creation lambda.
sleeper.statestore.snapshot.creation.memory.mb=4096

# The reserved concurrency for the snapshot creation lambda.
# See reserved concurrency overview at:
# https://docs.aws.amazon.com/lambda/latest/dg/configuration-concurrency.html
# sleeper.statestore.snapshot.creation.concurrency.reserved=

# The maximum given concurrency allowed for the snapshot creation lambda.
# See maximum concurrency overview at:
# https://aws.amazon.com/blogs/compute/introducing-maximum-concurrency-of-aws-lambda-functions-when-using-amazon-sqs-as-an-event-source/
sleeper.statestore.snapshot.creation.concurrency.max=10

# The number of tables to delete old transaction log snapshots for in a single invocation. This will
# be the batch size for a lambda as an SQS FIFO event source. This can be a maximum of 10.
sleeper.statestore.snapshot.deletion.batch.size=1

# The frequency in minutes with which the transaction log snapshot deletion lambda is run.
sleeper.statestore.snapshot.deletion.lambda.period.minutes=60

# The reserved concurrency for the snapshot deletion lambda.
# See reserved concurrency overview at:
# https://docs.aws.amazon.com/lambda/latest/dg/configuration-concurrency.html
# sleeper.statestore.snapshot.deletion.concurrency.reserved=

# The maximum given concurrency allowed for the snapshot deletion lambda.
# See maximum concurrency overview at:
# https://aws.amazon.com/blogs/compute/introducing-maximum-concurrency-of-aws-lambda-functions-when-using-amazon-sqs-as-an-event-source/
sleeper.statestore.snapshot.deletion.concurrency.max=10

# The number of tables to delete old transaction log transactions for in a single invocation. This
# will be the batch size for a lambda as an SQS FIFO event source. This can be a maximum of 10.
sleeper.statestore.transaction.deletion.batch.size=1

# The frequency in minutes with which the transaction log transaction deletion lambda is run.
sleeper.statestore.transaction.deletion.lambda.period.minutes=60

# The reserved concurrency for the transaction deletion lambda.
# See reserved concurrency overview at:
# https://docs.aws.amazon.com/lambda/latest/dg/configuration-concurrency.html
# sleeper.statestore.transaction.deletion.concurrency.reserved=

# The maximum given concurrency allowed for the transaction deletion lambda.
# See maximum concurrency overview at:
# https://aws.amazon.com/blogs/compute/introducing-maximum-concurrency-of-aws-lambda-functions-when-using-amazon-sqs-as-an-event-source/
sleeper.statestore.transaction.deletion.concurrency.max=10

# The maximum timeout for the transaction deletion lambda in seconds.
sleeper.statestore.transaction.deletion.lambda.timeout.seconds=900

# The reserved concurrency for the lambda that follows the state store transaction log to trigger
# updates.
# See reserved concurrency overview at:
# https://docs.aws.amazon.com/lambda/latest/dg/configuration-concurrency.html
# sleeper.statestore.transaction.follower.concurrency.reserved=

# The maximum given concurrency allowed for the lambda that follows the state store transaction log to
# trigger updates.
# See maximum concurrency overview at:
# https://aws.amazon.com/blogs/compute/introducing-maximum-concurrency-of-aws-lambda-functions-when-using-amazon-sqs-as-an-event-source/
sleeper.statestore.transaction.follower.concurrency.max=10

# The maximum timeout in seconds for the lambda that follows the state store transaction log to
# trigger updates.
sleeper.statestore.transaction.follower.lambda.timeout.seconds=900

# The amount of memory in MB for the lambda that follows the state store transaction log to trigger
# updates.
sleeper.statestore.transaction.follower.memory.mb=4096

# This specifies whether point in time recovery is enabled for the Sleeper table index. This is set on
# the DynamoDB tables.
sleeper.tables.index.dynamo.pointintimerecovery=false

# This specifies whether queries and scans against the table index DynamoDB tables are strongly
# consistent.
sleeper.tables.index.dynamo.consistent.reads=true

# The amount of memory in MB for the lambda that commits state store updates.
sleeper.statestore.committer.lambda.memory.mb=4096

# The timeout for the lambda that commits state store updates in seconds.
sleeper.statestore.committer.lambda.timeout.seconds=900

# The number of state store updates to be sent to the state store committer lambda in one invocation.
# This will be the batch size for a lambda as an SQS FIFO event source. This can be a maximum of 10.
sleeper.statestore.committer.batch.size=10

# The reserved concurrency for the state store committer lambda.
# Presently this value defaults to 10 to align with expectations around table efficiency.
# This is to ensure that state store operations can still be applied to at least 10 tables, even when
# concurrency is used up in the account.
# See reserved concurrency overview at:
# https://docs.aws.amazon.com/lambda/latest/dg/configuration-concurrency.html
sleeper.statestore.committer.concurrency.reserved=10

# The maximum given concurrency allowed for the state store committer lambda.
# See maximum concurrency overview at:
# https://aws.amazon.com/blogs/compute/introducing-maximum-concurrency-of-aws-lambda-functions-when-using-amazon-sqs-as-an-event-source/
sleeper.statestore.committer.concurrency.max=10


## The following properties relate to standard ingest.

# The name of the ECR repository for the ingest container. The Docker image from the ingest module
# should have been uploaded to an ECR repository of this name in this account.
sleeper.ingest.repo=<insert-unique-sleeper-id>/ingest

# The maximum number of concurrent ECS tasks to run.
sleeper.ingest.max.concurrent.tasks=200

# The frequency in minutes with which an EventBridge rule runs to trigger a lambda that, if necessary,
# runs more ECS tasks to perform ingest jobs.
sleeper.ingest.task.creation.period.minutes=1

# The frequency, in seconds, with which change message visibility requests are sent to extend the
# visibility of messages on the ingest queue so that they are not processed by other processes.
# This should be less than the value of sleeper.ingest.queue.visibility.timeout.seconds.
sleeper.ingest.keepalive.period.seconds=300

# The visibility timeout in seconds for the standard ingest job queue. This should be greater than
# sleeper.ingest.keepalive.period.seconds.
sleeper.ingest.queue.visibility.timeout.seconds=900

# This sets the value of fs.s3a.experimental.input.fadvise on the Hadoop configuration used to read
# and write files to and from S3 in ingest jobs. Changing this value allows you to fine-tune how files
# are read. Possible values are "normal", "sequential" and "random". More information is available
# here:
# https://hadoop.apache.org/docs/current/hadoop-aws/tools/hadoop-aws/performance.html#fadvise.
sleeper.ingest.fs.s3a.experimental.input.fadvise=sequential

# The amount of CPU used by Fargate tasks that perform ingest jobs.
# Note that only certain combinations of CPU and memory are valid.
# See https://docs.aws.amazon.com/AmazonECS/latest/developerguide/task-cpu-memory-error.html for valid
# options.
sleeper.ingest.task.cpu=2048

# The amount of memory in MB used by Fargate tasks that perform ingest jobs.
# Note that only certain combinations of CPU and memory are valid.
# See https://docs.aws.amazon.com/AmazonECS/latest/developerguide/task-cpu-memory-error.html for valid
# options.
sleeper.ingest.task.memory.mb=4096

# The frequency in seconds with which ingest tasks refresh their view of the partitions.
# (NB Refreshes only happen once a batch of data has been written so this is a lower bound on the
# refresh frequency.)
sleeper.ingest.partition.refresh.period=120

# A comma-separated list of buckets that contain files to be ingested via ingest jobs. The buckets
# should already exist, i.e. they will not be created as part of the cdk deployment of this instance
# of Sleeper. The ingest and bulk import stacks will be given read access to these buckets so that
# they can consume data from them.
# sleeper.ingest.source.bucket=

# Flag to enable/disable storage of tracking information for ingest jobs and tasks.
sleeper.ingest.tracker.enabled=true

# The time to live in seconds for ingest job updates in the job tracker. Default is 1 week.
# The expiry time is fixed when an update is saved to the store, so changing this will only affect new
# data.
sleeper.ingest.job.status.ttl=604800

# The time to live in seconds for ingest task updates in the job tracker. Default is 1 week.
# The expiry time is fixed when an update is saved to the store, so changing this will only affect new
# data.
sleeper.ingest.task.status.ttl=604800

# The time in seconds to wait for ingest jobs to appear on the queue before an ingest task terminates.
# Must be >= 0 and <= 20.
# See also
# https://docs.aws.amazon.com/AWSSimpleQueueService/latest/SQSDeveloperGuide/sqs-short-and-long-polling.html
sleeper.ingest.job.queue.wait.time=20

# The maximum number of records written to local file in an ingest job. (Records are written in sorted
# order to local disk before being uploaded to S3. Increasing this value increases the amount of time
# before data is visible in the system, but increases the number of records written to S3 in a batch,
# therefore reducing costs.)
# (arraylist-based ingest only)
sleeper.ingest.max.local.records=100000000

# The maximum number of records to read into memory in an ingest job. (Up to
# sleeper.ingest.memory.max.batch.size records are read into memory before being sorted and written to
# disk. This process is repeated until sleeper.ingest.max.local.records records have been written to
# local files. Then the sorted files and merged and the data is written to sorted files in S3.)
# (arraylist-based ingest only)
sleeper.ingest.memory.max.batch.size=1000000

# The number of bytes to allocate to the Arrow working buffer. This buffer is used for sorting and
# other sundry activities. Note that this is off-heap memory, which is in addition to the memory
# assigned to the JVM.
# (arrow-based ingest only) [256MB]
sleeper.ingest.arrow.working.buffer.bytes=268435456

# The number of bytes to allocate to the Arrow batch buffer, which is used to hold the records before
# they are written to local disk. A larger value means that the local disk holds fewer, larger files,
# which are more efficient to merge together during an upload to S3. Larger values may require a
# larger working buffer. Note that this is off-heap memory, which is in addition to the memory
# assigned to the JVM.
# (arrow-based ingest only) [1GB]
sleeper.ingest.arrow.batch.buffer.bytes=1073741824

# The maximum number of bytes to store on the local disk before uploading to the main Sleeper store. A
# larger value reduces the number of S3 PUTs that are required to upload thle data to S3 and results
# in fewer files per partition.
# (arrow-based ingest only) [2GB]
sleeper.ingest.arrow.max.local.store.bytes=2147483648

# The number of records to write at once into an Arrow file in the local store. A single Arrow file
# contains many of these micro-batches and so this parameter does not significantly affect the final
# size of the Arrow file. Larger values may require a larger working buffer.
# (arrow-based ingest only) [1K]
sleeper.ingest.arrow.max.single.write.to.file.records=1024

# The implementation of the async S3 client to use for upload during ingest.
# Valid values are 'java' or 'crt'. This determines the implementation of S3AsyncClient that gets
# used.
# With 'java' it makes a single PutObject request for each file.
# With 'crt' it uses the AWS Common Runtime (CRT) to make multipart uploads.
# Note that the CRT option is recommended. Using the Java option may cause failures if any file is
# >5GB in size, and will lead to the following warning:
# "The provided S3AsyncClient is not an instance of S3CrtAsyncClient, and thus multipart
# upload/download feature is not enabled and resumable file upload is not supported. To benefit from
# maximum throughput, consider using S3AsyncClient.crtBuilder().build() instead."
# (async partition file writer only)
sleeper.ingest.async.client.type=crt

# The part size in bytes to use for multipart uploads.
# (CRT async ingest only) [128MB]
sleeper.ingest.async.crt.part.size.bytes=134217728

# The target throughput for multipart uploads, in GB/s. Determines how many parts should be uploaded
# simultaneously.
# (CRT async ingest only)
sleeper.ingest.async.crt.target.throughput.gbps=10

# The amount of memory in MB for the lambda that receives submitted requests to ingest files.
sleeper.ingest.batcher.submitter.memory.mb=1024

# The timeout in seconds for the lambda that receives submitted requests to ingest files. Also used to
# define the visibility timeout for the batcher submit queue.
sleeper.ingest.batcher.submitter.timeout.seconds=20

# The amount of memory in MB for the lambda that creates ingest jobs from submitted file ingest
# requests.
sleeper.ingest.batcher.job.creation.memory.mb=1024

# The timeout in seconds for the lambda that creates ingest jobs from submitted file ingest requests.
sleeper.ingest.batcher.job.creation.timeout.seconds=900

# The rate at which the ingest batcher job creation lambda runs (in minutes, must be >=1).
sleeper.ingest.batcher.job.creation.period.minutes=1


## The following properties relate to bulk export.

# The amount of memory in MB for lambda functions that start bulk export jobs.
sleeper.bulk.export.memory.mb=4096

# The default timeout in seconds for the bulk export lambda.
sleeper.bulk.export.timeout.seconds=800

# The visibility timeout in seconds for the bulk export queue.
sleeper.bulk.export.queue.visibility.timeout.seconds=800

# The CPU architecture to run bulk export tasks on. Valid values are X86_64 and ARM64.
# See Task CPU architecture at
# https://docs.aws.amazon.com/AmazonECS/latest/developerguide/AWS_Fargate.html
sleeper.bulk.export.task.cpu.architecture=X86_64

# The CPU for a bulk. export task using an ARM64 architecture.
# See https://docs.aws.amazon.com/AmazonECS/latest/developerguide/task-cpu-memory-error.html for valid
# options.
sleeper.bulk.export.task.arm.cpu=1024

# The amount of memory in MB for a bulk export task using an ARM64 architecture.
# See https://docs.aws.amazon.com/AmazonECS/latest/developerguide/task-cpu-memory-error.html for valid
# options.
sleeper.bulk.export.task.arm.memory.mb=4096

# The CPU for a bulk export task using an x86_64 architecture.
# See https://docs.aws.amazon.com/AmazonECS/latest/developerguide/task-cpu-memory-error.html for valid
# options.
sleeper.bulk.export.task.x86.cpu=1024

# The amount of memory in MB for a bulk export task using an x86_64 architecture.
# See https://docs.aws.amazon.com/AmazonECS/latest/developerguide/task-cpu-memory-error.html for valid
# options.
sleeper.bulk.export.task.x86.memory.mb=4096

# The name of the repository for the bulk export container. The Docker image should have been uploaded
# to an ECR repository of this name in this account.
sleeper.bulk.export.ecr.repo=<insert-unique-sleeper-id>/bulk-export-task-execution

# The rate at which a check to see if bulk export ECS tasks need to be created is made (in minutes,
# must be >= 1).
sleeper.bulk.export.task.creation.period.minutes=1

# The maximum number of concurrent bulk export tasks to run.
sleeper.bulk.export.max.concurrent.tasks=300

<<<<<<< HEAD
# The length of time the results of bulk export remain in the bulk export results bucket before being
=======
# The number of days the results of bulk export remain in the bulk export results bucket before being
>>>>>>> 568d16b9
# deleted.
sleeper.bulk.export.results.bucket.expiry.days=7


## The following properties relate to bulk import, i.e. ingesting data using Spark jobs running on EMR
## or EKS.
## 
## Note that on EMR, the total resource allocation must align with the instance types used for the
## cluster. For the maximum memory usage, combine the memory and memory overhead properties, and
## compare against the maximum memory allocation for YARN in the Hadoop task configuration:
## 
## https://docs.aws.amazon.com/emr/latest/ReleaseGuide/emr-hadoop-task-config.html
## 
## As an example, if we use m7i.xlarge for executor instances, that has a maximum allocation of 54272
## MiB, or 53 GiB. If we want 3 executors per instance, we can have 53 GiB / 3 = 18,090.666 MiB per
## executor. We can set the executor memory to 16 GiB, and the executor memory overhead to the
## remainder of that amount, which is 18,090 MiB - 16 GiB = 1,706 MiB, or 1.666 GiB. This is just above
## the default Spark memory overhead factor of 0.1, i.e. 16 GiB x 0.1 = 1.6 GiB.
## 
## Also see EMR best practices:
## 
## https://aws.github.io/aws-emr-best-practices/docs/bestpractices/Applications/Spark/best_practices/#bp-516----tune-driverexecutor-memory-cores-and-sparksqlshufflepartitions-to-fully-utilize-cluster-resources

# The class to use to perform the bulk import. The default value below uses Spark Dataframes. There is
# an alternative option that uses RDDs (sleeper.bulkimport.runner.rdd.BulkImportJobRDDDriver).
sleeper.bulk.import.class.name=sleeper.bulkimport.runner.dataframelocalsort.BulkImportDataframeLocalSortDriver

# The compression codec for map status results. Used to set spark.shuffle.mapStatus.compression.codec.
# Stops "Decompression error: Version not supported" errors - only a value of "lz4" has been tested.
sleeper.bulk.import.emr.spark.shuffle.mapStatus.compression.codec=lz4

# If true then speculative execution of tasks will be performed. Used to set spark.speculation.
# See https://spark.apache.org/docs/latest/configuration.html.
sleeper.bulk.import.emr.spark.speculation=false

# Fraction of tasks which must be complete before speculation is enabled for a particular stage. Used
# to set spark.speculation.quantile.
# See https://spark.apache.org/docs/latest/configuration.html.
sleeper.bulk.import.spark.speculation.quantile=0.75

# The amount of memory in MB for lambda functions that start bulk import jobs.
sleeper.bulk.import.starter.memory.mb=4096

# The amount of memory allocated to a Spark executor. Used to set spark.executor.memory.
# See https://spark.apache.org/docs/latest/configuration.html.
sleeper.bulk.import.emr.spark.executor.memory=16g

# The amount of memory allocated to the Spark driver. Used to set spark.driver.memory.
# See https://spark.apache.org/docs/latest/configuration.html.
sleeper.bulk.import.emr.spark.driver.memory=16g

# The number of executors. Used to set spark.executor.instances.
# See https://spark.apache.org/docs/latest/configuration.html.
sleeper.bulk.import.emr.spark.executor.instances=29

# The memory overhead for an executor. Used to set spark.executor.memoryOverhead.
# See https://spark.apache.org/docs/latest/configuration.html.
sleeper.bulk.import.emr.spark.executor.memory.overhead=1706m

# The memory overhead for the driver. Used to set spark.driver.memoryOverhead.
# See https://spark.apache.org/docs/latest/configuration.html.
sleeper.bulk.import.emr.spark.driver.memory.overhead=1706m

# The default parallelism for Spark job. Used to set spark.default.parallelism.
# See https://spark.apache.org/docs/latest/configuration.html.
sleeper.bulk.import.emr.spark.default.parallelism=290

# The number of partitions used in a Spark SQL/dataframe shuffle operation. Used to set
# spark.sql.shuffle.partitions.
# See https://spark.apache.org/docs/latest/configuration.html.
sleeper.bulk.import.emr.spark.sql.shuffle.partitions=290

# (Non-persistent or persistent EMR mode only) An EC2 keypair to use for the EC2 instances. Specifying
# this will allow you to SSH to the nodes in the cluster while it's running.
sleeper.bulk.import.emr.keypair.name=my-key

# (Non-persistent or persistent EMR mode only) Specifying this security group causes the group to be
# added to the EMR master's list of security groups.
# sleeper.bulk.import.emr.master.additional.security.group=

# (Non-persistent or persistent EMR mode only) The number of cores used by an executor. Used to set
# spark.executor.cores.
# See https://spark.apache.org/docs/latest/configuration.html.
sleeper.bulk.import.emr.spark.executor.cores=5

# (Non-persistent or persistent EMR mode only) The number of cores used by the driver. Used to set
# spark.driver.cores.
# See https://spark.apache.org/docs/latest/configuration.html.
sleeper.bulk.import.emr.spark.driver.cores=5

# (Non-persistent or persistent EMR mode only) The default timeout for network interactions in Spark.
# Used to set spark.network.timeout.
# See https://spark.apache.org/docs/latest/configuration.html.
sleeper.bulk.import.emr.spark.network.timeout=800s

# (Non-persistent or persistent EMR mode only) The interval between heartbeats from executors to the
# driver. Used to set spark.executor.heartbeatInterval.
# See https://spark.apache.org/docs/latest/configuration.html.
sleeper.bulk.import.emr.spark.executor.heartbeat.interval=60s

# (Non-persistent or persistent EMR mode only) Whether Spark should use dynamic allocation to scale
# resources up and down. Used to set spark.dynamicAllocation.enabled.
# See https://spark.apache.org/docs/latest/configuration.html.
sleeper.bulk.import.emr.spark.dynamic.allocation.enabled=false

# (Non-persistent or persistent EMR mode only) The fraction of heap space used for execution and
# storage. Used to set spark.memory.fraction.
# See https://spark.apache.org/docs/latest/configuration.html.
sleeper.bulk.import.emr.spark.memory.fraction=0.80

# (Non-persistent or persistent EMR mode only) The amount of storage memory immune to eviction,
# expressed as a fraction of the heap space used for execution and storage. Used to set
# spark.memory.storageFraction.
# See https://spark.apache.org/docs/latest/configuration.html.
sleeper.bulk.import.emr.spark.memory.storage.fraction=0.30

# (Non-persistent or persistent EMR mode only) JVM options passed to the executors. Used to set
# spark.executor.extraJavaOptions.
# See https://spark.apache.org/docs/latest/configuration.html.
sleeper.bulk.import.emr.spark.executor.extra.java.options=-XX:+UseG1GC -XX:+UnlockDiagnosticVMOptions -XX:+G1SummarizeConcMark -XX:InitiatingHeapOccupancyPercent=35 -verbose:gc -XX:+PrintGCDetails -XX:+PrintGCDateStamps -XX:OnOutOfMemoryError='kill -9 %p'

# (Non-persistent or persistent EMR mode only) JVM options passed to the driver. Used to set
# spark.driver.extraJavaOptions.
# See https://spark.apache.org/docs/latest/configuration.html.
sleeper.bulk.import.emr.spark.driver.extra.java.options=-XX:+UseG1GC -XX:+UnlockDiagnosticVMOptions -XX:+G1SummarizeConcMark -XX:InitiatingHeapOccupancyPercent=35 -verbose:gc -XX:+PrintGCDetails -XX:+PrintGCDateStamps -XX:OnOutOfMemoryError='kill -9 %p'

# (Non-persistent or persistent EMR mode only) The maximum number of executor failures before YARN can
# fail the application. Used to set spark.yarn.scheduler.reporterThread.maxFailures.
# See
# https://aws.amazon.com/blogs/big-data/best-practices-for-successfully-managing-memory-for-apache-spark-applications-on-amazon-emr/.
sleeper.bulk.import.emr.spark.yarn.scheduler.reporter.thread.max.failures=5

# (Non-persistent or persistent EMR mode only) The storage to use for temporary caching. Used to set
# spark.storage.level.
# See
# https://aws.amazon.com/blogs/big-data/best-practices-for-successfully-managing-memory-for-apache-spark-applications-on-amazon-emr/.
sleeper.bulk.import.emr.spark.storage.level=MEMORY_AND_DISK_SER

# (Non-persistent or persistent EMR mode only) Whether to compress serialized RDD partitions. Used to
# set spark.rdd.compress.
# See https://spark.apache.org/docs/latest/configuration.html.
sleeper.bulk.import.emr.spark.rdd.compress=true

# (Non-persistent or persistent EMR mode only) Whether to compress map output files. Used to set
# spark.shuffle.compress.
# See https://spark.apache.org/docs/latest/configuration.html.
sleeper.bulk.import.emr.spark.shuffle.compress=true

# (Non-persistent or persistent EMR mode only) Whether to compress data spilled during shuffles. Used
# to set spark.shuffle.spill.compress.
# See https://spark.apache.org/docs/latest/configuration.html.
sleeper.bulk.import.emr.spark.shuffle.spill.compress=true

# (Non-persistent or persistent EMR mode only) The size of the EBS volume in gibibytes (GiB).
# This can be a number from 10 to 1024.
sleeper.bulk.import.emr.ebs.volume.size.gb=256

# (Non-persistent or persistent EMR mode only) The type of the EBS volume.
# Valid values are 'gp2', 'gp3', 'io1', 'io2'.
sleeper.bulk.import.emr.ebs.volume.type=gp2

# (Non-persistent or persistent EMR mode only) The number of EBS volumes per instance.
# This can be a number from 1 to 25.
sleeper.bulk.import.emr.ebs.volumes.per.instance=4

# ARN of the KMS Key used to encrypt data at rest on the local file system in AWS EMR.
# See
# https://docs.aws.amazon.com/emr/latest/ManagementGuide/emr-encryption-enable.html#emr-encryption-create-keys.
# sleeper.bulk.import.emr.ebs.encryption.key.arn=

# The architecture for EMR Serverless to use. X86_64 or ARM64 (Coming soon)
sleeper.bulk.import.emr.serverless.architecture=X86_64

# The version of EMR Serverless to use.
sleeper.bulk.import.emr.serverless.release=emr-7.2.0

# The name of the repository for the EMR serverless container. The Docker image from the bulk-import
# module should have been uploaded to an ECR repository of this name in this account.
sleeper.bulk.import.emr.serverless.repo=<insert-unique-sleeper-id>/bulk-import-runner-emr-serverless

# Set to true to allow an EMR Serverless Application to start automatically when a job is submitted.
sleeper.bulk.import.emr.serverless.autostart.enabled=true

# Set to true to allow an EMR Serverless Application to stop automatically when there are no jobs to
# process.
# Turning this off with pre-initialised capacity turned off is not recommended.
sleeper.bulk.import.emr.serverless.autostop.enabled=true

# The number of minutes of inactivity before EMR Serverless stops the application.
sleeper.bulk.import.emr.serverless.autostop.timeout=15

# The number of cores used by a Serverless executor. Used to set spark.executor.cores.
# See https://spark.apache.org/docs/latest/configuration.html.
sleeper.bulk.import.emr.serverless.spark.executor.cores=4

# The amount of memory allocated to a Serverless executor. Used to set spark.executor.memory.
# See https://spark.apache.org/docs/latest/configuration.html.
sleeper.bulk.import.emr.serverless.spark.executor.memory=16G

# The amount of storage allocated to a Serverless executor.
# See https://spark.apache.org/docs/latest/configuration.html.
sleeper.bulk.import.emr.serverless.spark.emr-serverless.executor.disk=200G

# The number of executors to be used with Serverless. Used to set spark.executor.instances.
# See https://spark.apache.org/docs/latest/configuration.html.
sleeper.bulk.import.emr.serverless.spark.executor.instances=36

# The number of cores used by the Serverless Spark driver. Used to set spark.driver.cores.
# See https://spark.apache.org/docs/latest/configuration.html.
sleeper.bulk.import.emr.serverless.spark.driver.cores=4

# The amount of memory allocated to the Serverless Spark driver. Used to set spark.driver.memory.
# See https://spark.apache.org/docs/latest/configuration.html.
sleeper.bulk.import.emr.serverless.spark.driver.memory=16G

# The path to JAVA_HOME to be used by the custom image for bulk import.
sleeper.bulk.import.emr.serverless.spark.executorEnv.JAVA_HOME=/usr/lib/jvm/jre-11

# Whether Spark should use dynamic allocation to scale resources up and down. Used to set
# spark.dynamicAllocation.enabled. See https://spark.apache.org/docs/latest/configuration.html.
sleeper.bulk.import.emr.serverless.spark.dynamic.allocation.enabled=false

# Whether to compress serialized RDD partitions. Used to set spark.rdd.compress.
# See https://spark.apache.org/docs/latest/configuration.html.
sleeper.bulk.import.emr.serverless.spark.rdd.compress=true

# Whether to compress map output files. Used to set spark.shuffle.compress.
# See https://spark.apache.org/docs/latest/configuration.html.
sleeper.bulk.import.emr.serverless.spark.shuffle.compress=true

# Whether to compress data spilled during shuffles. Used to set spark.shuffle.spill.compress.
# See https://spark.apache.org/docs/latest/configuration.html.
sleeper.bulk.import.emr.serverless.spark.shuffle.spill.compress=true

# The default parallelism for Spark job. Used to set spark.default.parallelism.
# See https://spark.apache.org/docs/latest/configuration.html.
sleeper.bulk.import.emr.serverless.spark.default.parallelism=288

# The number of partitions used in a Spark SQL/dataframe shuffle operation. Used to set
# spark.sql.shuffle.partitions.
# See https://spark.apache.org/docs/latest/configuration.html.
sleeper.bulk.import.emr.serverless.spark.sql.shuffle.partitions=288

# The default timeout for network interactions in Spark. Used to set spark.network.timeout.
# See https://spark.apache.org/docs/latest/configuration.html.
sleeper.bulk.import.emr.serverless.spark.network.timeout=800s

# (The interval between heartbeats from executors to the driver. Used to set
# spark.executor.heartbeatInterval.
# See https://spark.apache.org/docs/latest/configuration.html.
sleeper.bulk.import.emr.serverless.spark.executor.heartbeat.interval=60s

# The fraction of heap space used for execution and storage. Used to set spark.memory.fraction.
# See https://spark.apache.org/docs/latest/configuration.html.
sleeper.bulk.import.emr.serverless.spark.memory.fraction=0.80

# The amount of storage memory immune to eviction, expressed as a fraction of the heap space used for
# execution and storage. Used to set spark.memory.storageFraction.
# See https://spark.apache.org/docs/latest/configuration.html.
sleeper.bulk.import.emr.serverless.spark.memory.storage.fraction=0.30

# If true then speculative execution of tasks will be performed. Used to set spark.speculation.
# See https://spark.apache.org/docs/latest/configuration.html.
sleeper.bulk.import.emr.serverless.spark.speculation=false

# Fraction of tasks which must be complete before speculation is enabled for a particular stage. Used
# to set spark.speculation.quantile.
# See https://spark.apache.org/docs/latest/configuration.html.
sleeper.bulk.import.emr.serverless.spark.speculation.quantile=0.75

# The compression codec for map status results. Used to set spark.shuffle.mapStatus.compression.codec.
# Stops "Decompression error: Version not supported" errors - only a value of "lz4" has been tested.
sleeper.bulk.import.emr.serverless.spark.shuffle.mapStatus.compression.codec=lz4

# Set to enable the pre-initialise capacity option for EMR Serverless application.
# See: https://docs.aws.amazon.com/emr/latest/EMR-Serverless-UserGuide/pre-init-capacity.html
sleeper.bulk.import.emr.serverless.initial.capacity.enabled=false

# The number of executors to pre-initialise.
# See: https://docs.aws.amazon.com/emr/latest/EMR-Serverless-UserGuide/pre-init-capacity.html
sleeper.bulk.import.emr.serverless.initial.capacity.executor.count=72

# The amount of CPUs per executor for the pre-initialise capacity.
# See: https://docs.aws.amazon.com/emr/latest/EMR-Serverless-UserGuide/pre-init-capacity.html
sleeper.bulk.import.emr.serverless.initial.capacity.executor.cores=4vCPU

# The amount of memory per executor for the pre-initialise capacity.
# See: https://docs.aws.amazon.com/emr/latest/EMR-Serverless-UserGuide/pre-init-capacity.html
sleeper.bulk.import.emr.serverless.initial.capacity.executor.memory=18GB

# The amount of storage per executor for the pre-initialise capacity.
# See: https://docs.aws.amazon.com/emr/latest/EMR-Serverless-UserGuide/pre-init-capacity.html
sleeper.bulk.import.emr.serverless.initial.capacity.executor.disk=200GB

# The number of drivers to pre-initialise.
# See: https://docs.aws.amazon.com/emr/latest/EMR-Serverless-UserGuide/pre-init-capacity.html
sleeper.bulk.import.emr.serverless.initial.capacity.driver.count=5

# The amount of CPUs per driver for the pre-initialise capacity.
# See: https://docs.aws.amazon.com/emr/latest/EMR-Serverless-UserGuide/pre-init-capacity.html
sleeper.bulk.import.emr.serverless.initial.capacity.driver.cores=4vCPU

# The amount of memory per driver for the pre-initialise capacity.
# See: https://docs.aws.amazon.com/emr/latest/EMR-Serverless-UserGuide/pre-init-capacity.html
sleeper.bulk.import.emr.serverless.initial.capacity.driver.memory=18GB

# The amount of storage per driver for the pre-initialise capacity.
# See: https://docs.aws.amazon.com/emr/latest/EMR-Serverless-UserGuide/pre-init-capacity.html
sleeper.bulk.import.emr.serverless.initial.capacity.driver.disk=20GB

# (Non-persistent EMR mode only) The default EMR release label to be used when creating an EMR cluster
# for bulk importing data using Spark running on EMR.
# This property is a default which can be overridden by a table property or by a property in the bulk
# import job specification.
sleeper.default.bulk.import.emr.release.label=emr-7.2.0

# (Non-persistent EMR mode only) Which architecture to be used for EC2 instance types in the EMR
# cluster. Must be either "x86_64" "arm64" or "x86_64,arm64". For more information, see the Bulk
# import using EMR - Instance types section in docs/usage/ingest.md
sleeper.default.bulk.import.emr.instance.architecture=arm64

# (Non-persistent EMR mode only) The default EC2 x86_64 instance types and weights to be used for the
# master node of the EMR cluster.
# For more information, see the Bulk import using EMR - Instance types section in docs/usage/ingest.md
sleeper.default.bulk.import.emr.master.x86.instance.types=m7i.xlarge

# (Non-persistent EMR mode only) The default EC2 x86_64 instance types and weights to be used for the
# executor nodes of the EMR cluster.
# For more information, see the Bulk import using EMR - Instance types section in docs/usage/ingest.md
sleeper.default.bulk.import.emr.executor.x86.instance.types=m7i.4xlarge

# (Non-persistent EMR mode only) The default EC2 ARM64 instance types and weights to be used for the
# master node of the EMR cluster.
# For more information, see the Bulk import using EMR - Instance types section in docs/usage/ingest.md
sleeper.default.bulk.import.emr.master.arm.instance.types=m7g.xlarge

# (Non-persistent EMR mode only) The default EC2 ARM64 instance types and weights to be used for the
# executor nodes of the EMR cluster.
# For more information, see the Bulk import using EMR - Instance types section in docs/usage/ingest.md
sleeper.default.bulk.import.emr.executor.arm.instance.types=m7g.4xlarge

# (Non-persistent EMR mode only) The default purchasing option to be used for the executor nodes of
# the EMR cluster.
# Valid values are ON_DEMAND or SPOT.
# This property is a default which can be overridden by a table property or by a property in the bulk
# import job specification.
sleeper.default.bulk.import.emr.executor.market.type=SPOT

# (Non-persistent EMR mode only) The default initial number of capacity units to provision as EC2
# instances for executors in the EMR cluster.
# This is measured in instance fleet capacity units. These are declared alongside the requested
# instance types, as each type will count for a certain number of units. By default the units are the
# number of instances.
# This property is a default which can be overridden by a table property or by a property in the bulk
# import job specification.
sleeper.default.bulk.import.emr.executor.initial.instances=2

# (Non-persistent EMR mode only) The default maximum number of capacity units to provision as EC2
# instances for executors in the EMR cluster.
# This is measured in instance fleet capacity units. These are declared alongside the requested
# instance types, as each type will count for a certain number of units. By default the units are the
# number of instances.
# This property is a default which can be overridden by a table property or by a property in the bulk
# import job specification.
sleeper.default.bulk.import.emr.executor.max.instances=10

# (Persistent EMR mode only) The EMR release used to create the persistent EMR cluster.
sleeper.bulk.import.persistent.emr.release.label=emr-7.2.0

# (Persistent EMR mode only) Which architecture to be used for EC2 instance types in the EMR cluster.
# Must be either "x86_64" "arm64" or "x86_64,arm64". For more information, see the Bulk import using
# EMR - Instance types section in docs/usage/ingest.md
sleeper.bulk.import.persistent.emr.instance.architecture=arm64

# (Persistent EMR mode only) The EC2 x86_64 instance types and weights used for the master node of the
# persistent EMR cluster.
# For more information, see the Bulk import using EMR - Instance types section in docs/usage/ingest.md
sleeper.bulk.import.persistent.emr.master.x86.instance.types=m7i.xlarge

# (Persistent EMR mode only) The EC2 x86_64 instance types and weights used for the executor nodes of
# the persistent EMR cluster.
# For more information, see the Bulk import using EMR - Instance types section in docs/usage/ingest.md
sleeper.bulk.import.persistent.emr.executor.x86.instance.types=m7i.4xlarge

# (Persistent EMR mode only) The EC2 ARM64 instance types and weights used for the master node of the
# persistent EMR cluster.
# For more information, see the Bulk import using EMR - Instance types section in docs/usage/ingest.md
sleeper.bulk.import.persistent.emr.master.arm.instance.types=m7g.xlarge

# (Persistent EMR mode only) The EC2 ARM64 instance types and weights used for the executor nodes of
# the persistent EMR cluster.
# For more information, see the Bulk import using EMR - Instance types section in docs/usage/ingest.md
sleeper.bulk.import.persistent.emr.executor.arm.instance.types=m7g.4xlarge

# (Persistent EMR mode only) Whether the persistent EMR cluster should use managed scaling or not.
sleeper.bulk.import.persistent.emr.use.managed.scaling=true

# (Persistent EMR mode only) The minimum number of capacity units to provision as EC2 instances for
# executors in the persistent EMR cluster.
# This is measured in instance fleet capacity units. These are declared alongside the requested
# instance types, as each type will count for a certain number of units. By default the units are the
# number of instances.
# If managed scaling is not used then the cluster will be of fixed size, with a number of instances
# equal to this value.
sleeper.bulk.import.persistent.emr.min.capacity=1

# (Persistent EMR mode only) The maximum number of capacity units to provision as EC2 instances for
# executors in the persistent EMR cluster.
# This is measured in instance fleet capacity units. These are declared alongside the requested
# instance types, as each type will count for a certain number of units. By default the units are the
# number of instances.
# This value is only used if managed scaling is used.
sleeper.bulk.import.persistent.emr.max.capacity=10

# (Persistent EMR mode only) This controls the number of EMR steps that can run concurrently.
sleeper.bulk.import.persistent.emr.step.concurrency.level=2

# (EKS mode only) The name of the ECS repository where the Docker image for the bulk import container
# is stored.
sleeper.bulk.import.eks.repo=<insert-unique-sleeper-id>/bulk-import-runner

# (EKS mode only) Names of AWS IAM roles which should have access to administer the EKS cluster.
# sleeper.bulk.import.eks.cluster.admin.roles=

# (EKS mode only) Set to true if sleeper.bulk.import.eks.repo contains the image built with native
# Hadoop libraries. By default when deploying with the EKS stack enabled, an image will be built based
# on the official Spark Docker image, so this should be false.
sleeper.bulk.import.eks.is.native.libs.image=false


## The following properties relate to the splitting of partitions.

# The frequency in minutes with which the lambda runs to find partitions that need splitting and send
# jobs to the splitting lambda.
sleeper.partition.splitting.period.minutes=30

# When a partition needs splitting, a partition splitting job is created. This reads in the sketch
# files associated to the files in the partition in order to identify the median. This parameter
# controls the maximum number of files that are read in.
sleeper.partition.splitting.files.maximum=50

# The number of tables to find partitions to split for in a single invocation. This will be the batch
# size for a lambda as an SQS FIFO event source. This can be a maximum of 10.
sleeper.partition.splitting.finder.batch.size=1

# The amount of memory in MB for the lambda function used to identify partitions that need to be
# split.
sleeper.partition.splitting.finder.memory.mb=4096

# The timeout in seconds for the lambda function used to identify partitions that need to be split.
sleeper.partition.splitting.finder.timeout.seconds=900

# The reserved concurrency for the find partitions to split lambda.
# See reserved concurrency overview at:
# https://docs.aws.amazon.com/lambda/latest/dg/configuration-concurrency.html
# sleeper.partition.splitting.finder.concurrency.reserved=

# The maximum given concurrency allowed for the find partitions to split lambda.
# See maximum concurrency overview at:
# https://aws.amazon.com/blogs/compute/introducing-maximum-concurrency-of-aws-lambda-functions-when-using-amazon-sqs-as-an-event-source/
sleeper.partition.splitting.finder.concurrency.max=10

# The amount of memory in MB for the lambda function used to split partitions.
sleeper.partition.splitting.memory.mb=4096

# The timeout in seconds for the lambda function used to split partitions.
sleeper.partition.splitting.timeout.seconds=900

# The number of lambda instances to reserve from your AWS account's quota for splitting partitions.
# Note that this will not provision instances until they are needed. Each time partition splitting
# runs, a separate lambda invocation will be made for each partition that needs to be split. If the
# reserved concurrency is less than the number of partitions that need to be split across all Sleeper
# tables in the instance, these invocations may queue up.
sleeper.partition.splitting.reserved.concurrency=10

# This is the default value of the partition splitting threshold. Partitions with more than the
# following number of records in will be split. This value can be overridden on a per-table basis.
sleeper.default.partition.splitting.threshold=1000000000


## The following properties relate to garbage collection.

# The frequency in minutes with which the garbage collector lambda is run.
sleeper.gc.period.minutes=15

# The timeout in seconds for the garbage collector lambda.
sleeper.gc.lambda.timeout.seconds=840

# The amount of memory in MB for the lambda function used to perform garbage collection.
sleeper.gc.memory.mb=4096

# The reserved concurrency for the garbage collection lambda.
# See reserved concurrency overview at:
# https://docs.aws.amazon.com/lambda/latest/dg/configuration-concurrency.html
# sleeper.gc.concurrency.reserved=

# The maximum given concurrency allowed for the garbage collection lambda.
# See maximum concurrency overview at:
# https://aws.amazon.com/blogs/compute/introducing-maximum-concurrency-of-aws-lambda-functions-when-using-amazon-sqs-as-an-event-source/
sleeper.gc.concurrency.max=10

# The number of tables to perform garbage collection for in a single invocation. This will be the
# batch size for a lambda as an SQS FIFO event source. This can be a maximum of 10.
sleeper.gc.table.batch.size=1

# Whether to perform garbage collection for offline tables.
sleeper.gc.offline.enabled=false

# The number of deleted files recorded to the state store in a single commit.
# The garbage collector keeps deleting files as long as there are files to delete in the state store,
# and updates the state store whenever it has deleted this many files.
sleeper.gc.batch.size=10000

# The maximum number of files that can be deleted per invocation of the garbage collector.
# If a batch of files exceeds this limit, the whole batch will be deleted before terminating.
# This limit is applied separately for each Sleeper table.
# This restriction is placed to avoid reaching the lambda timeout for the garbage collector. If this
# timeout is met, it is most likely to happen whilst deleting a batch of files. This would result in
# files being deleted, but the state store not being updated. Any files caught in such a state will be
# found on the next garbage collector run and deleted again, updating the state store as expected.
sleeper.gc.files.maximum=750000

# A file will not be deleted until this number of minutes have passed after it has been marked as
# ready for garbage collection. The reason for not deleting files immediately after they have been
# marked as ready for garbage collection is that they may still be in use by queries. This property
# can be overridden on a per-table basis.
sleeper.default.gc.delay.minutes=15


## The following properties relate to compactions.

# The name of the repository for the compaction container. The Docker image from the
# compaction-job-execution module should have been uploaded to an ECR repository of this name in this
# account.
sleeper.compaction.repo=<insert-unique-sleeper-id>/compaction-job-execution

# The number of tables to perform compaction job creation for in a single invocation. This will be the
# batch size for a lambda as an SQS FIFO event source. This can be a maximum of 10.
sleeper.compaction.job.creation.batch.size=1

# The number of finished compaction commits to gather in the batcher before committing to the state
# store. This will be the batch size for a lambda as an SQS event source.
# This can be a maximum of 10,000. In practice the effective maximum is limited by the number of
# messages that fit in a synchronous lambda invocation payload, see the AWS documentation:
# https://docs.aws.amazon.com/lambda/latest/dg/gettingstarted-limits.html
sleeper.compaction.job.commit.batch.size=1000

# The time in seconds that the batcher will wait for compaction commits to appear if the batch size is
# not filled. This will be set in the SQS event source for the lambda. This can be a maximum of 300,
# i.e. 5 minutes.
sleeper.compaction.job.commit.batching.window.seconds=30

# The visibility timeout for the queue of compaction jobs.
sleeper.compaction.queue.visibility.timeout.seconds=900

# The visibility timeout for the queue of pending compaction job batches.
sleeper.compaction.pending.queue.visibility.timeout.seconds=900

# The frequency, in seconds, with which change message visibility requests are sent to extend the
# visibility of messages on the compaction job queue so that they are not processed by other
# processes.
# This should be less than the value of sleeper.compaction.queue.visibility.timeout.seconds.
sleeper.compaction.keepalive.period.seconds=300

# The delay in seconds until a failed compaction job becomes visible on the compaction job queue and
# can be processed again.
sleeper.compaction.job.failed.visibility.timeout.seconds=60

# The time in seconds for a compaction task to wait for a compaction job to appear on the SQS queue
# (must be <= 20).
# When a compaction task waits for compaction jobs to appear on the SQS queue, if the task receives no
# messages in the time defined by this property, it will try to wait for a message again.
sleeper.compaction.task.wait.time.seconds=20

# Set to true if compaction tasks should wait for input files to be assigned to a compaction job
# before starting it. The compaction task will poll the state store for whether the input files have
# been assigned to the job, and will only start once this has occurred.
# This prevents invalid compaction jobs from being run, particularly in the case where the compaction
# job creator runs again before the input files are assigned.
# This also causes compaction tasks to wait idle while input files are assigned, and puts extra load
# on the state store when there are many compaction tasks.
# If this is false, any created job will be executed, and will only be validated when committed to the
# state store.
sleeper.compaction.task.wait.for.input.file.assignment=false

# The time in seconds for a compaction task to wait after receiving no compaction jobs before
# attempting to receive a message again.
# When a compaction task waits for compaction jobs to appear on the SQS queue, if the task receives no
# messages in the time defined by the property "sleeper.compaction.task.wait.time.seconds", it will
# wait for a number of seconds defined by this property, then try to receive a message again.
sleeper.compaction.task.delay.before.retry.seconds=10

# The total time in seconds that a compaction task can be idle before it is terminated.
# When there are no compaction jobs available on the SQS queue, and SQS returns no jobs, the task will
# check whether this idle time has elapsed since the last time it finished a job. If so, the task will
# terminate.
sleeper.compaction.task.max.idle.time.seconds=60

# The maximum number of times that a compaction task can fail to process consecutive compaction jobs
# before it terminates.
# When the task starts or completes any job successfully, the count of consecutive failures is set to
# zero. Any time it fails to process a job, this count is incremented. If this maximum is reached, the
# task will terminate.
sleeper.compaction.task.max.consecutive.failures=3

# The rate at which the compaction job creation lambda runs (in minutes, must be >=1).
sleeper.compaction.job.creation.period.minutes=1

# The amount of memory in MB for the lambda that creates compaction jobs.
sleeper.compaction.job.creation.memory.mb=4096

# The timeout for the lambda that creates compaction jobs in seconds.
sleeper.compaction.job.creation.timeout.seconds=900

# The reserved concurrency for the lambda used to create compaction jobs.
# See reserved concurrency overview at:
# https://docs.aws.amazon.com/lambda/latest/dg/configuration-concurrency.html
# sleeper.compaction.job.creation.concurrency.reserved=

# The maximum given concurrency allowed for the lambda used to create compaction jobs.
# See maximum concurrency overview at:
# https://aws.amazon.com/blogs/compute/introducing-maximum-concurrency-of-aws-lambda-functions-when-using-amazon-sqs-as-an-event-source/
sleeper.compaction.job.creation.concurrency.max=10

# The amount of memory in MB for the lambda that sends batches of compaction jobs.
sleeper.compaction.job.dispatch.memory.mb=4096

# The timeout for the lambda that sends batches of compaction jobs in seconds.
sleeper.compaction.job.dispatch.timeout.seconds=900

# The reserved concurrency for the lambda that sends batches of compaction jobs.
# See reserved concurrency overview at:
# https://docs.aws.amazon.com/lambda/latest/dg/configuration-concurrency.html
# sleeper.compaction.job.dispatch.concurrency.reserved=

# The maximum concurrency allowed for the lambda that sends batches of compaction jobs.
# See maximum concurrency overview at:
# https://aws.amazon.com/blogs/compute/introducing-maximum-concurrency-of-aws-lambda-functions-when-using-amazon-sqs-as-an-event-source/
sleeper.compaction.job.dispatch.concurrency.max=10

# The amount of memory in MB for the lambda that batches up compaction commits.
sleeper.compaction.commit.batcher.memory.mb=4096

# The timeout for the lambda that batches up compaction commits in seconds.
sleeper.compaction.commit.batcher.timeout.seconds=900

# The reserved concurrency for the lambda that batches up compaction commits.
# See reserved concurrency overview at:
# https://docs.aws.amazon.com/lambda/latest/dg/configuration-concurrency.html
sleeper.compaction.commit.batcher.concurrency.reserved=2

# The maximum concurrency allowed for the lambda that batches up compaction commits.
# See maximum concurrency overview at:
# https://aws.amazon.com/blogs/compute/introducing-maximum-concurrency-of-aws-lambda-functions-when-using-amazon-sqs-as-an-event-source/
sleeper.compaction.commit.batcher.concurrency.max=2

# The maximum number of concurrent compaction tasks to run.
sleeper.compaction.max.concurrent.tasks=300

# The rate at which a check to see if compaction ECS tasks need to be created is made (in minutes,
# must be >= 1).
sleeper.compaction.task.creation.period.minutes=1

# The maximum number of times that a compaction job can be taken off the job definition queue before
# it is moved to the dead letter queue.
# This property is used to configure the maxReceiveCount of the compaction job definition queue.
sleeper.compaction.job.max.retries=3

# The maximum number of times that a batch of compaction jobs can be taken off the pending queue
# before it is moved to the dead letter queue.
# This property is used to configure the maxReceiveCount of the pending compaction job batch queue.
sleeper.compaction.job.dispatch.max.retries=3

# The maximum number of times that a compaction job can be taken off the batch committer queue before
# it is moved to the dead letter queue.
# This property is used to configure the maxReceiveCount of the compaction job committer queue.
sleeper.compaction.job.commit.max.retries=3

# The CPU architecture to run compaction tasks on. Valid values are X86_64 and ARM64.
# See Task CPU architecture at
# https://docs.aws.amazon.com/AmazonECS/latest/developerguide/AWS_Fargate.html
sleeper.compaction.task.cpu.architecture=X86_64

# The CPU for a compaction task using an ARM64 architecture.
# See https://docs.aws.amazon.com/AmazonECS/latest/developerguide/task-cpu-memory-error.html for valid
# options.
sleeper.compaction.task.arm.cpu=1024

# The amount of memory in MB for a compaction task using an ARM64 architecture.
# See https://docs.aws.amazon.com/AmazonECS/latest/developerguide/task-cpu-memory-error.html for valid
# options.
sleeper.compaction.task.arm.memory.mb=4096

# The CPU for a compaction task using an x86_64 architecture.
# See https://docs.aws.amazon.com/AmazonECS/latest/developerguide/task-cpu-memory-error.html for valid
# options.
sleeper.compaction.task.x86.cpu=1024

# The amount of memory in MB for a compaction task using an x86_64 architecture.
# See https://docs.aws.amazon.com/AmazonECS/latest/developerguide/task-cpu-memory-error.html for valid
# options.
sleeper.compaction.task.x86.memory.mb=4096

# Used when scaling EC2 instances to support an expected number of compaction tasks. This is the
# amount of memory in MB that we expect ECS to reserve on an EC2 instance before making memory
# available for compaction tasks.
# If this is unset, it will be computed as a percentage of the memory on the EC2 instead, see
# `sleeper.compaction.task.scaling.overhead.percentage`.
# sleeper.compaction.task.scaling.overhead.fixed=

# Used when scaling EC2 instances to support an expected number of compaction tasks. This is the
# percentage of memory in an EC2 instance that we expect ECS to reserve before making memory available
# for compaction tasks.
# Defaults to 10%, so we expect 90% of the memory on an EC2 instance to be used for compaction tasks.
sleeper.compaction.task.scaling.overhead.percentage=10

# What launch type should compaction containers use? Valid options: FARGATE, EC2.
sleeper.compaction.ecs.launch.type=FARGATE

# The EC2 instance type to use for compaction tasks (when using EC2-based compactions).
sleeper.compaction.ec2.type=t3.xlarge

# The minimum number of instances for the EC2 cluster (when using EC2-based compactions).
sleeper.compaction.ec2.pool.minimum=0

# The initial desired number of instances for the EC2 cluster (when using EC2-based compactions).
# Can be set by dividing initial maximum containers by number that should fit on instance type.
sleeper.compaction.ec2.pool.desired=0

# The maximum number of instances for the EC2 cluster (when using EC2-based compactions).
sleeper.compaction.ec2.pool.maximum=75

# The size in GiB of the root EBS volume attached to the EC2 instances (when using EC2-based
# compactions).
sleeper.compaction.ec2.root.size=50

# Flag to enable/disable storage of tracking information for compaction jobs and tasks.
sleeper.compaction.tracker.enabled=true

# Flag to enable/disable storing an update to the tracker during async commits of compaction jobs.
# This may be disabled if there are enough compactions that the system is unable to apply all the
# updates to the tracker. This is mainly used for testing. Reports may show compactions as unfinished
# if this update is not present in the tracker.
sleeper.compaction.tracker.async.commit.updates.enabled=true

# The time to live in seconds for compaction job updates in the job tracker. Default is 1 week.
# The expiry time is fixed when an update is saved to the store, so changing this will only affect new
# data.
sleeper.compaction.job.status.ttl=604800

# The time to live in seconds for compaction task updates in the job tracker. Default is 1 week.
# The expiry time is fixed when an update is saved to the store, so changing this will only affect new
# data.
sleeper.compaction.task.status.ttl=604800

# The name of the class that defines how compaction jobs should be created. This should implement
# sleeper.compaction.core.job.creation.strategy.CompactionStrategy. The value of this property is the
# default value which can be overridden on a per-table basis.
sleeper.default.compaction.strategy.class=sleeper.compaction.core.job.creation.strategy.impl.SizeRatioCompactionStrategy

# The maximum number of files to read in a compaction job. Note that the state store must support
# atomic updates for this many files.
# Also note that this many files may need to be open simultaneously. The value of
# 'sleeper.fs.s3a.max-connections' must be at least the value of this plus one. The extra one is for
# the output file.
# This is a default value and will be used if not specified in the table properties.
sleeper.default.compaction.files.batch.size=12

# The number of compaction jobs to send in a single batch.
# When compaction jobs are created, there is no limit on how many jobs can be created at once. A batch
# is a group of compaction jobs that will have their creation updates applied at the same time. For
# each batch, we send all compaction jobs to the SQS queue, then update the state store to assign job
# IDs to the input files.
# This can be overridden on a per-table basis.
sleeper.default.table.compaction.job.send.batch.size=1000

# The amount of time in seconds a batch of compaction jobs may be pending before it should not be
# retried. If the input files have not been successfully assigned to the jobs, and this much time has
# passed, then the batch will fail to send.
# Once a pending batch fails the input files will never be compacted again without other intervention,
# so it's important to ensure file assignment will be done within this time. That depends on the
# throughput of state store commits.
# It's also necessary to ensure file assignment will be done before the next invocation of compaction
# job creation, otherwise invalid jobs will be created for the same input files. The rate of these
# invocations is set in `sleeper.compaction.job.creation.period.minutes`.
sleeper.default.table.compaction.job.send.timeout.seconds=90

# The amount of time in seconds to wait between attempts to send a batch of compaction jobs. The batch
# will be sent if all input files have been successfully assigned to the jobs, otherwise the batch
# will be retried after a delay.
sleeper.default.table.compaction.job.send.retry.delay.seconds=30

# The default limit on the number of compactation jobs that can be created within a single
# invocation.Exceeding this limit, results in the selection being randomised.
sleeper.default.table.compaction.job.creation.limit=100000

# Used by the SizeRatioCompactionStrategy to decide if a group of files should be compacted.
# If the file sizes are s_1, ..., s_n then the files are compacted if s_1 + ... + s_{n-1} >= ratio *
# s_n.
# It can be overridden on a per-table basis.
sleeper.default.table.compaction.strategy.sizeratio.ratio=3

# Used by the SizeRatioCompactionStrategy to control the maximum number of jobs that can be running
# concurrently per partition. It can be overridden on a per-table basis.
sleeper.default.table.compaction.strategy.sizeratio.max.concurrent.jobs.per.partition=100000

# Select which compaction method to use if not configured against a Sleeper table. DataFusion
# compaction support is experimental.
# Valid values are: [java, datafusion]
sleeper.default.table.compaction.method=JAVA


## The following properties relate to queries.

# The maximum number of simultaneous connections to S3 from a single query runner. This is separated
# from the main one as it's common for a query runner to need to open more files at once.
sleeper.query.s3.max-connections=1024

# The amount of memory in MB for the lambda that executes queries.
sleeper.query.processor.memory.mb=4096

# The timeout for the lambda that executes queries in seconds.
sleeper.query.processor.timeout.seconds=900

# The frequency with which the query processing lambda refreshes its knowledge of the system state
# (i.e. the partitions and the mapping from partition to files), in seconds.
sleeper.query.processor.state.refresh.period.seconds=60

# The maximum number of records to include in a batch of query results send to the results queue from
# the query processing lambda.
sleeper.query.processor.results.batch.size=2000

# The size of the thread pool for retrieving records in a query processing lambda.
sleeper.query.processor.record.retrieval.threads=10

# The default amount of time in seconds the query executor's cache of partition and file reference
# information is valid for. After this it will time out and need refreshing.
sleeper.query.processor.cache.timeout.seconds=60

# This value is used to set the time-to-live on the tracking of the queries in the DynamoDB-based
# query tracker.
sleeper.query.tracker.ttl.days=1

# The length of time the results of queries remain in the query results bucket before being deleted.
sleeper.query.results.bucket.expiry.days=7

# The visibility timeout in seconds of the query results queue.
sleeper.query.results.queue.visibility.timeout.seconds=900

# The default value of the rowgroup size used when the results of queries are written to Parquet
# files. The value given below is 8MiB. This value can be overridden using the query config.
sleeper.default.query.results.rowgroup.size=8388608

# The default value of the page size used when the results of queries are written to Parquet files.
# The value given below is 128KiB. This value can be overridden using the query config.
sleeper.default.query.results.page.size=131072

# The rate at which the query lambda runs to keep it warm (in minutes, must be >=1).  This only
# applies when the KeepLambdaWarmStack is enabled
sleeper.query.warm.lambda.period.minutes=5


## The following properties relate to metrics.

# The namespaces for the metrics used in the metrics stack.
sleeper.metrics.namespace=Sleeper

# The reserved concurrency for the table metrics lambda.
# See reserved concurrency overview at:
# https://docs.aws.amazon.com/lambda/latest/dg/configuration-concurrency.html
# sleeper.metrics.concurrency.reserved=

# The maximum concurrency allowed for the table metrics lambda.
# See maximum concurrency overview at:
# https://aws.amazon.com/blogs/compute/introducing-maximum-concurrency-of-aws-lambda-functions-when-using-amazon-sqs-as-an-event-source/
sleeper.metrics.concurrency.max=10

# The number of tables to calculate metrics for in a single invocation. This will be the batch size
# for a lambda as an SQS FIFO event source. This can be a maximum of 10.
sleeper.metrics.batch.size=1

# Whether to calculate table metrics for offline tables.
sleeper.metrics.offline.enabled=false

# The period in minutes used in the dashboard.
sleeper.dashboard.time.window.minutes=5


## The following properties relate to logging.

# The logging level for logging Sleeper classes. This does not apply to the MetricsLogger which is
# always set to INFO.
sleeper.logging.level=INFO

# The logging level for Apache logs that are not Parquet.
sleeper.logging.apache.level=INFO

# The logging level for Parquet logs.
sleeper.logging.parquet.level=WARN

# The logging level for AWS logs.
sleeper.logging.aws.level=INFO

# The logging level for everything else.
sleeper.logging.root.level=INFO


## The following properties relate to the integration with Athena.

# The number of days before objects in the spill bucket are deleted.
sleeper.athena.spill.bucket.ageoff.days=1

# The fully qualified composite classes to deploy. These are the classes that interact with Athena.
# You can choose to remove one if you don't need them. Both are deployed by default.
sleeper.athena.handler.classes=sleeper.athena.composite.SimpleCompositeHandler,sleeper.athena.composite.IteratorApplyingCompositeHandler

# The amount of memory (MB) the athena composite handler has.
sleeper.athena.handler.memory.mb=4096

# The timeout in seconds for the athena composite handler.
sleeper.athena.handler.timeout.seconds=900

# ARN of the KMS Key used to encrypt data in the Athena spill bucket.
# sleeper.athena.spill.master.key.arn=


## The following properties relate to default values used by table properties.

# Default used during Parquet queries to determine whether the column indexes are used.
sleeper.default.parquet.query.column.index.enabled=false

# The size of the row group in the Parquet files (default is 8MiB).
sleeper.default.rowgroup.size=8388608

# The size of the pages in the Parquet files (default is 128KiB).
sleeper.default.page.size=131072

# The compression codec to use in the Parquet files.
# Valid values are: [uncompressed, snappy, gzip, lzo, brotli, lz4, zstd]
sleeper.default.compression.codec=zstd

# Whether dictionary encoding should be used for row key columns in the Parquet files.
sleeper.default.parquet.dictionary.encoding.rowkey.fields=false

# Whether dictionary encoding should be used for sort key columns in the Parquet files.
sleeper.default.parquet.dictionary.encoding.sortkey.fields=false

# Whether dictionary encoding should be used for value columns in the Parquet files.
sleeper.default.parquet.dictionary.encoding.value.fields=false

# Used to set parquet.columnindex.truncate.length, see documentation here:
# https://github.com/apache/parquet-mr/blob/master/parquet-hadoop/README.md
# The length in bytes to truncate binary values in a column index.
sleeper.default.parquet.columnindex.truncate.length=128

# Used to set parquet.statistics.truncate.length, see documentation here:
# https://github.com/apache/parquet-mr/blob/master/parquet-hadoop/README.md
# The length in bytes to truncate the min/max binary values in row groups.
sleeper.default.parquet.statistics.truncate.length=2147483647

# Used to set parquet.writer.version, see documentation here:
# https://github.com/apache/parquet-mr/blob/master/parquet-hadoop/README.md
# Can be either v1 or v2. The v2 pages store levels uncompressed while v1 pages compress levels with
# the data.
sleeper.default.parquet.writer.version=v2

# The number of attempts to make when applying a transaction to the state store. This default can be
# overridden by a table property.
sleeper.default.statestore.transactionlog.add.transaction.max.attempts=10

# The maximum amount of time to wait before the first retry when applying a transaction to the state
# store. Full jitter will be applied so that the actual wait time will be a random period between 0
# and this value. This ceiling will increase exponentially on further retries. See the below article.
# https://aws.amazon.com/blogs/architecture/exponential-backoff-and-jitter/
# This default can be overridden by a table property.
sleeper.default.statestore.transactionlog.add.transaction.first.retry.wait.ceiling.ms=200

# The maximum amount of time to wait before any retry when applying a transaction to the state store.
# Full jitter will be applied so that the actual wait time will be a random period between 0 and this
# value. This restricts the exponential increase of the wait ceiling while retrying the transaction.
# See the below article.
# https://aws.amazon.com/blogs/architecture/exponential-backoff-and-jitter/
# This default can be overridden by a table property.
sleeper.default.statestore.transactionlog.add.transaction.max.retry.wait.ceiling.ms=30000

# The number of elements to include per Arrow record batch in a snapshot derived from the transaction
# log, of the state of files in a Sleeper table. Each file includes some number of references on
# different partitions. Each reference will count for one element in a record batch, but a file cannot
# currently be split between record batches. A record batch may contain more file references than this
# if a single file overflows the batch. A file with no references counts as one element.
sleeper.default.statestore.transactionlog.files.snapshot.batch.size=1000

# The number of partitions to include per Arrow record batch in a snapshot derived from the
# transaction log, of the state of partitions in a Sleeper table.
sleeper.default.statestore.transactionlog.partitions.snapshot.batch.size=1000

# The number of seconds to wait after we've loaded a snapshot before looking for a new snapshot. This
# should relate to the rate at which new snapshots are created, configured in the instance property
# `sleeper.statestore.transactionlog.snapshot.creation.lambda.period.seconds`. This default can be
# overridden by a table property.
sleeper.default.statestore.transactionlog.time.between.snapshot.checks.seconds=60

# The number of milliseconds to wait after we've updated from the transaction log before checking for
# new transactions. The state visible to an instance of the state store can be out of date by this
# amount. This can avoid excessive queries by the same process, but can result in unwanted behaviour
# when using multiple state store objects. When adding a new transaction to update the state, this
# will be ignored and the state will be brought completely up to date. This default can be overridden
# by a table property.
sleeper.default.statestore.transactionlog.time.between.transaction.checks.ms=0

# The minimum number of transactions that a snapshot must be ahead of the local state, before we load
# the snapshot instead of updating from the transaction log.
sleeper.default.statestore.transactionlog.snapshot.load.min.transactions.ahead=10

# The number of days that transaction log snapshots remain in the snapshot store before being deleted.
sleeper.default.statestore.transactionlog.snapshot.expiry.days=2

# The minimum age in minutes of a snapshot in order to allow deletion of transactions leading up to
# it. When deleting old transactions, there's a chance that processes may still read transactions
# starting from an older snapshot. We need to avoid deletion of any transactions associated with a
# snapshot that may still be used as the starting point for reading the log.
sleeper.default.statestore.transactionlog.delete.behind.snapshot.min.age.minutes=2

# The minimum number of transactions that a transaction must be behind the latest snapshot before
# being deleted. This is the number of transactions that will be kept and protected from deletion,
# whenever old transactions are deleted. This includes the transaction that the latest snapshot was
# created against. Any transactions after the snapshot will never be deleted as they are still in
# active use.
# This should be configured in relation to the property which determines whether a process will load
# the latest snapshot or instead seek through the transaction log, since we need to preserve
# transactions that may still be read:
# sleeper.default.statestore.snapshot.load.min.transactions.ahead
# The snapshot that will be considered the latest snapshot is configured by a property to set the
# minimum age for it to count for this:
# sleeper.default.statestore.transactionlog.delete.behind.snapshot.min.age
sleeper.default.statestore.transactionlog.delete.number.behind.latest.snapshot=200

# This specifies whether queries and scans against DynamoDB tables used in the state stores are
# strongly consistent. This default can be overridden by a table property.
sleeper.default.table.dynamo.strongly.consistent.reads=false

# Specifies the minimum number of leaf partitions that are needed to run a bulk import job. If this
# minimum has not been reached, bulk import jobs will refuse to start.
sleeper.default.bulk.import.min.leaf.partitions=64

# Specifies the minimum total file size required for an ingest job to be batched and sent. An ingest
# job will be created if the batcher runs while this much data is waiting, and the minimum number of
# files is also met.
sleeper.default.ingest.batcher.job.min.size=1G

# Specifies the maximum total file size for a job in the ingest batcher. If more data is waiting than
# this, it will be split into multiple jobs. If a single file exceeds this, it will still be ingested
# in its own job. It's also possible some data may be left for a future run of the batcher if some
# recent files overflow the size of a job but aren't enough to create a job on their own.
sleeper.default.ingest.batcher.job.max.size=5G

# Specifies the minimum number of files for a job in the ingest batcher. An ingest job will be created
# if the batcher runs while this many files are waiting, and the minimum size of files is also met.
sleeper.default.ingest.batcher.job.min.files=1

# Specifies the maximum number of files for a job in the ingest batcher. If more files are waiting
# than this, they will be split into multiple jobs. It's possible some data may be left for a future
# run of the batcher if some recent files overflow the size of a job but aren't enough to create a job
# on their own.
sleeper.default.ingest.batcher.job.max.files=100

# Specifies the maximum time in seconds that a file can be held in the batcher before it will be
# included in an ingest job. When any file has been waiting for longer than this, jobs will be created
# for all the currently held files, even if other criteria for a batch are not met.
sleeper.default.ingest.batcher.file.max.age.seconds=300

# Specifies the target ingest queue where batched jobs are sent.
# Valid values are: [standard_ingest, bulk_import_emr, bulk_import_persistent_emr, bulk_import_eks,
# bulk_import_emr_serverless]
sleeper.default.ingest.batcher.ingest.queue=bulk_import_emr_serverless

# The time in minutes that the tracking information is retained for a file before the records of its
# ingest are deleted (eg. which ingest job it was assigned to, the time this occurred, the size of the
# file).
# The expiry time is fixed when a file is saved to the store, so changing this will only affect new
# data.
# Defaults to 1 week.
sleeper.default.ingest.batcher.file.tracking.ttl.minutes=10080

# Specifies the strategy that ingest uses to create files and references in partitions.
# Valid values are: [one_file_per_leaf, one_reference_per_leaf]
sleeper.default.ingest.file.writing.strategy=one_reference_per_leaf

# The way in which records are held in memory before they are written to a local store.
# Valid values are 'arraylist' and 'arrow'.
# The arraylist method is simpler, but it is slower and requires careful tuning of the number of
# records in each batch.
sleeper.default.ingest.record.batch.type=arrow

# The way in which partition files are written to the main Sleeper store.
# Valid values are 'direct' (which writes using the s3a Hadoop file system) and 'async' (which writes
# locally and then copies the completed Parquet file asynchronously into S3).
# The direct method is simpler but the async method should provide better performance when the number
# of partitions is large.
sleeper.default.ingest.partition.file.writer.type=async

# This is the default for whether state store updates will be applied asynchronously via the state
# store committer.
# This is usually only used for state store implementations where there's a benefit to applying state
# store updates in a single process for each Sleeper table. This is usually to avoid contention from
# multiple processes performing updates at the same time.
# This is separate from the properties that determine which state store updates will be done as
# asynchronous commits. Those properties will only be applied when asynchronous commits are enabled
# for a given state store.
# Valid values are: [disabled, per_implementation, all_implementations]
# With `disabled`, asynchronous commits will never be used unless overridden in table properties.
# With `per_implementation`, asynchronous commits will be used for all state store implementations
# that are known to benefit from it, unless overridden in table properties.
# With `all_implementations`, asynchronous commits will be used for all state stores unless overridden
# in table properties.
sleeper.default.statestore.commit.async.behaviour=PER_IMPLEMENTATION

# This is the default for whether created compaction jobs will be assigned to their input files
# asynchronously via the state store committer, if asynchronous commit is enabled. Otherwise, the
# compaction job creator will commit input file assignments directly to the state store.
sleeper.default.compaction.job.id.assignment.commit.async=true

# This is the default for whether compaction tasks will commit finished jobs asynchronously via the
# state store committer, if asynchronous commit is enabled. Otherwise, compaction tasks will commit
# finished jobs directly to the state store.
sleeper.default.compaction.job.commit.async=true

# This property is the default for whether commits of compaction jobs are batched before being sent to
# the state store commit queue to be applied by the committer lambda. If this property is true and
# asynchronous commits are enabled then commits of compactions will be batched. If this property is
# false and asynchronous commits are enabled then commits of compactions will not be batched and will
# be sent directly to the committer lambda. This property can be overridden for individual tables.
sleeper.default.compaction.job.async.commit.batching=true

# This is the default for whether ingest tasks will add files asynchronously via the state store
# committer, if asynchronous commit is enabled. Otherwise, ingest tasks will add files directly to the
# state store.
sleeper.default.ingest.job.files.commit.async=true

# This is the default for whether bulk import will add files asynchronously via the state store
# committer, if asynchronous commit is enabled. Otherwise, bulk import will add files directly to the
# state store.
sleeper.default.bulk.import.job.files.commit.async=true

# This is the default for whether partition splits will be applied asynchronously via the state store
# committer, if asynchronous commit is enabled. Otherwise, the partition splitter will apply splits
# directly to the state store.
sleeper.default.partition.splitting.commit.async=true

# This is the default for whether the garbage collector will record deleted files asynchronously via
# the state store committer, if asynchronous commit is enabled. Otherwise, the garbage collector will
# record this directly to the state store.
sleeper.default.gc.commit.async=true

# When using the transaction log state store, this sets whether to update from the transaction log
# before adding a transaction in the asynchronous state store committer.
# If asynchronous commits are used for all or almost all state store updates, this can be false to
# avoid the extra queries.
# If the state store is commonly updated directly outside of the asynchronous committer, this can be
# true to avoid conflicts and retries.
sleeper.default.statestore.committer.update.every.commit=false

# When using the transaction log state store, this sets whether to update from the transaction log
# before adding a batch of transactions in the asynchronous state store committer.
sleeper.default.statestore.committer.update.every.batch=true<|MERGE_RESOLUTION|>--- conflicted
+++ resolved
@@ -465,11 +465,7 @@
 # The maximum number of concurrent bulk export tasks to run.
 sleeper.bulk.export.max.concurrent.tasks=300
 
-<<<<<<< HEAD
-# The length of time the results of bulk export remain in the bulk export results bucket before being
-=======
 # The number of days the results of bulk export remain in the bulk export results bucket before being
->>>>>>> 568d16b9
 # deleted.
 sleeper.bulk.export.results.bucket.expiry.days=7
 
