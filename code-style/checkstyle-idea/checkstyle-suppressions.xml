<!--
  ~ Copyright 2022-2024 Crown Copyright
  ~
  ~ Licensed under the Apache License, Version 2.0 (the "License");
  ~ you may not use this file except in compliance with the License.
  ~ You may obtain a copy of the License at
  ~
  ~     http://www.apache.org/licenses/LICENSE-2.0
  ~
  ~ Unless required by applicable law or agreed to in writing, software
  ~ distributed under the License is distributed on an "AS IS" BASIS,
  ~ WITHOUT WARRANTIES OR CONDITIONS OF ANY KIND, either express or implied.
  ~ See the License for the specific language governing permissions and
  ~ limitations under the License.
  -->
<!DOCTYPE suppressions PUBLIC "-//Puppy Crawl//DTD Suppressions 1.1//EN"
        "https://checkstyle.org/dtds/suppressions_1_2.dtd">

<suppressions>
    <suppress files="[\\/]src[\\/]test[\\/].*" id="finalParameters"/>
    <suppress files="[\\/]src[\\/]test[\\/].*" id="localFinalVariableName"/>
    <suppress files="[\\/]src[\\/]test[\\/].*" id="localVariableName"/>
    <suppress files="[\\/]src[\\/]test[\\/].*" id="equalsHashCode"/>
    <suppress files="[\\/]src[\\/]test[\\/].*" id="fileLength"/>
    <suppress files="[\\/]src[\\/]test[\\/].*" id="missingSwitchDefault"/>
    <suppress files="[\\/]src[\\/]test[\\/].*" id="methodLengthMax"/>
    <suppress files="[\\/]src[\\/]test[\\/].*" id="parameterNumber"/>
    <suppress files=".*Application.java" id="hideUtilityClassConstructor"/>
<<<<<<< HEAD
    <suppress files="[\\/]athena[\\/].*" id="summaryJavadoc"/>
    <suppress files="[\\/]bulk-import[\\/].*" id="summaryJavadoc"/>
    <suppress files="[\\/]core[\\/].*" id="summaryJavadoc"/>
    <suppress files="[\\/]configuration[\\/].*" id="summaryJavadoc"/>
    <suppress files="[\\/]parquet[\\/].*" id="summaryJavadoc"/>
    <suppress files="[\\/]common-job[\\/].*" id="summaryJavadoc"/>
    <suppress files="[\\/]common-task[\\/].*" id="summaryJavadoc"/>
    <suppress files="[\\/]clients[\\/].*" id="summaryJavadoc"/>
=======
    <suppress files="[\\/]cdk[\\/].*" id="summaryJavadoc"/>
    <suppress files="[\\/]system-test[\\/].*" id="summaryJavadoc"/>
>>>>>>> 15c74b53
    <suppress files="[\\/]compaction[\\/].*" id="summaryJavadoc"/>
    <suppress files="[\\/]splitter[\\/].*" id="summaryJavadoc"/>
    <suppress files="[\\/]garbage-collector[\\/].*" id="summaryJavadoc"/>
    <suppress files="[\\/]statestore[\\/].*" id="summaryJavadoc"/>
    <suppress files="[\\/]query[\\/].*" id="summaryJavadoc"/>
</suppressions><|MERGE_RESOLUTION|>--- conflicted
+++ resolved
@@ -26,19 +26,6 @@
     <suppress files="[\\/]src[\\/]test[\\/].*" id="methodLengthMax"/>
     <suppress files="[\\/]src[\\/]test[\\/].*" id="parameterNumber"/>
     <suppress files=".*Application.java" id="hideUtilityClassConstructor"/>
-<<<<<<< HEAD
-    <suppress files="[\\/]athena[\\/].*" id="summaryJavadoc"/>
-    <suppress files="[\\/]bulk-import[\\/].*" id="summaryJavadoc"/>
-    <suppress files="[\\/]core[\\/].*" id="summaryJavadoc"/>
-    <suppress files="[\\/]configuration[\\/].*" id="summaryJavadoc"/>
-    <suppress files="[\\/]parquet[\\/].*" id="summaryJavadoc"/>
-    <suppress files="[\\/]common-job[\\/].*" id="summaryJavadoc"/>
-    <suppress files="[\\/]common-task[\\/].*" id="summaryJavadoc"/>
-    <suppress files="[\\/]clients[\\/].*" id="summaryJavadoc"/>
-=======
-    <suppress files="[\\/]cdk[\\/].*" id="summaryJavadoc"/>
-    <suppress files="[\\/]system-test[\\/].*" id="summaryJavadoc"/>
->>>>>>> 15c74b53
     <suppress files="[\\/]compaction[\\/].*" id="summaryJavadoc"/>
     <suppress files="[\\/]splitter[\\/].*" id="summaryJavadoc"/>
     <suppress files="[\\/]garbage-collector[\\/].*" id="summaryJavadoc"/>
