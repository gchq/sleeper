<!--
  ~ Copyright 2022-2024 Crown Copyright
  ~
  ~ Licensed under the Apache License, Version 2.0 (the "License");
  ~ you may not use this file except in compliance with the License.
  ~ You may obtain a copy of the License at
  ~
  ~     http://www.apache.org/licenses/LICENSE-2.0
  ~
  ~ Unless required by applicable law or agreed to in writing, software
  ~ distributed under the License is distributed on an "AS IS" BASIS,
  ~ WITHOUT WARRANTIES OR CONDITIONS OF ANY KIND, either express or implied.
  ~ See the License for the specific language governing permissions and
  ~ limitations under the License.
  -->
<!DOCTYPE suppressions PUBLIC "-//Puppy Crawl//DTD Suppressions 1.1//EN"
        "https://checkstyle.org/dtds/suppressions_1_2.dtd">

<suppressions>
    <suppress files="[\\/]src[\\/]test[\\/].*" id="finalParameters"/>
    <suppress files="[\\/]src[\\/]test[\\/].*" id="localFinalVariableName"/>
    <suppress files="[\\/]src[\\/]test[\\/].*" id="localVariableName"/>
    <suppress files="[\\/]src[\\/]test[\\/].*" id="equalsHashCode"/>
    <suppress files="[\\/]src[\\/]test[\\/].*" id="fileLength"/>
    <suppress files="[\\/]src[\\/]test[\\/].*" id="missingSwitchDefault"/>
    <suppress files="[\\/]src[\\/]test[\\/].*" id="methodLengthMax"/>
    <suppress files="[\\/]src[\\/]test[\\/].*" id="parameterNumber"/>
    <suppress files=".*Application.java" id="hideUtilityClassConstructor"/>
<<<<<<< HEAD
    <suppress files="[\\/]bulk-import[\\/].*" id="summaryJavadoc"/>
=======
    <suppress files="[\\/]athena[\\/].*" id="summaryJavadoc"/>
>>>>>>> 4c9ce71b
    <suppress files="[\\/]cdk[\\/].*" id="summaryJavadoc"/>
    <suppress files="[\\/]system-test[\\/].*" id="summaryJavadoc"/>
    <suppress files="[\\/]compaction[\\/].*" id="summaryJavadoc"/>
    <suppress files="[\\/]splitter[\\/].*" id="summaryJavadoc"/>
    <suppress files="[\\/]garbage-collector[\\/].*" id="summaryJavadoc"/>
    <suppress files="[\\/]statestore[\\/].*" id="summaryJavadoc"/>
    <suppress files="[\\/]query[\\/].*" id="summaryJavadoc"/>
</suppressions><|MERGE_RESOLUTION|>--- conflicted
+++ resolved
@@ -26,11 +26,6 @@
     <suppress files="[\\/]src[\\/]test[\\/].*" id="methodLengthMax"/>
     <suppress files="[\\/]src[\\/]test[\\/].*" id="parameterNumber"/>
     <suppress files=".*Application.java" id="hideUtilityClassConstructor"/>
-<<<<<<< HEAD
-    <suppress files="[\\/]bulk-import[\\/].*" id="summaryJavadoc"/>
-=======
-    <suppress files="[\\/]athena[\\/].*" id="summaryJavadoc"/>
->>>>>>> 4c9ce71b
     <suppress files="[\\/]cdk[\\/].*" id="summaryJavadoc"/>
     <suppress files="[\\/]system-test[\\/].*" id="summaryJavadoc"/>
     <suppress files="[\\/]compaction[\\/].*" id="summaryJavadoc"/>
