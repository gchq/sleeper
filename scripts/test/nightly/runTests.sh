--- conflicted
+++ resolved
@@ -41,10 +41,6 @@
   shift
 elif [ "$MAIN_SUITE_NAME" == "functional" ]; then
   shift
-<<<<<<< HEAD
-=======
-  MAIN_SUITE_PARAMS=(-Dsleeper.system.test.cluster.enabled=true -DrunIT=NightlyFunctionalSystemTestSuite "$@")
->>>>>>> 8ca5c3ad
 elif [ "$1" == "--main" ]; then
   MAIN_SUITE_NAME=custom
   MAIN_SUITE_PARAMS=("$2")
@@ -163,10 +159,11 @@
 }
 
 runSlowTests(){
-    runTestSuite 0  "${DEPLOY_ID}${START_TIME_SHORT}q1" "quick" "-DskipRust" "-DrunIT=QuickSystemTestSuite" "$@" &
-    runTestSuite 60 "${DEPLOY_ID}${START_TIME_SHORT}s1" "slow1" "-DskipRust" "-DrunIT=SlowSuite1" "$@" &
-    runTestSuite 120 "${DEPLOY_ID}${START_TIME_SHORT}s2" "slow2" "-DskipRust" "-DrunIT=SlowSuite2" "$@" &
-    runTestSuite 180 "${DEPLOY_ID}${START_TIME_SHORT}s3" "slow3" "-DskipRust" "-DrunIT=SlowSuite3" "$@"
+    SUITE_PARAMS=(-Dsleeper.system.test.cluster.enabled=true -DskipRust)
+    runTestSuite 0  "${DEPLOY_ID}${START_TIME_SHORT}q1" "quick" "${SUITE_PARAMS[@]}" "-DrunIT=QuickSystemTestSuite" "$@" &
+    runTestSuite 60 "${DEPLOY_ID}${START_TIME_SHORT}s1" "slow1" "${SUITE_PARAMS[@]}" "-DrunIT=SlowSuite1" "$@" &
+    runTestSuite 120 "${DEPLOY_ID}${START_TIME_SHORT}s2" "slow2" "${SUITE_PARAMS[@]}" "-DrunIT=SlowSuite2" "$@" &
+    runTestSuite 180 "${DEPLOY_ID}${START_TIME_SHORT}s3" "slow3" "${SUITE_PARAMS[@]}" "-DrunIT=SlowSuite3" "$@"
 }
 
 if [ "$MAIN_SUITE_NAME" == "performance" ]; then
