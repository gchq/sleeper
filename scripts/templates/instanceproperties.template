--- conflicted
+++ resolved
@@ -1115,16 +1115,9 @@
 # strongly consistent. This default can be overridden by a table property.
 sleeper.default.table.dynamo.strongly.consistent.reads=false
 
-<<<<<<< HEAD
-# If set, transaction log state stores will load the latest snapshot from the snapshot store when
-# created.
-sleeper.default.metadata.transactionlog.load.latest.snapshots=true
-
 # The number of days that transaction log snapshots remain in the snapshot store before being deleted.
 sleeper.default.metadata.transactionlog.snapshot.expiry.days=2
 
-=======
->>>>>>> edcf9211
 # Specifies the minimum number of leaf partitions that are needed to run a bulk import job. If this
 # minimum has not been reached, bulk import jobs will refuse to start.
 sleeper.default.bulk.import.min.leaf.partitions=64
