#################################################################################
#                           SLEEPER INSTANCE PROPERTIES                         #
#################################################################################

###################
# Template Values #
###################

## The following instance properties are commonly used throughout Sleeper.

# A string to uniquely identify this deployment. This should be no longer than 20 chars. It should be
# globally unique as it will be used to name AWS resources such as S3 buckets.
sleeper.id=changeme

# The S3 bucket containing the jar files of the Sleeper components.
sleeper.jars.bucket=changeme

# The AWS account number. This is the AWS account that the instance will be deployed to.
sleeper.account=changeme

# The AWS region to deploy to.
sleeper.region=changeme

# The id of the VPC to deploy to.
sleeper.vpc=changeme

# A comma separated list of subnets to deploy to. ECS tasks will be run across multiple subnets. EMR
# clusters will be deployed in a subnet chosen when the cluster is created.
sleeper.subnets=changeme


##################
# Default Values #
##################

## The following instance properties are commonly used throughout Sleeper.

# A comma-separated list of the jars containing application specific iterator code. These jars are
# assumed to be in the bucket given by sleeper.jars.bucket, e.g. if that bucket contains two iterator
# jars called iterator1.jar and iterator2.jar then the property should be
# 'sleeper.userjars=iterator1.jar,iterator2.jar'.
# sleeper.userjars=

# A name for a tag to identify the stack that deployed a resource. This will be set for all AWS
# resources, to the ID of the CDK stack that they are deployed under. This can be used to organise the
# cost explorer for billing.
sleeper.stack.tag.name=DeploymentStack

# Whether to keep the sleeper table bucket, Dynamo tables, query results bucket, etc., when the
# instance is destroyed.
sleeper.retain.infra.after.destroy=true

# The optional stacks to deploy. Not case sensitive.
# Valid values: [IngestStack, IngestBatcherStack, EmrServerlessBulkImportStack, EmrBulkImportStack,
# PersistentEmrBulkImportStack, EksBulkImportStack, EmrStudioStack, BulkExportStack, QueryStack,
# WebSocketQueryStack, AthenaStack, KeepLambdaWarmStack, CompactionStack, GarbageCollectorStack,
# PartitionSplittingStack, DashboardStack, TableMetricsStack]
sleeper.optional.stacks=IngestStack,IngestBatcherStack,EmrServerlessBulkImportStack,EmrStudioStack,QueryStack,AthenaStack,CompactionStack,GarbageCollectorStack,PartitionSplittingStack,DashboardStack,TableMetricsStack

# The deployment type for AWS Lambda. Not case sensitive.
# There are two types of Lambda deployments, jar and container.
# If the size of the jar file is too large, it will always be deployed as a container.
# Valid values: [jar, container]
sleeper.lambda.deploy.type=jar

# The AWS endpoint URL. This should only be set for a non-standard service endpoint. Usually this is
# used to set the URL to LocalStack for a locally deployed instance.
# sleeper.endpoint.url=

# Whether to check that the VPC that the instance is deployed to has an S3 endpoint. If there is no S3
# endpoint then the NAT costs can be very significant.
sleeper.vpc.endpoint.check=true

# The Hadoop filesystem used to connect to S3.
sleeper.filesystem=s3a://

# An email address used by the TopicStack to publish SNS notifications of errors.
# sleeper.errors.email=

# The length of time in days that CloudWatch logs from lambda functions, ECS containers, etc., are
# retained.
# See https://docs.aws.amazon.com/AWSCloudFormation/latest/UserGuide/aws-resource-logs-loggroup.html
# for valid options.
# Use -1 to indicate infinite retention.
sleeper.log.retention.days=30

# Used to set the value of fs.s3a.connection.maximum on the Hadoop configuration. This controls the
# maximum number of http connections to S3.
# See https://hadoop.apache.org/docs/stable/hadoop-aws/tools/hadoop-aws/performance.html
sleeper.fs.s3a.max-connections=100

# Used to set the value of fs.s3a.block.size on the Hadoop configuration. Uploads to S3 happen in
# blocks, and this sets the size of blocks. If a larger value is used, then more data is buffered
# before the upload begins.
# See https://hadoop.apache.org/docs/stable/hadoop-aws/tools/hadoop-aws/performance.html
sleeper.fs.s3a.upload.block.size=32M

# The version of Fargate to use.
sleeper.fargate.version=1.4.0

# The amount of memory in MB for the lambda that creates ECS tasks to execute compaction and ingest
# jobs.
sleeper.task.runner.memory.mb=1024

# The timeout in seconds for the lambda that creates ECS tasks to execute compaction jobs and ingest
# jobs.
# This must be >0 and <= 900.
sleeper.task.runner.timeout.seconds=900

# If true, properties will be reloaded every time a long running job is started or a lambda is run.
# This will mainly be used in test scenarios to ensure properties are up to date.
sleeper.properties.force.reload=false

# If set, this property will be used as a prefix for the names of ECR repositories. If unset, then the
# instance ID will be used to determine the names instead.
# Note: This is only used by the deployment scripts to upload Docker images, not the CDK. We may add
# the ability to use this in the CDK in the future.
# sleeper.ecr.repository.prefix=

# A comma-separated list of up to 5 security group IDs to be used when running ECS tasks.
# sleeper.ecs.security.groups=

# Default value for the reserved concurrency for each lambda in the Sleeper instance that scales
# according to the number of Sleeper tables.
# The state store committer lambda is an exception to this, as it has reserved concurrency by default.
# This is set in the property sleeper.statestore.committer.concurrency.reserved. Other lambdas are
# present that do not scale by the number of Sleeper tables, and are not set from this property.
# By default no concurrency is reserved for the lambdas. Each lambda also has its own property that
# overrides the value found here.
# See reserved concurrency overview at:
# https://docs.aws.amazon.com/lambda/latest/dg/configuration-concurrency.html
# sleeper.default.lambda.concurrency.reserved=

# Default value for the maximum concurrency for each lambda in the Sleeper instance that scales
# according to the number of Sleeper tables.
# Other lambdas are present that do not scale by the number of Sleeper tables, and are not set from
# this property.
# By default the maximum concurrency is set to 10, which is enough for 10 online tables. If there are
# more online tables, this number may need to be increased. Each lambda also has its own property that
# overrides the value found here.
# See maximum concurrency overview at:
# https://aws.amazon.com/blogs/compute/introducing-maximum-concurrency-of-aws-lambda-functions-when-using-amazon-sqs-as-an-event-source/
sleeper.default.lambda.concurrency.max=10


## The following instance properties relate to handling the state of Sleeper tables.

# Default value for amount of memory in MB for each lambda that holds the state of Sleeper tables in
# memory. These use a state store provider which caches a number of tables at once, set in
# `sleeper.statestore.provider.cache.size`. Not all lambdas are covered by this, e.g. see
# `sleeper.batch.table.lambdas.memory.mb`.
sleeper.default.table.state.lambda.memory.mb=4096

# The amount of memory in MB for lambdas that create batches of tables to run some operation against,
# eg. create compaction jobs, run garbage collection, perform partition splitting.
sleeper.batch.table.lambdas.memory.mb=1024

# The timeout in seconds for lambdas that create batches of tables to run some operation against, eg.
# create compaction jobs, run garbage collection, perform partition splitting.
sleeper.batch.table.lambdas.timeout.seconds=60

# The timeout in minutes for when the table properties provider cache should be cleared, forcing table
# properties to be reloaded from S3.
sleeper.cache.table.properties.provider.timeout.minutes=60

# The maximum size of state store providers. If a state store is needed and the cache is full, the
# oldest state store in the cache will be removed to make space.
sleeper.statestore.provider.cache.size=10

# This specifies whether point in time recovery is enabled for the DynamoDB state store. This is set
# on the DynamoDB tables.
sleeper.statestore.dynamo.pointintimerecovery=false

# This specifies whether point in time recovery is enabled for the S3 state store. This is set on the
# revision DynamoDB table.
sleeper.statestore.s3.dynamo.pointintimerecovery=false

# The number of tables to create transaction log snapshots for in a single invocation. This will be
# the batch size for a lambda as an SQS FIFO event source. This can be a maximum of 10.
sleeper.statestore.snapshot.creation.batch.size=1

# The frequency in seconds with which the transaction log snapshot creation lambda is run.
sleeper.statestore.snapshot.creation.lambda.period.seconds=60

# The timeout in seconds after which to terminate the transaction log snapshot creation lambda.
sleeper.statestore.snapshot.creation.lambda.timeout.seconds=900

# The amount of memory in MB for the transaction log snapshot creation lambda.
sleeper.statestore.snapshot.creation.memory.mb=4096

# The reserved concurrency for the snapshot creation lambda.
# See reserved concurrency overview at:
# https://docs.aws.amazon.com/lambda/latest/dg/configuration-concurrency.html
# sleeper.statestore.snapshot.creation.concurrency.reserved=

# The maximum given concurrency allowed for the snapshot creation lambda.
# See maximum concurrency overview at:
# https://aws.amazon.com/blogs/compute/introducing-maximum-concurrency-of-aws-lambda-functions-when-using-amazon-sqs-as-an-event-source/
sleeper.statestore.snapshot.creation.concurrency.max=10

# The number of tables to delete old transaction log snapshots for in a single invocation. This will
# be the batch size for a lambda as an SQS FIFO event source. This can be a maximum of 10.
sleeper.statestore.snapshot.deletion.batch.size=1

# The frequency in minutes with which the transaction log snapshot deletion lambda is run.
sleeper.statestore.snapshot.deletion.lambda.period.minutes=60

# The reserved concurrency for the snapshot deletion lambda.
# See reserved concurrency overview at:
# https://docs.aws.amazon.com/lambda/latest/dg/configuration-concurrency.html
# sleeper.statestore.snapshot.deletion.concurrency.reserved=

# The maximum given concurrency allowed for the snapshot deletion lambda.
# See maximum concurrency overview at:
# https://aws.amazon.com/blogs/compute/introducing-maximum-concurrency-of-aws-lambda-functions-when-using-amazon-sqs-as-an-event-source/
sleeper.statestore.snapshot.deletion.concurrency.max=10

# The number of tables to delete old transaction log transactions for in a single invocation. This
# will be the batch size for a lambda as an SQS FIFO event source. This can be a maximum of 10.
sleeper.statestore.transaction.deletion.batch.size=1

# The frequency in minutes with which the transaction log transaction deletion lambda is run.
sleeper.statestore.transaction.deletion.lambda.period.minutes=60

# The reserved concurrency for the transaction deletion lambda.
# See reserved concurrency overview at:
# https://docs.aws.amazon.com/lambda/latest/dg/configuration-concurrency.html
# sleeper.statestore.transaction.deletion.concurrency.reserved=

# The maximum given concurrency allowed for the transaction deletion lambda.
# See maximum concurrency overview at:
# https://aws.amazon.com/blogs/compute/introducing-maximum-concurrency-of-aws-lambda-functions-when-using-amazon-sqs-as-an-event-source/
sleeper.statestore.transaction.deletion.concurrency.max=10

# The maximum timeout for the transaction deletion lambda in seconds.
sleeper.statestore.transaction.deletion.lambda.timeout.seconds=900

# The reserved concurrency for the lambda that follows the state store transaction log to trigger
# updates.
# See reserved concurrency overview at:
# https://docs.aws.amazon.com/lambda/latest/dg/configuration-concurrency.html
# sleeper.statestore.transaction.follower.concurrency.reserved=

# The maximum given concurrency allowed for the lambda that follows the state store transaction log to
# trigger updates.
# See maximum concurrency overview at:
# https://aws.amazon.com/blogs/compute/introducing-maximum-concurrency-of-aws-lambda-functions-when-using-amazon-sqs-as-an-event-source/
sleeper.statestore.transaction.follower.concurrency.max=10

# The maximum timeout in seconds for the lambda that follows the state store transaction log to
# trigger updates.
sleeper.statestore.transaction.follower.lambda.timeout.seconds=900

# The amount of memory in MB for the lambda that follows the state store transaction log to trigger
# updates.
sleeper.statestore.transaction.follower.memory.mb=4096

# This specifies whether point in time recovery is enabled for the Sleeper table index. This is set on
# the DynamoDB tables.
sleeper.tables.index.dynamo.pointintimerecovery=false

# This specifies whether queries and scans against the table index DynamoDB tables are strongly
# consistent.
sleeper.tables.index.dynamo.consistent.reads=true

# The amount of memory in MB for the lambda that commits state store updates.
sleeper.statestore.committer.lambda.memory.mb=4096

# The timeout for the lambda that commits state store updates in seconds.
sleeper.statestore.committer.lambda.timeout.seconds=900

# The number of state store updates to be sent to the state store committer lambda in one invocation.
# This will be the batch size for a lambda as an SQS FIFO event source. This can be a maximum of 10.
sleeper.statestore.committer.batch.size=10

# The reserved concurrency for the state store committer lambda.
# Presently this value defaults to 10 to align with expectations around table efficiency.
# This is to ensure that state store operations can still be applied to at least 10 tables, even when
# concurrency is used up in the account.
# See reserved concurrency overview at:
# https://docs.aws.amazon.com/lambda/latest/dg/configuration-concurrency.html
sleeper.statestore.committer.concurrency.reserved=10

# The maximum given concurrency allowed for the state store committer lambda.
# See maximum concurrency overview at:
# https://aws.amazon.com/blogs/compute/introducing-maximum-concurrency-of-aws-lambda-functions-when-using-amazon-sqs-as-an-event-source/
sleeper.statestore.committer.concurrency.max=10


## The following instance properties relate to standard ingest.

# The maximum number of concurrent ECS tasks to run.
sleeper.ingest.max.concurrent.tasks=200

# The frequency in minutes with which an EventBridge rule runs to trigger a lambda that, if necessary,
# runs more ECS tasks to perform ingest jobs.
sleeper.ingest.task.creation.period.minutes=1

# The frequency, in seconds, with which change message visibility requests are sent to extend the
# visibility of messages on the ingest queue so that they are not processed by other processes.
# This should be less than the value of sleeper.ingest.queue.visibility.timeout.seconds.
sleeper.ingest.keepalive.period.seconds=300

# The visibility timeout in seconds for the standard ingest job queue. This should be greater than
# sleeper.ingest.keepalive.period.seconds.
sleeper.ingest.queue.visibility.timeout.seconds=900

# This sets the value of fs.s3a.experimental.input.fadvise on the Hadoop configuration used to read
# and write files to and from S3 in ingest jobs. Changing this value allows you to fine-tune how files
# are read. Possible values are "normal", "sequential" and "random". More information is available
# here:
# https://hadoop.apache.org/docs/current/hadoop-aws/tools/hadoop-aws/performance.html#fadvise.
sleeper.ingest.fs.s3a.experimental.input.fadvise=sequential

# The amount of CPU used by Fargate tasks that perform ingest jobs.
# Note that only certain combinations of CPU and memory are valid.
# See https://docs.aws.amazon.com/AmazonECS/latest/developerguide/task-cpu-memory-error.html for valid
# options.
sleeper.ingest.task.cpu=2048

# The amount of memory in MB used by Fargate tasks that perform ingest jobs.
# Note that only certain combinations of CPU and memory are valid.
# See https://docs.aws.amazon.com/AmazonECS/latest/developerguide/task-cpu-memory-error.html for valid
# options.
sleeper.ingest.task.memory.mb=4096

# The frequency in seconds with which ingest tasks refresh their view of the partitions.
# (NB Refreshes only happen once a batch of data has been written so this is a lower bound on the
# refresh frequency.)
sleeper.ingest.partition.refresh.period=120

# A comma-separated list of bucket names that contain files to be ingested in ingest or bulk import
# jobs. Use this to specify your own buckets that already exist in the same AWS account. Sleeper will
# not create these. The Sleeper CDK deployment will assign permissions to the ingest and bulk import
# systems so that they can consume data from these buckets.
# sleeper.ingest.source.bucket=

# Flag to enable/disable storage of tracking information for ingest jobs and tasks.
sleeper.ingest.tracker.enabled=true

# The time to live in seconds for ingest job updates in the job tracker. Default is 1 week.
# The expiry time is fixed when an update is saved to the store, so changing this will only affect new
# data.
sleeper.ingest.job.status.ttl=604800

# The time to live in seconds for ingest task updates in the job tracker. Default is 1 week.
# The expiry time is fixed when an update is saved to the store, so changing this will only affect new
# data.
sleeper.ingest.task.status.ttl=604800

# The time in seconds to wait for ingest jobs to appear on the queue before an ingest task terminates.
# Must be >= 0 and <= 20.
# See also
# https://docs.aws.amazon.com/AWSSimpleQueueService/latest/SQSDeveloperGuide/sqs-short-and-long-polling.html
sleeper.ingest.job.queue.wait.time=20

# The maximum number of rows written to local file in an ingest job. Rows are written in sorted order
# to local disk before being uploaded to S3. Increasing this value increases the amount of time before
# data is visible in the system, but increases the number of rows written to S3 in a batch, therefore
# reducing costs.
# (arraylist-based ingest only)
sleeper.ingest.max.local.rows=100000000

# The maximum number of rows to read into memory in an ingest job. (Up to
# sleeper.ingest.memory.max.batch.size rows are read into memory before being sorted and written to
# disk. This process is repeated until sleeper.ingest.max.local.rows rows have been written to local
# files. Then the sorted files and merged and the data is written to sorted files in S3.)
# (arraylist-based ingest only)
sleeper.ingest.memory.max.batch.size=1000000

# The number of bytes to allocate to the Arrow working buffer. This buffer is used for sorting and
# other sundry activities. Note that this is off-heap memory, which is in addition to the memory
# assigned to the JVM.
# (arrow-based ingest only) [256MB]
sleeper.ingest.arrow.working.buffer.bytes=268435456

# The number of bytes to allocate to the Arrow batch buffer, which is used to hold the rows before
# they are written to local disk. A larger value means that the local disk holds fewer, larger files,
# which are more efficient to merge together during an upload to S3. Larger values may require a
# larger working buffer. Note that this is off-heap memory, which is in addition to the memory
# assigned to the JVM.
# (arrow-based ingest only) [1GB]
sleeper.ingest.arrow.batch.buffer.bytes=1073741824

# The maximum number of bytes to store on the local disk before uploading to the main Sleeper store. A
# larger value reduces the number of S3 PUTs that are required to upload thle data to S3 and results
# in fewer files per partition.
# (arrow-based ingest only) [2GB]
sleeper.ingest.arrow.max.local.store.bytes=2147483648

# The number of rows to write at once into an Arrow file in the local store. A single Arrow file
# contains many of these micro-batches and so this parameter does not significantly affect the final
# size of the Arrow file. Larger values may require a larger working buffer.
# (arrow-based ingest only) [1K]
sleeper.ingest.arrow.max.single.write.to.file.rows=1024

# The implementation of the async S3 client to use for upload during ingest.
# Valid values are 'java' or 'crt'. This determines the implementation of S3AsyncClient that gets
# used.
# With 'java' it makes a single PutObject request for each file.
# With 'crt' it uses the AWS Common Runtime (CRT) to make multipart uploads.
# Note that the CRT option is recommended. Using the Java option may cause failures if any file is
# >5GB in size, and will lead to the following warning:
# "The provided S3AsyncClient is not an instance of S3CrtAsyncClient, and thus multipart
# upload/download feature is not enabled and resumable file upload is not supported. To benefit from
# maximum throughput, consider using S3AsyncClient.crtBuilder().build() instead."
sleeper.ingest.async.client.type=crt

# The part size in bytes to use for multipart uploads.
# (CRT client type only) [128MB]
sleeper.ingest.async.crt.part.size.bytes=134217728

# The target throughput for multipart uploads, in GB/s. Determines how many parts should be uploaded
# simultaneously.
# (CRT client type only)
sleeper.ingest.async.crt.target.throughput.gbps=10

# The amount of memory in MB for the lambda that receives submitted requests to ingest files.
sleeper.ingest.batcher.submitter.memory.mb=1024

# The timeout in seconds for the lambda that receives submitted requests to ingest files. Also used to
# define the visibility timeout for the batcher submit queue.
sleeper.ingest.batcher.submitter.timeout.seconds=20

# The amount of memory in MB for the lambda that creates ingest jobs from submitted file ingest
# requests.
sleeper.ingest.batcher.job.creation.memory.mb=1024

# The timeout in seconds for the lambda that creates ingest jobs from submitted file ingest requests.
sleeper.ingest.batcher.job.creation.timeout.seconds=900

# The rate at which the ingest batcher job creation lambda runs (in minutes, must be >=1).
sleeper.ingest.batcher.job.creation.period.minutes=1


## The following instance properties relate to bulk export.

# The amount of memory in MB for lambda functions that start bulk export jobs.
sleeper.bulk.export.memory.mb=4096

# The default timeout in seconds for the bulk export lambda.
sleeper.bulk.export.timeout.seconds=900

# The visibility timeout in seconds for the bulk export queue.
sleeper.bulk.export.queue.visibility.timeout.seconds=900

# The CPU architecture to run bulk export tasks on. Valid values are X86_64 and ARM64.
# See Task CPU architecture at
# https://docs.aws.amazon.com/AmazonECS/latest/developerguide/AWS_Fargate.html
sleeper.bulk.export.task.cpu.architecture=X86_64

# The CPU for a bulk. export task using an ARM64 architecture.
# See https://docs.aws.amazon.com/AmazonECS/latest/developerguide/task-cpu-memory-error.html for valid
# options.
sleeper.bulk.export.task.arm.cpu=1024

# The amount of memory in MB for a bulk export task using an ARM64 architecture.
# See https://docs.aws.amazon.com/AmazonECS/latest/developerguide/task-cpu-memory-error.html for valid
# options.
sleeper.bulk.export.task.arm.memory.mb=4096

# The CPU for a bulk export task using an x86_64 architecture.
# See https://docs.aws.amazon.com/AmazonECS/latest/developerguide/task-cpu-memory-error.html for valid
# options.
sleeper.bulk.export.task.x86.cpu=1024

# The amount of memory in MB for a bulk export task using an x86_64 architecture.
# See https://docs.aws.amazon.com/AmazonECS/latest/developerguide/task-cpu-memory-error.html for valid
# options.
sleeper.bulk.export.task.x86.memory.mb=4096

# The rate at which a check to see if bulk export ECS tasks need to be created is made (in minutes,
# must be >= 1).
sleeper.bulk.export.task.creation.period.minutes=1

# The maximum number of concurrent bulk export tasks to run.
sleeper.bulk.export.max.concurrent.tasks=300

# The number of days the results of bulk export remain in the bulk export results bucket before being
# deleted.
sleeper.bulk.export.results.bucket.expiry.days=7

# The delay in seconds until a failed bulk export job becomes visible on the bulk export queue and can
# be processed again.
sleeper.bulk.export.job.failed.visibility.timeout.seconds=60

# The time in seconds for a bulk export task to wait for a bulk export job to appear on the SQS queue
# (must be <= 20).
# When a bulk export task waits for bulk export jobs to appear on the SQS queue, if the task receives
# no messages in the time defined by this property, it will try to wait for a message again.
sleeper.bulk.export.task.wait.time.seconds=20

# The frequency, in seconds, with which change message visibility requests are sent to extend the
# visibility of messages on the bulk export job queue so that they are not processed by other
# processes.
# This should be less than the value of sleeper.bulk.export.queue.visibility.timeout.seconds.
sleeper.bulk.export.keepalive.period.seconds=300


## The following instance properties relate to bulk import, i.e. ingesting data using Spark jobs
## running on EMR or EKS.
## 
## Note that on EMR, the total resource allocation must align with the instance types used for the
## cluster. For the maximum memory usage, combine the memory and memory overhead properties, and
## compare against the maximum memory allocation for YARN in the Hadoop task configuration:
## 
## https://docs.aws.amazon.com/emr/latest/ReleaseGuide/emr-hadoop-task-config.html
## 
## As an example, if we use m7i.xlarge for executor instances, that has a maximum allocation of 54272
## MiB, or 53 GiB. If we want 3 executors per instance, we can have 53 GiB / 3 = 18,090.666 MiB per
## executor. We can set the executor memory to 16 GiB, and the executor memory overhead to the
## remainder of that amount, which is 18,090 MiB - 16 GiB = 1,706 MiB, or 1.666 GiB. This is just above
## the default Spark memory overhead factor of 0.1, i.e. 16 GiB x 0.1 = 1.6 GiB.
## 
## Also see EMR best practices:
## 
## https://aws.github.io/aws-emr-best-practices/docs/bestpractices/Applications/Spark/best_practices/#bp-516----tune-driverexecutor-memory-cores-and-sparksqlshufflepartitions-to-fully-utilize-cluster-resources

# The class to use to perform the bulk import. The default value below uses Spark Dataframes. There is
# an alternative option that uses RDDs (sleeper.bulkimport.runner.rdd.BulkImportJobRDDDriver).
sleeper.bulk.import.class.name=sleeper.bulkimport.runner.dataframelocalsort.BulkImportDataframeLocalSortDriver

# The compression codec for map status results. Used to set spark.shuffle.mapStatus.compression.codec.
# Stops "Decompression error: Version not supported" errors - only a value of "lz4" has been tested.
sleeper.bulk.import.emr.spark.shuffle.mapStatus.compression.codec=lz4

# If true then speculative execution of tasks will be performed. Used to set spark.speculation.
# See https://spark.apache.org/docs/latest/configuration.html.
sleeper.bulk.import.emr.spark.speculation=false

# Fraction of tasks which must be complete before speculation is enabled for a particular stage. Used
# to set spark.speculation.quantile.
# See https://spark.apache.org/docs/latest/configuration.html.
sleeper.bulk.import.spark.speculation.quantile=0.75

# The amount of memory in MB for lambda functions that start bulk import jobs.
sleeper.bulk.import.starter.memory.mb=4096

# The amount of memory allocated to a Spark executor. Used to set spark.executor.memory.
# See https://spark.apache.org/docs/latest/configuration.html.
sleeper.bulk.import.emr.spark.executor.memory=16g

# The amount of memory allocated to the Spark driver. Used to set spark.driver.memory.
# See https://spark.apache.org/docs/latest/configuration.html.
sleeper.bulk.import.emr.spark.driver.memory=16g

# The number of executors. Used to set spark.executor.instances.
# See https://spark.apache.org/docs/latest/configuration.html.
sleeper.bulk.import.emr.spark.executor.instances=29

# The memory overhead for an executor. Used to set spark.executor.memoryOverhead.
# See https://spark.apache.org/docs/latest/configuration.html.
sleeper.bulk.import.emr.spark.executor.memory.overhead=1706m

# The memory overhead for the driver. Used to set spark.driver.memoryOverhead.
# See https://spark.apache.org/docs/latest/configuration.html.
sleeper.bulk.import.emr.spark.driver.memory.overhead=1706m

# The default parallelism for Spark job. Used to set spark.default.parallelism.
# See https://spark.apache.org/docs/latest/configuration.html.
sleeper.bulk.import.emr.spark.default.parallelism=290

# The number of partitions used in a Spark SQL/dataframe shuffle operation. Used to set
# spark.sql.shuffle.partitions.
# See https://spark.apache.org/docs/latest/configuration.html.
sleeper.bulk.import.emr.spark.sql.shuffle.partitions=290

# (Non-persistent or persistent EMR mode only) An EC2 keypair to use for the EC2 instances. Specifying
# this will allow you to SSH to the nodes in the cluster while it's running.
# sleeper.bulk.import.emr.keypair.name=

# (Non-persistent or persistent EMR mode only) Specifying this security group causes the group to be
# added to the EMR master's list of security groups.
# sleeper.bulk.import.emr.master.additional.security.group=

# (Non-persistent or persistent EMR mode only) The number of cores used by an executor. Used to set
# spark.executor.cores.
# See https://spark.apache.org/docs/latest/configuration.html.
sleeper.bulk.import.emr.spark.executor.cores=5

# (Non-persistent or persistent EMR mode only) The number of cores used by the driver. Used to set
# spark.driver.cores.
# See https://spark.apache.org/docs/latest/configuration.html.
sleeper.bulk.import.emr.spark.driver.cores=5

# (Non-persistent or persistent EMR mode only) The default timeout for network interactions in Spark.
# Used to set spark.network.timeout.
# See https://spark.apache.org/docs/latest/configuration.html.
sleeper.bulk.import.emr.spark.network.timeout=800s

# (Non-persistent or persistent EMR mode only) The interval between heartbeats from executors to the
# driver. Used to set spark.executor.heartbeatInterval.
# See https://spark.apache.org/docs/latest/configuration.html.
sleeper.bulk.import.emr.spark.executor.heartbeat.interval=60s

# (Non-persistent or persistent EMR mode only) Whether Spark should use dynamic allocation to scale
# resources up and down. Used to set spark.dynamicAllocation.enabled.
# See https://spark.apache.org/docs/latest/configuration.html.
sleeper.bulk.import.emr.spark.dynamic.allocation.enabled=false

# (Non-persistent or persistent EMR mode only) The fraction of heap space used for execution and
# storage. Used to set spark.memory.fraction.
# See https://spark.apache.org/docs/latest/configuration.html.
sleeper.bulk.import.emr.spark.memory.fraction=0.80

# (Non-persistent or persistent EMR mode only) The amount of storage memory immune to eviction,
# expressed as a fraction of the heap space used for execution and storage. Used to set
# spark.memory.storageFraction.
# See https://spark.apache.org/docs/latest/configuration.html.
sleeper.bulk.import.emr.spark.memory.storage.fraction=0.30

# (Non-persistent or persistent EMR mode only) JVM options passed to the executors. Used to set
# spark.executor.extraJavaOptions.
# See https://spark.apache.org/docs/latest/configuration.html.
sleeper.bulk.import.emr.spark.executor.extra.java.options=-XX:+UseG1GC -XX:+UnlockDiagnosticVMOptions -XX:+G1SummarizeConcMark -XX:InitiatingHeapOccupancyPercent=35 -verbose:gc -XX:+PrintGCDetails -XX:+PrintGCDateStamps -XX:OnOutOfMemoryError='kill -9 %p'

# (Non-persistent or persistent EMR mode only) JVM options passed to the driver. Used to set
# spark.driver.extraJavaOptions.
# See https://spark.apache.org/docs/latest/configuration.html.
sleeper.bulk.import.emr.spark.driver.extra.java.options=-XX:+UseG1GC -XX:+UnlockDiagnosticVMOptions -XX:+G1SummarizeConcMark -XX:InitiatingHeapOccupancyPercent=35 -verbose:gc -XX:+PrintGCDetails -XX:+PrintGCDateStamps -XX:OnOutOfMemoryError='kill -9 %p'

# (Non-persistent or persistent EMR mode only) The maximum number of executor failures before YARN can
# fail the application. Used to set spark.yarn.scheduler.reporterThread.maxFailures.
# See
# https://aws.amazon.com/blogs/big-data/best-practices-for-successfully-managing-memory-for-apache-spark-applications-on-amazon-emr/.
sleeper.bulk.import.emr.spark.yarn.scheduler.reporter.thread.max.failures=5

# (Non-persistent or persistent EMR mode only) The storage to use for temporary caching. Used to set
# spark.storage.level.
# See
# https://aws.amazon.com/blogs/big-data/best-practices-for-successfully-managing-memory-for-apache-spark-applications-on-amazon-emr/.
sleeper.bulk.import.emr.spark.storage.level=MEMORY_AND_DISK_SER

# (Non-persistent or persistent EMR mode only) Whether to compress serialized RDD partitions. Used to
# set spark.rdd.compress.
# See https://spark.apache.org/docs/latest/configuration.html.
sleeper.bulk.import.emr.spark.rdd.compress=true

# (Non-persistent or persistent EMR mode only) Whether to compress map output files. Used to set
# spark.shuffle.compress.
# See https://spark.apache.org/docs/latest/configuration.html.
sleeper.bulk.import.emr.spark.shuffle.compress=true

# (Non-persistent or persistent EMR mode only) Whether to compress data spilled during shuffles. Used
# to set spark.shuffle.spill.compress.
# See https://spark.apache.org/docs/latest/configuration.html.
sleeper.bulk.import.emr.spark.shuffle.spill.compress=true

# (Non-persistent or persistent EMR mode only) The size of the EBS volume in gibibytes (GiB).
# This can be a number from 10 to 1024.
sleeper.bulk.import.emr.ebs.volume.size.gb=256

# (Non-persistent or persistent EMR mode only) The type of the EBS volume.
# Valid values are 'gp2', 'gp3', 'io1', 'io2'.
sleeper.bulk.import.emr.ebs.volume.type=gp2

# (Non-persistent or persistent EMR mode only) The number of EBS volumes per instance.
# This can be a number from 1 to 25.
sleeper.bulk.import.emr.ebs.volumes.per.instance=4

# ARN of the KMS Key used to encrypt data at rest on the local file system in AWS EMR.
# See
# https://docs.aws.amazon.com/emr/latest/ManagementGuide/emr-encryption-enable.html#emr-encryption-create-keys.
# sleeper.bulk.import.emr.ebs.encryption.key.arn=

# The architecture for EMR Serverless to use. X86_64 or ARM64 (Coming soon)
sleeper.bulk.import.emr.serverless.architecture=X86_64

# The version of EMR Serverless to use.
sleeper.bulk.import.emr.serverless.release=emr-7.9.0

# Set to true to allow an EMR Serverless Application to start automatically when a job is submitted.
sleeper.bulk.import.emr.serverless.autostart.enabled=true

# Set to true to allow an EMR Serverless Application to stop automatically when there are no jobs to
# process.
# Turning this off with pre-initialised capacity turned off is not recommended.
sleeper.bulk.import.emr.serverless.autostop.enabled=true

# The number of minutes of inactivity before EMR Serverless stops the application.
sleeper.bulk.import.emr.serverless.autostop.timeout=15

# The number of cores used by a Serverless executor. Used to set spark.executor.cores.
# See https://spark.apache.org/docs/latest/configuration.html.
sleeper.bulk.import.emr.serverless.spark.executor.cores=4

# The amount of memory allocated to a Serverless executor. Used to set spark.executor.memory.
# See https://spark.apache.org/docs/latest/configuration.html.
sleeper.bulk.import.emr.serverless.spark.executor.memory=16G

# The amount of storage allocated to a Serverless executor.
# See https://spark.apache.org/docs/latest/configuration.html.
sleeper.bulk.import.emr.serverless.spark.emr-serverless.executor.disk=200G

# The number of executors to be used with Serverless. Used to set spark.executor.instances.
# See https://spark.apache.org/docs/latest/configuration.html.
sleeper.bulk.import.emr.serverless.spark.executor.instances=36

# The number of cores used by the Serverless Spark driver. Used to set spark.driver.cores.
# See https://spark.apache.org/docs/latest/configuration.html.
sleeper.bulk.import.emr.serverless.spark.driver.cores=4

# The amount of memory allocated to the Serverless Spark driver. Used to set spark.driver.memory.
# See https://spark.apache.org/docs/latest/configuration.html.
sleeper.bulk.import.emr.serverless.spark.driver.memory=16G

# The path to JAVA_HOME to be used by the custom image for bulk import.
sleeper.bulk.import.emr.serverless.spark.executorEnv.JAVA_HOME=/usr/lib/jvm/jre-11

# Whether Spark should use dynamic allocation to scale resources up and down. Used to set
# spark.dynamicAllocation.enabled. See https://spark.apache.org/docs/latest/configuration.html.
sleeper.bulk.import.emr.serverless.spark.dynamic.allocation.enabled=false

# Whether to compress serialized RDD partitions. Used to set spark.rdd.compress.
# See https://spark.apache.org/docs/latest/configuration.html.
sleeper.bulk.import.emr.serverless.spark.rdd.compress=true

# Whether to compress map output files. Used to set spark.shuffle.compress.
# See https://spark.apache.org/docs/latest/configuration.html.
sleeper.bulk.import.emr.serverless.spark.shuffle.compress=true

# Whether to compress data spilled during shuffles. Used to set spark.shuffle.spill.compress.
# See https://spark.apache.org/docs/latest/configuration.html.
sleeper.bulk.import.emr.serverless.spark.shuffle.spill.compress=true

# The default parallelism for Spark job. Used to set spark.default.parallelism.
# See https://spark.apache.org/docs/latest/configuration.html.
sleeper.bulk.import.emr.serverless.spark.default.parallelism=288

# The number of partitions used in a Spark SQL/dataframe shuffle operation. Used to set
# spark.sql.shuffle.partitions.
# See https://spark.apache.org/docs/latest/configuration.html.
sleeper.bulk.import.emr.serverless.spark.sql.shuffle.partitions=288

# The default timeout for network interactions in Spark. Used to set spark.network.timeout.
# See https://spark.apache.org/docs/latest/configuration.html.
sleeper.bulk.import.emr.serverless.spark.network.timeout=800s

# (The interval between heartbeats from executors to the driver. Used to set
# spark.executor.heartbeatInterval.
# See https://spark.apache.org/docs/latest/configuration.html.
sleeper.bulk.import.emr.serverless.spark.executor.heartbeat.interval=60s

# The fraction of heap space used for execution and storage. Used to set spark.memory.fraction.
# See https://spark.apache.org/docs/latest/configuration.html.
sleeper.bulk.import.emr.serverless.spark.memory.fraction=0.80

# The amount of storage memory immune to eviction, expressed as a fraction of the heap space used for
# execution and storage. Used to set spark.memory.storageFraction.
# See https://spark.apache.org/docs/latest/configuration.html.
sleeper.bulk.import.emr.serverless.spark.memory.storage.fraction=0.30

# If true then speculative execution of tasks will be performed. Used to set spark.speculation.
# See https://spark.apache.org/docs/latest/configuration.html.
sleeper.bulk.import.emr.serverless.spark.speculation=false

# Fraction of tasks which must be complete before speculation is enabled for a particular stage. Used
# to set spark.speculation.quantile.
# See https://spark.apache.org/docs/latest/configuration.html.
sleeper.bulk.import.emr.serverless.spark.speculation.quantile=0.75

# The compression codec for map status results. Used to set spark.shuffle.mapStatus.compression.codec.
# Stops "Decompression error: Version not supported" errors - only a value of "lz4" has been tested.
sleeper.bulk.import.emr.serverless.spark.shuffle.mapStatus.compression.codec=lz4

# Set to enable the pre-initialise capacity option for EMR Serverless application.
# See: https://docs.aws.amazon.com/emr/latest/EMR-Serverless-UserGuide/pre-init-capacity.html
sleeper.bulk.import.emr.serverless.initial.capacity.enabled=false

# The number of executors to pre-initialise.
# See: https://docs.aws.amazon.com/emr/latest/EMR-Serverless-UserGuide/pre-init-capacity.html
sleeper.bulk.import.emr.serverless.initial.capacity.executor.count=72

# The amount of CPUs per executor for the pre-initialise capacity.
# See: https://docs.aws.amazon.com/emr/latest/EMR-Serverless-UserGuide/pre-init-capacity.html
sleeper.bulk.import.emr.serverless.initial.capacity.executor.cores=4vCPU

# The amount of memory per executor for the pre-initialise capacity.
# See: https://docs.aws.amazon.com/emr/latest/EMR-Serverless-UserGuide/pre-init-capacity.html
sleeper.bulk.import.emr.serverless.initial.capacity.executor.memory=18GB

# The amount of storage per executor for the pre-initialise capacity.
# See: https://docs.aws.amazon.com/emr/latest/EMR-Serverless-UserGuide/pre-init-capacity.html
sleeper.bulk.import.emr.serverless.initial.capacity.executor.disk=200GB

# The number of drivers to pre-initialise.
# See: https://docs.aws.amazon.com/emr/latest/EMR-Serverless-UserGuide/pre-init-capacity.html
sleeper.bulk.import.emr.serverless.initial.capacity.driver.count=5

# The amount of CPUs per driver for the pre-initialise capacity.
# See: https://docs.aws.amazon.com/emr/latest/EMR-Serverless-UserGuide/pre-init-capacity.html
sleeper.bulk.import.emr.serverless.initial.capacity.driver.cores=4vCPU

# The amount of memory per driver for the pre-initialise capacity.
# See: https://docs.aws.amazon.com/emr/latest/EMR-Serverless-UserGuide/pre-init-capacity.html
sleeper.bulk.import.emr.serverless.initial.capacity.driver.memory=18GB

# The amount of storage per driver for the pre-initialise capacity.
# See: https://docs.aws.amazon.com/emr/latest/EMR-Serverless-UserGuide/pre-init-capacity.html
sleeper.bulk.import.emr.serverless.initial.capacity.driver.disk=20GB

# (Non-persistent EMR mode only) The default EMR release label to be used when creating an EMR cluster
# for bulk importing data using Spark running on EMR.
# This property is a default which can be overridden by a table property or by a property in the bulk
# import job specification.
sleeper.default.bulk.import.emr.release.label=emr-7.9.0

# (Non-persistent EMR mode only) Which architecture to be used for EC2 instance types in the EMR
# cluster. Must be either "x86_64" "arm64" or "x86_64,arm64". For more information, see the Bulk
# import using EMR - Instance types section in docs/usage/bulk-import.md
sleeper.default.bulk.import.emr.instance.architecture=arm64

# (Non-persistent EMR mode only) The default EC2 x86_64 instance types and weights to be used for the
# master node of the EMR cluster.
# For more information, see the Bulk import using EMR - Instance types section in
# docs/usage/bulk-import.md
sleeper.default.bulk.import.emr.master.x86.instance.types=m7i.xlarge

# (Non-persistent EMR mode only) The default EC2 x86_64 instance types and weights to be used for the
# executor nodes of the EMR cluster.
# For more information, see the Bulk import using EMR - Instance types section in
# docs/usage/bulk-import.md
sleeper.default.bulk.import.emr.executor.x86.instance.types=m7i.4xlarge

# (Non-persistent EMR mode only) The default EC2 ARM64 instance types and weights to be used for the
# master node of the EMR cluster.
# For more information, see the Bulk import using EMR - Instance types section in
# docs/usage/bulk-import.md
sleeper.default.bulk.import.emr.master.arm.instance.types=m7g.xlarge

# (Non-persistent EMR mode only) The default EC2 ARM64 instance types and weights to be used for the
# executor nodes of the EMR cluster.
# For more information, see the Bulk import using EMR - Instance types section in
# docs/usage/bulk-import.md
sleeper.default.bulk.import.emr.executor.arm.instance.types=m7g.4xlarge

# (Non-persistent EMR mode only) The default purchasing option to be used for the executor nodes of
# the EMR cluster.
# Valid values are ON_DEMAND or SPOT.
# This property is a default which can be overridden by a table property or by a property in the bulk
# import job specification.
sleeper.default.bulk.import.emr.executor.market.type=SPOT

# (Non-persistent EMR mode only) The default initial number of capacity units to provision as EC2
# instances for executors in the EMR cluster.
# This is measured in instance fleet capacity units. These are declared alongside the requested
# instance types, as each type will count for a certain number of units. By default the units are the
# number of instances.
# This property is a default which can be overridden by a table property or by a property in the bulk
# import job specification.
sleeper.default.bulk.import.emr.executor.initial.instances=2

# (Non-persistent EMR mode only) The default maximum number of capacity units to provision as EC2
# instances for executors in the EMR cluster.
# This is measured in instance fleet capacity units. These are declared alongside the requested
# instance types, as each type will count for a certain number of units. By default the units are the
# number of instances.
# This property is a default which can be overridden by a table property or by a property in the bulk
# import job specification.
sleeper.default.bulk.import.emr.executor.max.instances=10

# (Persistent EMR mode only) The EMR release used to create the persistent EMR cluster.
sleeper.bulk.import.persistent.emr.release.label=emr-7.9.0

# (Persistent EMR mode only) Which architecture to be used for EC2 instance types in the EMR cluster.
# Must be either "x86_64" "arm64" or "x86_64,arm64". For more information, see the Bulk import using
# EMR - Instance types section in docs/usage/bulk-import.md
sleeper.bulk.import.persistent.emr.instance.architecture=arm64

# (Persistent EMR mode only) The EC2 x86_64 instance types and weights used for the master node of the
# persistent EMR cluster.
# For more information, see the Bulk import using EMR - Instance types section in
# docs/usage/bulk-import.md
sleeper.bulk.import.persistent.emr.master.x86.instance.types=m7i.xlarge

# (Persistent EMR mode only) The EC2 x86_64 instance types and weights used for the executor nodes of
# the persistent EMR cluster.
# For more information, see the Bulk import using EMR - Instance types section in
# docs/usage/bulk-import.md
sleeper.bulk.import.persistent.emr.executor.x86.instance.types=m7i.4xlarge

# (Persistent EMR mode only) The EC2 ARM64 instance types and weights used for the master node of the
# persistent EMR cluster.
# For more information, see the Bulk import using EMR - Instance types section in
# docs/usage/bulk-import.md
sleeper.bulk.import.persistent.emr.master.arm.instance.types=m7g.xlarge

# (Persistent EMR mode only) The EC2 ARM64 instance types and weights used for the executor nodes of
# the persistent EMR cluster.
# For more information, see the Bulk import using EMR - Instance types section in
# docs/usage/bulk-import.md
sleeper.bulk.import.persistent.emr.executor.arm.instance.types=m7g.4xlarge

# (Persistent EMR mode only) Whether the persistent EMR cluster should use managed scaling or not.
sleeper.bulk.import.persistent.emr.use.managed.scaling=true

# (Persistent EMR mode only) The minimum number of capacity units to provision as EC2 instances for
# executors in the persistent EMR cluster.
# This is measured in instance fleet capacity units. These are declared alongside the requested
# instance types, as each type will count for a certain number of units. By default the units are the
# number of instances.
# If managed scaling is not used then the cluster will be of fixed size, with a number of instances
# equal to this value.
sleeper.bulk.import.persistent.emr.min.capacity=1

# (Persistent EMR mode only) The maximum number of capacity units to provision as EC2 instances for
# executors in the persistent EMR cluster.
# This is measured in instance fleet capacity units. These are declared alongside the requested
# instance types, as each type will count for a certain number of units. By default the units are the
# number of instances.
# This value is only used if managed scaling is used.
sleeper.bulk.import.persistent.emr.max.capacity=10

# (Persistent EMR mode only) This controls the number of EMR steps that can run concurrently.
sleeper.bulk.import.persistent.emr.step.concurrency.level=2

# (Persistent EMR mode only) The number of seconds to wait before requeueing a bulk import job because
# the persistent EMR cluster is full.
sleeper.bulk.import.persistent.emr.cluster.full.requeue.delay=60

# (EKS mode only) Names of AWS IAM roles which should have access to administer the EKS cluster.
# sleeper.bulk.import.eks.cluster.admin.roles=

# (EKS mode only) Set to true if sleeper.bulk.import.eks.repo contains the image built with native
# Hadoop libraries. By default when deploying with the EKS stack enabled, an image will be built based
# on the official Spark Docker image, so this should be false.
sleeper.bulk.import.eks.is.native.libs.image=false


## The following instance properties relate to the splitting of partitions.

# The frequency in minutes with which the lambda runs to find partitions that need splitting and send
# jobs to the splitting lambda.
sleeper.partition.splitting.period.minutes=30

# When a partition needs splitting, a partition splitting job is created. This reads in the sketch
# files associated to the files in the partition in order to identify the median. This parameter
# controls the maximum number of files that are read in.
sleeper.partition.splitting.files.maximum=50

# The number of tables to find partitions to split for in a single invocation. This will be the batch
# size for a lambda as an SQS FIFO event source. This can be a maximum of 10.
sleeper.partition.splitting.finder.batch.size=1

# The amount of memory in MB for the lambda function used to identify partitions that need to be
# split.
sleeper.partition.splitting.finder.memory.mb=4096

# The timeout in seconds for the lambda function used to identify partitions that need to be split.
sleeper.partition.splitting.finder.timeout.seconds=900

# The reserved concurrency for the find partitions to split lambda.
# See reserved concurrency overview at:
# https://docs.aws.amazon.com/lambda/latest/dg/configuration-concurrency.html
# sleeper.partition.splitting.finder.concurrency.reserved=

# The maximum given concurrency allowed for the find partitions to split lambda.
# See maximum concurrency overview at:
# https://aws.amazon.com/blogs/compute/introducing-maximum-concurrency-of-aws-lambda-functions-when-using-amazon-sqs-as-an-event-source/
sleeper.partition.splitting.finder.concurrency.max=10

# The amount of memory in MB for the lambda function used to split partitions.
sleeper.partition.splitting.memory.mb=4096

# The timeout in seconds for the lambda function used to split partitions.
sleeper.partition.splitting.timeout.seconds=900

# The number of lambda instances to reserve from your AWS account's quota for splitting partitions.
# Note that this will not provision instances until they are needed. Each time partition splitting
# runs, a separate lambda invocation will be made for each partition that needs to be split. If the
# reserved concurrency is less than the number of partitions that need to be split across all Sleeper
# tables in the instance, these invocations may queue up.
sleeper.partition.splitting.reserved.concurrency=10

# This is the default value of the partition splitting threshold. Partitions with more than the
# following number of rows in will be split. This value can be overridden on a per-table basis.
sleeper.default.partition.splitting.threshold=1000000000


## The following instance properties relate to garbage collection.

# The frequency in minutes with which the garbage collector lambda is run.
sleeper.gc.period.minutes=15

# The timeout in seconds for the garbage collector lambda.
sleeper.gc.lambda.timeout.seconds=840

# The amount of memory in MB for the lambda function used to perform garbage collection.
sleeper.gc.memory.mb=4096

# The reserved concurrency for the garbage collection lambda.
# See reserved concurrency overview at:
# https://docs.aws.amazon.com/lambda/latest/dg/configuration-concurrency.html
# sleeper.gc.concurrency.reserved=

# The maximum given concurrency allowed for the garbage collection lambda.
# See maximum concurrency overview at:
# https://aws.amazon.com/blogs/compute/introducing-maximum-concurrency-of-aws-lambda-functions-when-using-amazon-sqs-as-an-event-source/
sleeper.gc.concurrency.max=10

# The number of tables to perform garbage collection for in a single invocation. This will be the
# batch size for a lambda as an SQS FIFO event source. This can be a maximum of 10.
sleeper.gc.table.batch.size=1

# Whether to perform garbage collection for offline tables.
sleeper.gc.offline.enabled=false

# The number of deleted files recorded to the state store in a single commit.
# The garbage collector keeps deleting files as long as there are files to delete in the state store,
# and updates the state store whenever it has deleted this many files.
sleeper.gc.batch.size=10000

# The maximum number of files that can be deleted per invocation of the garbage collector.
# If a batch of files exceeds this limit, the whole batch will be deleted before terminating.
# This limit is applied separately for each Sleeper table.
# This restriction is placed to avoid reaching the lambda timeout for the garbage collector. If this
# timeout is met, it is most likely to happen whilst deleting a batch of files. This would result in
# files being deleted, but the state store not being updated. Any files caught in such a state will be
# found on the next garbage collector run and deleted again, updating the state store as expected.
sleeper.gc.files.maximum=750000

# A file will not be deleted until this number of minutes have passed after it has been marked as
# ready for garbage collection. The reason for not deleting files immediately after they have been
# marked as ready for garbage collection is that they may still be in use by queries. This property
# can be overridden on a per-table basis.
sleeper.default.gc.delay.minutes=15


## The following instance properties relate to compactions.

# The number of tables to perform compaction job creation for in a single invocation. This will be the
# batch size for a lambda as an SQS FIFO event source. This can be a maximum of 10.
sleeper.compaction.job.creation.batch.size=1

# The number of finished compaction commits to gather in the batcher before committing to the state
# store. This will be the batch size for a lambda as an SQS event source.
# This can be a maximum of 10,000. In practice the effective maximum is limited by the number of
# messages that fit in a synchronous lambda invocation payload, see the AWS documentation:
# https://docs.aws.amazon.com/lambda/latest/dg/gettingstarted-limits.html
sleeper.compaction.job.commit.batch.size=1000

# The time in seconds that the batcher will wait for compaction commits to appear if the batch size is
# not filled. This will be set in the SQS event source for the lambda. This can be a maximum of 300,
# i.e. 5 minutes.
sleeper.compaction.job.commit.batching.window.seconds=30

# The visibility timeout for the queue of compaction jobs.
sleeper.compaction.queue.visibility.timeout.seconds=900

# The visibility timeout for the queue of pending compaction job batches.
sleeper.compaction.pending.queue.visibility.timeout.seconds=900

# The frequency, in seconds, with which change message visibility requests are sent to extend the
# visibility of messages on the compaction job queue so that they are not processed by other
# processes.
# This should be less than the value of sleeper.compaction.queue.visibility.timeout.seconds.
sleeper.compaction.keepalive.period.seconds=300

# The delay in seconds until a failed compaction job becomes visible on the compaction job queue and
# can be processed again.
sleeper.compaction.job.failed.visibility.timeout.seconds=60

# The time in seconds for a compaction task to wait for a compaction job to appear on the SQS queue
# (must be <= 20).
# When a compaction task waits for compaction jobs to appear on the SQS queue, if the task receives no
# messages in the time defined by this property, it will try to wait for a message again.
sleeper.compaction.task.wait.time.seconds=20

# Set to true if compaction tasks should wait for input files to be assigned to a compaction job
# before starting it. The compaction task will poll the state store for whether the input files have
# been assigned to the job, and will only start once this has occurred.
# This prevents invalid compaction jobs from being run, particularly in the case where the compaction
# job creator runs again before the input files are assigned.
# This also causes compaction tasks to wait idle while input files are assigned, and puts extra load
# on the state store when there are many compaction tasks.
# If this is false, any created job will be executed, and will only be validated when committed to the
# state store.
sleeper.compaction.task.wait.for.input.file.assignment=false

# The time in seconds for a compaction task to wait after receiving no compaction jobs before
# attempting to receive a message again.
# When a compaction task waits for compaction jobs to appear on the SQS queue, if the task receives no
# messages in the time defined by the property "sleeper.compaction.task.wait.time.seconds", it will
# wait for a number of seconds defined by this property, then try to receive a message again.
sleeper.compaction.task.delay.before.retry.seconds=10

# The total time in seconds that a compaction task can be idle before it is terminated.
# When there are no compaction jobs available on the SQS queue, and SQS returns no jobs, the task will
# check whether this idle time has elapsed since the last time it finished a job. If so, the task will
# terminate.
sleeper.compaction.task.max.idle.time.seconds=60

# The maximum number of times that a compaction task can fail to process consecutive compaction jobs
# before it terminates.
# When the task starts or completes any job successfully, the count of consecutive failures is set to
# zero. Any time it fails to process a job, this count is incremented. If this maximum is reached, the
# task will terminate.
sleeper.compaction.task.max.consecutive.failures=3

# The rate at which the compaction job creation lambda runs (in minutes, must be >=1).
sleeper.compaction.job.creation.period.minutes=1

# The amount of memory in MB for the lambda that creates compaction jobs.
sleeper.compaction.job.creation.memory.mb=4096

# The timeout for the lambda that creates compaction jobs in seconds.
sleeper.compaction.job.creation.timeout.seconds=900

# The reserved concurrency for the lambda used to create compaction jobs.
# See reserved concurrency overview at:
# https://docs.aws.amazon.com/lambda/latest/dg/configuration-concurrency.html
# sleeper.compaction.job.creation.concurrency.reserved=

# The maximum given concurrency allowed for the lambda used to create compaction jobs.
# See maximum concurrency overview at:
# https://aws.amazon.com/blogs/compute/introducing-maximum-concurrency-of-aws-lambda-functions-when-using-amazon-sqs-as-an-event-source/
sleeper.compaction.job.creation.concurrency.max=10

# The amount of memory in MB for the lambda that sends batches of compaction jobs.
sleeper.compaction.job.dispatch.memory.mb=4096

# The timeout for the lambda that sends batches of compaction jobs in seconds.
sleeper.compaction.job.dispatch.timeout.seconds=900

# The reserved concurrency for the lambda that sends batches of compaction jobs.
# See reserved concurrency overview at:
# https://docs.aws.amazon.com/lambda/latest/dg/configuration-concurrency.html
# sleeper.compaction.job.dispatch.concurrency.reserved=

# The maximum concurrency allowed for the lambda that sends batches of compaction jobs.
# See maximum concurrency overview at:
# https://aws.amazon.com/blogs/compute/introducing-maximum-concurrency-of-aws-lambda-functions-when-using-amazon-sqs-as-an-event-source/
sleeper.compaction.job.dispatch.concurrency.max=10

# The amount of memory in MB for the lambda that batches up compaction commits.
sleeper.compaction.commit.batcher.memory.mb=4096

# The timeout for the lambda that batches up compaction commits in seconds.
sleeper.compaction.commit.batcher.timeout.seconds=900

# The reserved concurrency for the lambda that batches up compaction commits.
# See reserved concurrency overview at:
# https://docs.aws.amazon.com/lambda/latest/dg/configuration-concurrency.html
sleeper.compaction.commit.batcher.concurrency.reserved=2

# The maximum concurrency allowed for the lambda that batches up compaction commits.
# See maximum concurrency overview at:
# https://aws.amazon.com/blogs/compute/introducing-maximum-concurrency-of-aws-lambda-functions-when-using-amazon-sqs-as-an-event-source/
sleeper.compaction.commit.batcher.concurrency.max=2

# The maximum number of concurrent compaction tasks to run.
sleeper.compaction.max.concurrent.tasks=300

# The rate at which a check to see if compaction ECS tasks need to be created is made (in minutes,
# must be >= 1).
sleeper.compaction.task.creation.period.minutes=1

# The maximum number of times that a compaction job can be taken off the job definition queue before
# it is moved to the dead letter queue.
# This property is used to configure the maxReceiveCount of the compaction job definition queue.
sleeper.compaction.job.max.retries=3

# The maximum number of times that a batch of compaction jobs can be taken off the pending queue
# before it is moved to the dead letter queue.
# This property is used to configure the maxReceiveCount of the pending compaction job batch queue.
sleeper.compaction.job.dispatch.max.retries=3

# The maximum number of times that a compaction job can be taken off the batch committer queue before
# it is moved to the dead letter queue.
# This property is used to configure the maxReceiveCount of the compaction job committer queue.
sleeper.compaction.job.commit.max.retries=3

# The CPU architecture to run compaction tasks on. Valid values are X86_64 and ARM64.
# See Task CPU architecture at
# https://docs.aws.amazon.com/AmazonECS/latest/developerguide/AWS_Fargate.html
# When `sleeper.compaction.ecs.launch.type` is set to EC2, this must match the architecture of the EC2
# type set in `sleeper.compaction.ec2.type`.
sleeper.compaction.task.cpu.architecture=ARM64

# The CPU for a compaction task using an ARM64 architecture.
# See https://docs.aws.amazon.com/AmazonECS/latest/developerguide/task-cpu-memory-error.html for valid
# options.
sleeper.compaction.task.arm.cpu=4096

# The amount of memory in MB for a compaction task using an ARM64 architecture.
# See https://docs.aws.amazon.com/AmazonECS/latest/developerguide/task-cpu-memory-error.html for valid
# options.
sleeper.compaction.task.arm.memory.mb=8192

# The CPU for a compaction task using an x86_64 architecture.
# See https://docs.aws.amazon.com/AmazonECS/latest/developerguide/task-cpu-memory-error.html for valid
# options.
sleeper.compaction.task.x86.cpu=4096

# The amount of memory in MB for a compaction task using an x86_64 architecture.
# See https://docs.aws.amazon.com/AmazonECS/latest/developerguide/task-cpu-memory-error.html for valid
# options.
sleeper.compaction.task.x86.memory.mb=8192

# Used when scaling EC2 instances to support an expected number of compaction tasks. This is the
# amount of memory in MB that we expect ECS to reserve on an EC2 instance before making memory
# available for compaction tasks.
# If this is unset, it will be computed as a percentage of the memory on the EC2 instead, see
# `sleeper.compaction.task.scaling.overhead.percentage`.
# sleeper.compaction.task.scaling.overhead.fixed=

# Used when scaling EC2 instances to support an expected number of compaction tasks. This is the
# percentage of memory in an EC2 instance that we expect ECS to reserve before making memory available
# for compaction tasks.
# Defaults to 10%, so we expect 90% of the memory on an EC2 instance to be used for compaction tasks.
sleeper.compaction.task.scaling.overhead.percentage=10

# What launch type should compaction containers use? Valid options: FARGATE, EC2.
sleeper.compaction.ecs.launch.type=FARGATE

# The EC2 instance type to use for compaction tasks (when using EC2-based compactions). Note that the
# architecture configured in `sleeper.compaction.task.cpu.architecture` must match.
sleeper.compaction.ec2.type=t4g.xlarge

# The minimum number of instances for the EC2 cluster (when using EC2-based compactions).
sleeper.compaction.ec2.pool.minimum=0

# The initial desired number of instances for the EC2 cluster (when using EC2-based compactions).
# Can be set by dividing initial maximum containers by number that should fit on instance type.
sleeper.compaction.ec2.pool.desired=0

# The maximum number of instances for the EC2 cluster (when using EC2-based compactions).
sleeper.compaction.ec2.pool.maximum=75

# The size in GiB of the root EBS volume attached to the EC2 instances (when using EC2-based
# compactions).
sleeper.compaction.ec2.root.size=50

# Flag to enable/disable storage of tracking information for compaction jobs and tasks.
sleeper.compaction.tracker.enabled=true

# Flag to enable/disable storing an update to the tracker during async commits of compaction jobs.
# This may be disabled if there are enough compactions that the system is unable to apply all the
# updates to the tracker. This is mainly used for testing. Reports may show compactions as unfinished
# if this update is not present in the tracker.
sleeper.compaction.tracker.async.commit.updates.enabled=true

# The time to live in seconds for compaction job updates in the job tracker. Default is 1 week.
# The expiry time is fixed when an update is saved to the store, so changing this will only affect new
# data.
sleeper.compaction.job.status.ttl=604800

# The time to live in seconds for compaction task updates in the job tracker. Default is 1 week.
# The expiry time is fixed when an update is saved to the store, so changing this will only affect new
# data.
sleeper.compaction.task.status.ttl=604800

# The name of the class that defines how compaction jobs should be created. This should implement
# sleeper.compaction.core.job.creation.strategy.CompactionStrategy. The value of this property is the
# default value which can be overridden on a per-table basis.
sleeper.default.compaction.strategy.class=sleeper.compaction.core.job.creation.strategy.impl.SizeRatioCompactionStrategy

# The maximum number of files to read in a compaction job. Note that the state store must support
# atomic updates for this many files.
# Also note that this many files may need to be open simultaneously. The value of
# 'sleeper.fs.s3a.max-connections' must be at least the value of this plus one. The extra one is for
# the output file.
# This is a default value and will be used if not specified in the table properties.
sleeper.default.compaction.files.batch.size=12

# The number of compaction jobs to send in a single batch.
# When compaction jobs are created, there is no limit on how many jobs can be created at once. A batch
# is a group of compaction jobs that will have their creation updates applied at the same time. For
# each batch, we send all compaction jobs to the SQS queue, then update the state store to assign job
# IDs to the input files.
# This can be overridden on a per-table basis.
sleeper.default.table.compaction.job.send.batch.size=1000

# The amount of time in seconds a batch of compaction jobs may be pending before it should not be
# retried. If the input files have not been successfully assigned to the jobs, and this much time has
# passed, then the batch will fail to send.
# Once a pending batch fails the input files will never be compacted again without other intervention,
# so it's important to ensure file assignment will be done within this time. That depends on the
# throughput of state store commits.
# It's also necessary to ensure file assignment will be done before the next invocation of compaction
# job creation, otherwise invalid jobs will be created for the same input files. The rate of these
# invocations is set in `sleeper.compaction.job.creation.period.minutes`.
sleeper.default.table.compaction.job.send.timeout.seconds=90

# The amount of time in seconds to wait between attempts to send a batch of compaction jobs. The batch
# will be sent if all input files have been successfully assigned to the jobs, otherwise the batch
# will be retried after a delay.
sleeper.default.table.compaction.job.send.retry.delay.seconds=30

# The default limit on the number of compactation jobs that can be created within a single
# invocation.Exceeding this limit, results in the selection being randomised.
sleeper.default.table.compaction.job.creation.limit=100000

# Used by the SizeRatioCompactionStrategy to decide if a group of files should be compacted.
# If the file sizes are s_1, ..., s_n then the files are compacted if s_1 + ... + s_{n-1} >= ratio *
# s_n.
# It can be overridden on a per-table basis.
sleeper.default.table.compaction.strategy.sizeratio.ratio=3

# Used by the SizeRatioCompactionStrategy to control the maximum number of jobs that can be running
# concurrently per partition. It can be overridden on a per-table basis.
sleeper.default.table.compaction.strategy.sizeratio.max.concurrent.jobs.per.partition=2147483647


## The following instance properties relate to queries.

# The maximum number of simultaneous connections to S3 from a single query runner. This is separated
# from the main one as it's common for a query runner to need to open more files at once.
sleeper.query.s3.max-connections=1024

# The amount of memory in MB for the lambda that executes queries.
sleeper.query.processor.memory.mb=4096

# The timeout for the lambda that executes queries in seconds.
sleeper.query.processor.timeout.seconds=900

# The frequency with which the query processing lambda refreshes its knowledge of the system state
# (i.e. the partitions and the mapping from partition to files), in seconds.
sleeper.query.processor.state.refresh.period.seconds=60

# The maximum number of rows to include in a batch of query results send to the results queue from the
# query processing lambda.
sleeper.query.processor.results.batch.size=2000

# The size of the thread pool for retrieving rows in a query processing lambda.
sleeper.query.processor.row.retrieval.threads=10

# The default amount of time in seconds the query executor's cache of partition and file reference
# information is valid for. After this it will time out and need refreshing.
sleeper.query.processor.cache.timeout.seconds=60

# This value is used to set the time-to-live on the tracking of the queries in the DynamoDB-based
# query tracker.
sleeper.query.tracker.ttl.days=1

# The length of time the results of queries remain in the query results bucket before being deleted.
sleeper.query.results.bucket.expiry.days=7

# The visibility timeout in seconds of the query results queue.
sleeper.query.results.queue.visibility.timeout.seconds=900

# The default value of the rowgroup size used when the results of queries are written to Parquet
# files. The value given below is 8MiB. This value can be overridden using the query config.
sleeper.default.query.results.rowgroup.size=8388608

# The default value of the page size used when the results of queries are written to Parquet files.
# The value given below is 128KiB. This value can be overridden using the query config.
sleeper.default.query.results.page.size=131072

# The rate at which the query lambda runs to keep it warm (in minutes, must be >=1).  This only
# applies when the KeepLambdaWarmStack is enabled
sleeper.query.warm.lambda.period.minutes=5


## The following instance properties relate to metrics.

# The namespaces for the metrics used in the metrics stack.
sleeper.metrics.namespace=Sleeper

# The reserved concurrency for the table metrics lambda.
# See reserved concurrency overview at:
# https://docs.aws.amazon.com/lambda/latest/dg/configuration-concurrency.html
# sleeper.metrics.concurrency.reserved=

# The maximum concurrency allowed for the table metrics lambda.
# See maximum concurrency overview at:
# https://aws.amazon.com/blogs/compute/introducing-maximum-concurrency-of-aws-lambda-functions-when-using-amazon-sqs-as-an-event-source/
sleeper.metrics.concurrency.max=10

# The number of tables to calculate metrics for in a single invocation. This will be the batch size
# for a lambda as an SQS FIFO event source. This can be a maximum of 10.
sleeper.metrics.batch.size=1

# Whether to calculate table metrics for offline tables.
sleeper.metrics.offline.enabled=false

# The period in minutes used in the dashboard.
sleeper.dashboard.time.window.minutes=5


## The following instance properties relate to logging.

# The logging level for logging Sleeper classes. This does not apply to the MetricsLogger which is
# always set to INFO.
# sleeper.logging.level=

# The logging level for Apache logs that are not Parquet.
# sleeper.logging.apache.level=

# The logging level for Parquet logs.
# sleeper.logging.parquet.level=

# The logging level for AWS logs.
# sleeper.logging.aws.level=

# The logging level for everything else.
# sleeper.logging.root.level=


## The following instance properties relate to the integration with Athena.

# The number of days before objects in the spill bucket are deleted.
sleeper.athena.spill.bucket.ageoff.days=1

# The fully qualified composite classes to deploy. These are the classes that interact with Athena.
# You can choose to remove one if you don't need them. Both are deployed by default.
sleeper.athena.handler.classes=sleeper.athena.composite.SimpleCompositeHandler,sleeper.athena.composite.IteratorApplyingCompositeHandler

# The amount of memory (MB) the athena composite handler has.
sleeper.athena.handler.memory.mb=4096

# The timeout in seconds for the athena composite handler.
sleeper.athena.handler.timeout.seconds=900

# ARN of the KMS Key used to encrypt data in the Athena spill bucket.
# sleeper.athena.spill.master.key.arn=


## The following instance properties relate to default values used by table properties.

# Default used during Parquet queries to determine whether the column indexes are used.
sleeper.default.parquet.query.column.index.enabled=false

# The size of the row group in the Parquet files (default is 8MiB).
sleeper.default.rowgroup.size=8388608

# The size of the pages in the Parquet files (default is 128KiB).
sleeper.default.page.size=131072

# The compression codec to use in the Parquet files.
# Valid values are: [uncompressed, snappy, gzip, lzo, brotli, lz4, zstd]
sleeper.default.compression.codec=zstd

# Whether dictionary encoding should be used for row key columns in the Parquet files.
sleeper.default.parquet.dictionary.encoding.rowkey.fields=false

# Whether dictionary encoding should be used for sort key columns in the Parquet files.
sleeper.default.parquet.dictionary.encoding.sortkey.fields=false

# Whether dictionary encoding should be used for value columns in the Parquet files.
sleeper.default.parquet.dictionary.encoding.value.fields=false

# Used to set parquet.columnindex.truncate.length, see documentation here:
# https://github.com/apache/parquet-mr/blob/master/parquet-hadoop/README.md
# The length in bytes to truncate binary values in a column index.
sleeper.default.parquet.columnindex.truncate.length=128

# Used to set parquet.statistics.truncate.length, see documentation here:
# https://github.com/apache/parquet-mr/blob/master/parquet-hadoop/README.md
# The length in bytes to truncate the min/max binary values in row groups.
sleeper.default.parquet.statistics.truncate.length=2147483647

# Used to set parquet.writer.version, see documentation here:
# https://github.com/apache/parquet-mr/blob/master/parquet-hadoop/README.md
# Can be either v1 or v2. The v2 pages store levels uncompressed while v1 pages compress levels with
# the data.
sleeper.default.parquet.writer.version=v2

# The number of attempts to make when applying a transaction to the state store. This default can be
# overridden by a table property.
sleeper.default.statestore.transactionlog.add.transaction.max.attempts=10

# The maximum amount of time to wait before the first retry when applying a transaction to the state
# store. Full jitter will be applied so that the actual wait time will be a random period between 0
# and this value. This ceiling will increase exponentially on further retries. See the below article.
# https://aws.amazon.com/blogs/architecture/exponential-backoff-and-jitter/
# This default can be overridden by a table property.
sleeper.default.statestore.transactionlog.add.transaction.first.retry.wait.ceiling.ms=200

# The maximum amount of time to wait before any retry when applying a transaction to the state store.
# Full jitter will be applied so that the actual wait time will be a random period between 0 and this
# value. This restricts the exponential increase of the wait ceiling while retrying the transaction.
# See the below article.
# https://aws.amazon.com/blogs/architecture/exponential-backoff-and-jitter/
# This default can be overridden by a table property.
sleeper.default.statestore.transactionlog.add.transaction.max.retry.wait.ceiling.ms=30000

# The number of elements to include per Arrow row batch in a snapshot derived from the transaction
# log, of the state of files in a Sleeper table. Each file includes some number of references on
# different partitions. Each reference will count for one element in a row batch, but a file cannot
# currently be split between row batches. A row batch may contain more file references than this if a
# single file overflows the batch. A file with no references counts as one element.
sleeper.default.statestore.transactionlog.files.snapshot.batch.size=1000

# The number of partitions to include per Arrow row batch in a snapshot derived from the transaction
# log, of the state of partitions in a Sleeper table.
sleeper.default.statestore.transactionlog.partitions.snapshot.batch.size=1000

# The number of seconds to wait after we've loaded a snapshot before looking for a new snapshot. This
# should relate to the rate at which new snapshots are created, configured in the instance property
# `sleeper.statestore.transactionlog.snapshot.creation.lambda.period.seconds`. This default can be
# overridden by a table property.
sleeper.default.statestore.transactionlog.time.between.snapshot.checks.seconds=60

# The number of milliseconds to wait after we've updated from the transaction log before checking for
# new transactions. The state visible to an instance of the state store can be out of date by this
# amount. This can avoid excessive queries by the same process, but can result in unwanted behaviour
# when using multiple state store objects. When adding a new transaction to update the state, this
# will be ignored and the state will be brought completely up to date. This default can be overridden
# by a table property.
sleeper.default.statestore.transactionlog.time.between.transaction.checks.ms=0

# The minimum number of transactions that a snapshot must be ahead of the local state, before we load
# the snapshot instead of updating from the transaction log.
sleeper.default.statestore.transactionlog.snapshot.load.min.transactions.ahead=10

# The number of days that transaction log snapshots remain in the snapshot store before being deleted.
sleeper.default.statestore.transactionlog.snapshot.expiry.days=2

# The minimum age in minutes of a snapshot in order to allow deletion of transactions leading up to
# it. When deleting old transactions, there's a chance that processes may still read transactions
# starting from an older snapshot. We need to avoid deletion of any transactions associated with a
# snapshot that may still be used as the starting point for reading the log.
sleeper.default.statestore.transactionlog.delete.behind.snapshot.min.age.minutes=2

# The minimum number of transactions that a transaction must be behind the latest snapshot before
# being deleted. This is the number of transactions that will be kept and protected from deletion,
# whenever old transactions are deleted. This includes the transaction that the latest snapshot was
# created against. Any transactions after the snapshot will never be deleted as they are still in
# active use.
# This should be configured in relation to the property which determines whether a process will load
# the latest snapshot or instead seek through the transaction log, since we need to preserve
# transactions that may still be read:
# sleeper.default.statestore.snapshot.load.min.transactions.ahead
# The snapshot that will be considered the latest snapshot is configured by a property to set the
# minimum age for it to count for this:
# sleeper.default.statestore.transactionlog.delete.behind.snapshot.min.age
sleeper.default.statestore.transactionlog.delete.number.behind.latest.snapshot=200

# This specifies whether queries and scans against DynamoDB tables used in the state stores are
# strongly consistent. This default can be overridden by a table property.
sleeper.default.table.dynamo.strongly.consistent.reads=false

# Specifies the minimum number of leaf partitions that are needed to run a bulk import job. If this
# minimum has not been reached, bulk import jobs will refuse to start.
sleeper.default.bulk.import.min.leaf.partitions=64

# Specifies the minimum total file size required for an ingest job to be batched and sent. An ingest
# job will be created if the batcher runs while this much data is waiting, and the minimum number of
# files is also met.
sleeper.default.ingest.batcher.job.min.size=1G

# Specifies the maximum total file size for a job in the ingest batcher. If more data is waiting than
# this, it will be split into multiple jobs. If a single file exceeds this, it will still be ingested
# in its own job. It's also possible some data may be left for a future run of the batcher if some
# recent files overflow the size of a job but aren't enough to create a job on their own.
sleeper.default.ingest.batcher.job.max.size=5G

# Specifies the minimum number of files for a job in the ingest batcher. An ingest job will be created
# if the batcher runs while this many files are waiting, and the minimum size of files is also met.
sleeper.default.ingest.batcher.job.min.files=1

# Specifies the maximum number of files for a job in the ingest batcher. If more files are waiting
# than this, they will be split into multiple jobs. It's possible some data may be left for a future
# run of the batcher if some recent files overflow the size of a job but aren't enough to create a job
# on their own.
sleeper.default.ingest.batcher.job.max.files=100

# Specifies the maximum time in seconds that a file can be held in the batcher before it will be
# included in an ingest job. When any file has been waiting for longer than this, jobs will be created
# for all the currently held files, even if other criteria for a batch are not met.
sleeper.default.ingest.batcher.file.max.age.seconds=300

# Specifies the target ingest queue where batched jobs are sent.
# Valid values are: [standard_ingest, bulk_import_emr, bulk_import_persistent_emr, bulk_import_eks,
# bulk_import_emr_serverless]
sleeper.default.ingest.batcher.ingest.queue=bulk_import_emr_serverless

# The time in minutes that the tracking information is retained for a file before the records of its
# ingest are deleted (eg. which ingest job it was assigned to, the time this occurred, the size of the
# file).
# The expiry time is fixed when a file is saved to the store, so changing this will only affect new
# data.
# Defaults to 1 week.
sleeper.default.ingest.batcher.file.tracking.ttl.minutes=10080

# Specifies the strategy that ingest uses to create files and references in partitions.
# Valid values are: [one_file_per_leaf, one_reference_per_leaf]
sleeper.default.ingest.file.writing.strategy=one_reference_per_leaf

# The way in which rows are held in memory before they are written to a local store.
# Valid values are 'arraylist' and 'arrow'.
# The arraylist method is simpler, but it is slower and requires careful tuning of the number of rows
# in each batch.
sleeper.default.ingest.row.batch.type=arrow

# The way in which partition files are written to the main Sleeper store.
# Valid values are 'direct' (which writes using the s3a Hadoop file system) and 'async' (which writes
# locally and then copies the completed Parquet file asynchronously into S3).
# The direct method is simpler but the async method should provide better performance when the number
# of partitions is large.
sleeper.default.ingest.partition.file.writer.type=async

# This is the default for whether state store updates will be applied asynchronously via the state
# store committer.
# This is usually only used for state store implementations where there's a benefit to applying state
# store updates in a single process for each Sleeper table. This is usually to avoid contention from
# multiple processes performing updates at the same time.
# This is separate from the properties that determine which state store updates will be done as
# asynchronous commits. Those properties will only be applied when asynchronous commits are enabled
# for a given state store.
# Valid values are: [disabled, per_implementation, all_implementations]
# With `disabled`, asynchronous commits will never be used unless overridden in table properties.
# With `per_implementation`, asynchronous commits will be used for all state store implementations
# that are known to benefit from it, unless overridden in table properties.
# With `all_implementations`, asynchronous commits will be used for all state stores unless overridden
# in table properties.
sleeper.default.statestore.commit.async.behaviour=PER_IMPLEMENTATION

# This is the default for whether created compaction jobs will be assigned to their input files
# asynchronously via the state store committer, if asynchronous commit is enabled. Otherwise, the
# compaction job creator will commit input file assignments directly to the state store.
sleeper.default.compaction.job.id.assignment.commit.async=true

# This is the default for whether compaction tasks will commit finished jobs asynchronously via the
# state store committer, if asynchronous commit is enabled. Otherwise, compaction tasks will commit
# finished jobs directly to the state store.
sleeper.default.compaction.job.commit.async=true

# This property is the default for whether commits of compaction jobs are batched before being sent to
# the state store commit queue to be applied by the committer lambda. If this property is true and
# asynchronous commits are enabled then commits of compactions will be batched. If this property is
# false and asynchronous commits are enabled then commits of compactions will not be batched and will
# be sent directly to the committer lambda. This property can be overridden for individual tables.
sleeper.default.compaction.job.async.commit.batching=true

# This is the default for whether ingest tasks will add files asynchronously via the state store
# committer, if asynchronous commit is enabled. Otherwise, ingest tasks will add files directly to the
# state store.
sleeper.default.ingest.job.files.commit.async=true

# This is the default for whether bulk import will add files asynchronously via the state store
# committer, if asynchronous commit is enabled. Otherwise, bulk import will add files directly to the
# state store.
sleeper.default.bulk.import.job.files.commit.async=true

# This is the default for whether partition splits will be applied asynchronously via the state store
# committer, if asynchronous commit is enabled. Otherwise, the partition splitter will apply splits
# directly to the state store.
sleeper.default.partition.splitting.commit.async=true

# This is the default for whether the garbage collector will record deleted files asynchronously via
# the state store committer, if asynchronous commit is enabled. Otherwise, the garbage collector will
# record this directly to the state store.
sleeper.default.gc.commit.async=true

# When using the transaction log state store, this sets whether to update from the transaction log
# before adding a transaction in the asynchronous state store committer.
# If asynchronous commits are used for all or almost all state store updates, this can be false to
# avoid the extra queries.
# If the state store is commonly updated directly outside of the asynchronous committer, this can be
# true to avoid conflicts and retries.
sleeper.default.statestore.committer.update.every.commit=false

# When using the transaction log state store, this sets whether to update from the transaction log
# before adding a batch of transactions in the asynchronous state store committer.
sleeper.default.statestore.committer.update.every.batch=true

<<<<<<< HEAD
# Select which data engine to use for the table. DataFusion support is experimental and can be enabled
# for compactions and queries, or just compactions. Valid values are: [java,
# datafusion_compaction_only, datafusion]
sleeper.default.table.data.engine=JAVA
=======
# Select which data engine to use for the table. Valid values are: [java, datafusion]
sleeper.default.table.data.engine=DATAFUSION
>>>>>>> f08b83b3
<|MERGE_RESOLUTION|>--- conflicted
+++ resolved
@@ -499,21 +499,21 @@
 
 ## The following instance properties relate to bulk import, i.e. ingesting data using Spark jobs
 ## running on EMR or EKS.
-## 
+##
 ## Note that on EMR, the total resource allocation must align with the instance types used for the
 ## cluster. For the maximum memory usage, combine the memory and memory overhead properties, and
 ## compare against the maximum memory allocation for YARN in the Hadoop task configuration:
-## 
+##
 ## https://docs.aws.amazon.com/emr/latest/ReleaseGuide/emr-hadoop-task-config.html
-## 
+##
 ## As an example, if we use m7i.xlarge for executor instances, that has a maximum allocation of 54272
 ## MiB, or 53 GiB. If we want 3 executors per instance, we can have 53 GiB / 3 = 18,090.666 MiB per
 ## executor. We can set the executor memory to 16 GiB, and the executor memory overhead to the
 ## remainder of that amount, which is 18,090 MiB - 16 GiB = 1,706 MiB, or 1.666 GiB. This is just above
 ## the default Spark memory overhead factor of 0.1, i.e. 16 GiB x 0.1 = 1.6 GiB.
-## 
+##
 ## Also see EMR best practices:
-## 
+##
 ## https://aws.github.io/aws-emr-best-practices/docs/bestpractices/Applications/Spark/best_practices/#bp-516----tune-driverexecutor-memory-cores-and-sparksqlshufflepartitions-to-fully-utilize-cluster-resources
 
 # The class to use to perform the bulk import. The default value below uses Spark Dataframes. There is
@@ -1656,12 +1656,5 @@
 # before adding a batch of transactions in the asynchronous state store committer.
 sleeper.default.statestore.committer.update.every.batch=true
 
-<<<<<<< HEAD
-# Select which data engine to use for the table. DataFusion support is experimental and can be enabled
-# for compactions and queries, or just compactions. Valid values are: [java,
-# datafusion_compaction_only, datafusion]
-sleeper.default.table.data.engine=JAVA
-=======
-# Select which data engine to use for the table. Valid values are: [java, datafusion]
-sleeper.default.table.data.engine=DATAFUSION
->>>>>>> f08b83b3
+# Select which data engine to use for the table. Valid values are: [java, datafusion_compaction_only, datafusion]
+sleeper.default.table.data.engine=DATAFUSION