--- conflicted
+++ resolved
@@ -1078,14 +1078,9 @@
 # concurrently per partition. It can be overridden on a per-table basis.
 sleeper.default.table.compaction.strategy.sizeratio.max.concurrent.jobs.per.partition=2147483647
 
-<<<<<<< HEAD
-# Select what compaction method to use on a table. Current options are JAVA, RUST and GPU. Rust and
-# GPU compaction support are experimental.
-=======
-# Select which compaction method to use if not configured against a Sleeper table. DataFusion
-# compaction support is experimental.
-# Valid values are: [java, datafusion]
->>>>>>> d00ae380
+# Select which compaction method to use if not configured against a Sleeper table. DataFusion and GPU
+# compaction support are experimental.
+# Valid values are: [java, datafusion, gpu]
 sleeper.default.table.compaction.method=JAVA
 
 
