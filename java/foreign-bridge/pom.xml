<?xml version="1.0" encoding="UTF-8"?>
<!--
  ~ Copyright 2022-2025 Crown Copyright
  ~
  ~ Licensed under the Apache License, Version 2.0 (the "License");
  ~ you may not use this file except in compliance with the License.
  ~ You may obtain a copy of the License at
  ~
  ~     http://www.apache.org/licenses/LICENSE-2.0
  ~
  ~ Unless required by applicable law or agreed to in writing, software
  ~ distributed under the License is distributed on an "AS IS" BASIS,
  ~ WITHOUT WARRANTIES OR CONDITIONS OF ANY KIND, either express or implied.
  ~ See the License for the specific language governing permissions and
  ~ limitations under the License.
  -->
<project xmlns="http://maven.apache.org/POM/4.0.0"
    xmlns:xsi="http://www.w3.org/2001/XMLSchema-instance" xsi:schemaLocation="http://maven.apache.org/POM/4.0.0 http://maven.apache.org/xsd/maven-4.0.0.xsd">
    <parent>
        <artifactId>aws</artifactId>
        <groupId>sleeper</groupId>
        <version>0.34.0-SNAPSHOT</version>
    </parent>
    <modelVersion>4.0.0</modelVersion>

    <artifactId>foreign-bridge</artifactId>

    <dependencies>
<<<<<<< HEAD
        <!-- Sleeper dependencies -->
        <dependency>
            <groupId>sleeper</groupId>
            <artifactId>core</artifactId>
            <version>${project.parent.version}</version>
=======
        <dependency>
            <groupId>com.github.spotbugs</groupId>
            <artifactId>spotbugs-annotations</artifactId>
            <version>${spotbugs.version}</version>
>>>>>>> bef40592
        </dependency>
        <!-- Native code loading and linking -->
        <dependency>
            <groupId>com.github.jnr</groupId>
            <artifactId>jnr-ffi</artifactId>
            <version>${jnr.ffi.version}</version>
        </dependency>
        <!-- JAR extraction -->
        <dependency>
            <groupId>org.scijava</groupId>
            <artifactId>native-lib-loader</artifactId>
            <version>${scijava.native.version}</version>
        </dependency>
        <!-- Sleeper dependencies -->
        <dependency>
            <groupId>sleeper</groupId>
            <artifactId>core</artifactId>
            <version>${project.parent.version}</version>
        </dependency>
        <!-- Test dependencies -->
        <dependency>
            <groupId>sleeper</groupId>
            <artifactId>core</artifactId>
            <version>${project.parent.version}</version>
            <scope>test</scope>
            <type>test-jar</type>
        </dependency>
    </dependencies>
    <build>
        <plugins>
            <!-- Resources plugin to copy all built native libs into JAR file -->
            <plugin>
                <groupId>org.apache.maven.plugins</groupId>
                <artifactId>maven-resources-plugin</artifactId>
                <version>${resources.plugin.version}</version>
                <goals>
                    <goal>copy-resources</goal>
                </goals>
                <configuration>
                    <outputDirectory>${project.build.outputDirectory}/natives/</outputDirectory>
                    <resources>
                        <resource>
                            <directory>${maven.multiModuleProjectDirectory}/../rust/target/</directory>
                            <includes>
                                <include>*/release/*.dylib</include>
                                <include>*/release/*.dll</include>
                                <include>*/release/*.so</include>
                                <include>*/debug/*.dylib</include>
                                <include>*/debug/*.dll</include>
                                <include>*/debug/*.so</include>
                            </includes>
                            <filtering>false</filtering>
                        </resource>
                    </resources>
                    <encoding>UTF-8</encoding>
                </configuration>
            </plugin>
        </plugins>
    </build>
    <profiles>
        <profile>
            <activation>
                <property>
                    <name>skipRust</name>
                    <value>!true</value>
                </property>
            </activation>
            <id>rust</id>
            <build>
                <plugins>
                    <plugin>
                        <groupId>org.codehaus.mojo</groupId>
                        <artifactId>exec-maven-plugin</artifactId>
                        <version>${exec.plugin.version}</version>
                        <executions>
                            <!-- You need one execution per cross target you are building. Make sure
                            you add
                            the appropriate resources plugin execution below! -->
                            <execution>
                                <id>Invoke Rust Cargo build (Linux x86_64)</id>
                                <phase>generate-resources</phase>
                                <goals>
                                    <goal>exec</goal>
                                </goals>
                                <configuration>
                                    <executable>
                                        ${maven.multiModuleProjectDirectory}/../rust/build-for-maven.sh</executable>
                                    <workingDirectory>${maven.multiModuleProjectDirectory}/../rust</workingDirectory>
                                    <useMavenLogger>true</useMavenLogger>
                                    <arguments>
                                        <argument>x86_64</argument>
                                    </arguments>
                                </configuration>
                            </execution>
                            <execution>
                                <id>Invoke Rust Cargo build (Linux Aarch64)</id>
                                <phase>generate-resources</phase>
                                <goals>
                                    <goal>exec</goal>
                                </goals>
                                <configuration>
                                    <executable>
                                        ${maven.multiModuleProjectDirectory}/../rust/build-for-maven.sh</executable>
                                    <workingDirectory>${maven.multiModuleProjectDirectory}/../rust</workingDirectory>
                                    <useMavenLogger>true</useMavenLogger>
                                    <arguments>
                                        <argument>aarch64</argument>
                                    </arguments>
                                </configuration>
                            </execution>
                        </executions>
                    </plugin>
                </plugins>
            </build>
        </profile>
    </profiles>
</project><|MERGE_RESOLUTION|>--- conflicted
+++ resolved
@@ -26,18 +26,10 @@
     <artifactId>foreign-bridge</artifactId>
 
     <dependencies>
-<<<<<<< HEAD
-        <!-- Sleeper dependencies -->
-        <dependency>
-            <groupId>sleeper</groupId>
-            <artifactId>core</artifactId>
-            <version>${project.parent.version}</version>
-=======
         <dependency>
             <groupId>com.github.spotbugs</groupId>
             <artifactId>spotbugs-annotations</artifactId>
             <version>${spotbugs.version}</version>
->>>>>>> bef40592
         </dependency>
         <!-- Native code loading and linking -->
         <dependency>
