--- conflicted
+++ resolved
@@ -43,23 +43,6 @@
     void shouldThrowOnRegionValidateMaxsIncorrectLength() {
         // Given
         FFISleeperRegion region = new FFISleeperRegion(runtime);
-<<<<<<< HEAD
-        Integer[] minBounds = new Integer[]{1, 2, 3, 4, 5};
-        Integer[] maxBounds = new Integer[]{1, 2, 3, 4};
-        region.mins.populate(minBounds, false);
-        region.maxs.populate(maxBounds, false);
-        Boolean[] minbBoolBounds = new Boolean[]{false, false, false, false, false};
-        Boolean[] maxBoolBounds = new Boolean[]{false, false, false, false, false};
-        region.mins_inclusive.populate(minbBoolBounds, false);
-        region.maxs_inclusive.populate(maxBoolBounds, false);
-        Integer[] dimensions = new Integer[]{0, 1, 2, 3, 4};
-        region.dimension_indexes.populate(dimensions, false);
-
-        // Then
-        assertThatIllegalStateException()
-                .isThrownBy(() -> region.validate())
-                .withMessage("region maxs has length 4 but there are 5 row key columns in region");
-=======
         region.mins.populate(new Integer[]{1, 2, 3, 4, 5}, false);
         region.maxs.populate(new Integer[]{1, 2, 3, 4}, false);
         region.mins_inclusive.populate(new Boolean[]{false, false, false, false, false}, false);
@@ -70,30 +53,12 @@
         assertThatIllegalStateException()
                 .isThrownBy(() -> region.validate())
                 .withMessage("region maxs has length 4 but there are 5 row keys in region");
->>>>>>> bef40592
     }
 
     @Test
     void shouldThrowOnRegionValidateMinsInclusiveIncorrectLength() {
         // Given
         FFISleeperRegion region = new FFISleeperRegion(runtime);
-<<<<<<< HEAD
-        Integer[] minBounds = new Integer[]{1, 2, 3, 4, 5};
-        Integer[] maxBounds = new Integer[]{1, 2, 3, 4, 5};
-        region.mins.populate(minBounds, false);
-        region.maxs.populate(maxBounds, false);
-        Boolean[] minbBoolBounds = new Boolean[]{false, false, false, false};
-        Boolean[] maxBoolBounds = new Boolean[]{false, false, false, false, false};
-        region.mins_inclusive.populate(minbBoolBounds, false);
-        region.maxs_inclusive.populate(maxBoolBounds, false);
-        Integer[] dimensions = new Integer[]{0, 1, 2, 3, 4};
-        region.dimension_indexes.populate(dimensions, false);
-
-        // Then
-        assertThatIllegalStateException()
-                .isThrownBy(() -> region.validate())
-                .withMessage("region mins inclusive has length 4 but there are 5 row key columns in region");
-=======
         region.mins.populate(new Integer[]{1, 2, 3, 4, 5}, false);
         region.maxs.populate(new Integer[]{1, 2, 3, 4, 5}, false);
         region.mins_inclusive.populate(new Boolean[]{false, false, false, false}, false);
@@ -103,52 +68,12 @@
         assertThatIllegalStateException()
                 .isThrownBy(() -> region.validate())
                 .withMessage("region mins inclusive has length 4 but there are 5 row keys in region");
->>>>>>> bef40592
     }
 
     @Test
     void shouldThrowOnRegionValidateMaxsInclusiveIncorrectLength() {
         // Given
         FFISleeperRegion region = new FFISleeperRegion(runtime);
-<<<<<<< HEAD
-        Integer[] minBounds = new Integer[]{1, 2, 3, 4, 5};
-        Integer[] maxBounds = new Integer[]{1, 2, 3, 4, 5};
-        region.mins.populate(minBounds, false);
-        region.maxs.populate(maxBounds, false);
-        Boolean[] minbBoolBounds = new Boolean[]{false, false, false, false, false};
-        Boolean[] maxBoolBounds = new Boolean[]{false, false, false, false};
-        region.mins_inclusive.populate(minbBoolBounds, false);
-        region.maxs_inclusive.populate(maxBoolBounds, false);
-        Integer[] dimensions = new Integer[]{0, 1, 2, 3, 4};
-        region.dimension_indexes.populate(dimensions, false);
-
-        // Then
-        assertThatIllegalStateException()
-                .isThrownBy(() -> region.validate())
-                .withMessage("region maxs inclusive has length 4 but there are 5 row key columns in region");
-    }
-
-    @Test
-    void shouldThrowOnRegionValidateDimensionsIncorrectLength() {
-        // Given
-        jnr.ffi.Runtime runtime = Runtime.getSystemRuntime();
-        FFISleeperRegion region = new FFISleeperRegion(runtime);
-        Integer[] minBounds = new Integer[]{1, 2, 3, 4, 5};
-        Integer[] maxBounds = new Integer[]{1, 2, 3, 4, 5};
-        region.mins.populate(minBounds, false);
-        region.maxs.populate(maxBounds, false);
-        Boolean[] minbBoolBounds = new Boolean[]{false, false, false, false, false};
-        Boolean[] maxBoolBounds = new Boolean[]{false, false, false, false, false};
-        region.mins_inclusive.populate(minbBoolBounds, false);
-        region.maxs_inclusive.populate(maxBoolBounds, false);
-        Integer[] dimensions = new Integer[]{0, 1, 2, 3};
-        region.dimension_indexes.populate(dimensions, false);
-
-        // Then
-        assertThatIllegalStateException()
-                .isThrownBy(() -> region.validate())
-                .withMessage("region dimension indexes has length 4 but there are 5 row key columns in region");
-=======
         region.mins.populate(new Integer[]{1, 2, 3, 4, 5}, false);
         region.maxs.populate(new Integer[]{1, 2, 3, 4, 5}, false);
         region.mins_inclusive.populate(new Boolean[]{false, false, false, false, false}, false);
@@ -175,28 +100,12 @@
         assertThatIllegalStateException()
                 .isThrownBy(() -> region.validate())
                 .withMessage("region dimension indexes has length 4 but there are 5 row keys in region");
->>>>>>> bef40592
     }
 
     @Test
     void shouldValidate() {
         // Given
         FFISleeperRegion region = new FFISleeperRegion(runtime);
-<<<<<<< HEAD
-        Integer[] minBounds = new Integer[]{1, 2, 3, 4, 5};
-        Integer[] maxBounds = new Integer[]{1, 2, 3, 4, 5};
-        region.mins.populate(minBounds, false);
-        region.maxs.populate(maxBounds, false);
-        Boolean[] minbBoolBounds = new Boolean[]{false, false, false, false, false};
-        Boolean[] maxBoolBounds = new Boolean[]{false, false, false, false, false};
-        region.mins_inclusive.populate(minbBoolBounds, false);
-        region.maxs_inclusive.populate(maxBoolBounds, false);
-        Integer[] dimensions = new Integer[]{0, 1, 2, 3, 4};
-        region.dimension_indexes.populate(dimensions, false);
-
-        // Then
-        region.validate();
-=======
         region.mins.populate(new Integer[]{1, 2, 3, 4, 5}, false);
         region.maxs.populate(new Integer[]{1, 2, 3, 4, 5}, false);
         region.mins_inclusive.populate(new Boolean[]{false, false, false, false, false}, false);
@@ -351,6 +260,5 @@
             // Then
             assertThat(found).isEqualTo(region);
         }
->>>>>>> bef40592
     }
 }