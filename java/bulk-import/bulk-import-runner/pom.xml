<?xml version="1.0" encoding="UTF-8"?>
<!--
  ~ Copyright 2022-2025 Crown Copyright
  ~
  ~ Licensed under the Apache License, Version 2.0 (the "License");
  ~ you may not use this file except in compliance with the License.
  ~ You may obtain a copy of the License at
  ~
  ~     http://www.apache.org/licenses/LICENSE-2.0
  ~
  ~ Unless required by applicable law or agreed to in writing, software
  ~ distributed under the License is distributed on an "AS IS" BASIS,
  ~ WITHOUT WARRANTIES OR CONDITIONS OF ANY KIND, either express or implied.
  ~ See the License for the specific language governing permissions and
  ~ limitations under the License.
  -->
<project xmlns="http://maven.apache.org/POM/4.0.0" xmlns:xsi="http://www.w3.org/2001/XMLSchema-instance"
         xsi:schemaLocation="http://maven.apache.org/POM/4.0.0 http://maven.apache.org/xsd/maven-4.0.0.xsd">
    <parent>
        <groupId>sleeper</groupId>
        <artifactId>bulk-import</artifactId>
        <version>0.31.0-SNAPSHOT</version>
    </parent>
    <modelVersion>4.0.0</modelVersion>

    <artifactId>bulk-import-runner</artifactId>

    <dependencies>
        <dependency>
            <groupId>com.joom.spark</groupId>
            <artifactId>spark-platform_${scala.version}</artifactId>
        </dependency>
        <dependency>
            <groupId>org.scala-lang</groupId>
            <artifactId>scala-library</artifactId>
        </dependency>
        <dependency>
            <groupId>org.scala-lang</groupId>
            <artifactId>scala-reflect</artifactId>
        </dependency>
        <dependency>
            <groupId>software.amazon.awssdk</groupId>
            <artifactId>sqs</artifactId>
        </dependency>
        <!-- STS is required to use the IAM role associated with the Service Account -->
        <dependency>
            <groupId>software.amazon.awssdk</groupId>
            <artifactId>sts</artifactId>
        </dependency>
        <!-- Spark -->
        <dependency>
            <groupId>org.apache.spark</groupId>
            <artifactId>spark-sql_${scala.version}</artifactId>
            <scope>provided</scope>
        </dependency>
        <!-- Sleeper dependencies -->
        <dependency>
            <groupId>sleeper</groupId>
            <artifactId>bulk-import-core</artifactId>
            <version>${project.parent.version}</version>
        </dependency>
        <dependency>
            <groupId>sleeper</groupId>
            <artifactId>ingest-trackerV2</artifactId>
            <version>${project.parent.version}</version>
        </dependency>
        <dependency>
            <groupId>sleeper</groupId>
            <artifactId>parquet</artifactId>
            <version>${project.parent.version}</version>
        </dependency>
        <dependency>
            <groupId>sleeper</groupId>
            <artifactId>sketchesv2</artifactId>
            <version>${project.parent.version}</version>
        </dependency>
        <dependency>
            <groupId>sleeper</groupId>
            <artifactId>configurationV2</artifactId>
            <version>${project.parent.version}</version>
        </dependency>
        <dependency>
            <groupId>sleeper</groupId>
            <artifactId>statestorev2</artifactId>
            <version>${project.parent.version}</version>
        </dependency>
        <dependency>
            <groupId>sleeper</groupId>
            <artifactId>sketchesv2</artifactId>
            <version>${project.parent.version}</version>
        </dependency>
        <!-- Test dependencies -->
        <dependency>
            <groupId>sleeper</groupId>
            <artifactId>core</artifactId>
            <version>${project.parent.version}</version>
            <type>test-jar</type>
            <scope>test</scope>
        </dependency>
        <dependency>
            <groupId>sleeper</groupId>
            <artifactId>sketchesv2</artifactId>
            <version>${project.parent.version}</version>
            <type>test-jar</type>
            <scope>test</scope>
        </dependency>
        <dependency>
            <groupId>sleeper</groupId>
            <artifactId>ingest-core</artifactId>
            <version>${project.parent.version}</version>
            <type>test-jar</type>
            <scope>test</scope>
        </dependency>
        <dependency>
            <groupId>sleeper</groupId>
<<<<<<< HEAD
            <artifactId>sketchesv2</artifactId>
            <version>${project.parent.version}</version>
            <type>test-jar</type>
=======
            <artifactId>bulk-import-starterv2</artifactId>
            <version>${project.parent.version}</version>
>>>>>>> 34799a15
            <scope>test</scope>
        </dependency>
        <dependency>
            <groupId>sleeper</groupId>
            <artifactId>localstack-test</artifactId>
            <version>${project.parent.version}</version>
            <scope>test</scope>
        </dependency>
        <dependency>
            <groupId>org.junit.jupiter</groupId>
            <artifactId>junit-jupiter-params</artifactId>
            <scope>test</scope>
        </dependency>
        <dependency>
            <groupId>org.mockito</groupId>
            <artifactId>mockito-core</artifactId>
            <scope>test</scope>
        </dependency>
    </dependencies>

    <build>
        <plugins>
            <plugin>
                <groupId>org.apache.maven.plugins</groupId>
                <artifactId>maven-shade-plugin</artifactId>
                <configuration>
                    <relocations>
                        <relocation>
                            <pattern>com.google</pattern>
                            <shadedPattern>sleeper.shaded.com.google</shadedPattern>
                            <excludes>
                                <exclude>com.google.common.util.concurrent.*</exclude>
                            </excludes>
                        </relocation>
                        <relocation>
                            <pattern>org.apache.parquet</pattern>
                            <shadedPattern>sleeper.shaded.apache.parquet</shadedPattern>
                        </relocation>
                    </relocations>
                    <filters>
                        <filter>
                            <artifact>*:*</artifact>
                            <excludes>
                                <exclude>META-INF/*.SF</exclude>
                                <exclude>META-INF/*.DSA</exclude>
                                <exclude>META-INF/*.RSA</exclude>
                            </excludes>
                        </filter>
                    </filters>
                </configuration>
            </plugin>
            <plugin>
                <artifactId>maven-dependency-plugin</artifactId>
                <executions>
                    <execution>
                        <id>analyze</id>
                        <goals>
                            <goal>analyze-only</goal>
                        </goals>
                        <configuration>
                            <ignoredDependencies>
                                <!-- Plugin thinks this is unused, but BulkImportJobDataframeDriver fails to compile if it is not a compile dependency. -->
                                <ignoredDependency>org.scala-lang:scala-reflect</ignoredDependency>
                            </ignoredDependencies>
                        </configuration>
                    </execution>
                </executions>
            </plugin>
        </plugins>
    </build>
</project><|MERGE_RESOLUTION|>--- conflicted
+++ resolved
@@ -113,14 +113,15 @@
         </dependency>
         <dependency>
             <groupId>sleeper</groupId>
-<<<<<<< HEAD
+            <artifactId>bulk-import-starterv2</artifactId>
+            <version>${project.parent.version}</version>
+            <scope>test</scope>
+        </dependency>
+        <dependency>
+            <groupId>sleeper</groupId>
             <artifactId>sketchesv2</artifactId>
             <version>${project.parent.version}</version>
             <type>test-jar</type>
-=======
-            <artifactId>bulk-import-starterv2</artifactId>
-            <version>${project.parent.version}</version>
->>>>>>> 34799a15
             <scope>test</scope>
         </dependency>
         <dependency>
