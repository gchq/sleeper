--- conflicted
+++ resolved
@@ -29,11 +29,7 @@
 
 import sleeper.bulkimport.job.BulkImportJob;
 import sleeper.configuration.properties.instance.InstanceProperties;
-<<<<<<< HEAD
-import sleeper.configuration.properties.table.TablePropertiesProvider;
 import sleeper.statestore.s3.S3StateStore;
-=======
->>>>>>> 968a572e
 
 import java.net.URI;
 import java.net.URISyntaxException;
@@ -92,13 +88,6 @@
                 .bulkImportJob(job).jobRunId("run-id")
                 .build();
         stubFor(post("/applications/application-id/jobruns").willReturn(aResponse().withStatus(200)));
-<<<<<<< HEAD
-        when(tableProperties.getByName(anyString())).thenReturn(createTestTableProperties(properties, null, S3StateStore.class.getName()));
-
-        new EmrServerlessPlatformExecutor(wiremockEmrClient(runtimeInfo), properties, tableProperties)
-                .runJobOnPlatform(arguments);
-=======
->>>>>>> 968a572e
 
         executor(runtimeInfo).runJobOnPlatform(arguments);
 
@@ -130,10 +119,6 @@
                 .bulkImportJob(job).jobRunId("run-id")
                 .build();
         stubFor(post("/applications/application-id/jobruns").willReturn(aResponse().withStatus(200)));
-<<<<<<< HEAD
-        when(tableProperties.getByName(anyString())).thenReturn(createTestTableProperties(properties, null, S3StateStore.class.getName()));
-=======
->>>>>>> 968a572e
 
         executor(runtimeInfo).runJobOnPlatform(arguments);
 
