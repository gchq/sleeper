--- conflicted
+++ resolved
@@ -249,12 +249,7 @@
         assertThat(ingestJobStatusStore.getAllJobs("myTable"))
                 .usingRecursiveFieldByFieldElementComparator(IGNORE_UPDATE_TIMES)
                 .containsExactly(jobStatus(importJob.toIngestJob(),
-<<<<<<< HEAD
                         acceptedRun(importJob.toIngestJob(), Instant.parse("2023-06-02T15:41:00Z"))));
-        s3.shutdown();
-=======
-                        acceptedRun(Instant.parse("2023-06-02T15:41:00Z"))));
->>>>>>> 4bdd59b1
     }
 
     @Test
@@ -277,12 +272,7 @@
         assertThat(ingestJobStatusStore.getAllJobs("myTable"))
                 .usingRecursiveFieldByFieldElementComparator(IGNORE_UPDATE_TIMES)
                 .containsExactly(jobStatus(importJob.toIngestJob(),
-<<<<<<< HEAD
                         acceptedRun(importJob.toIngestJob(), Instant.parse("2023-06-02T15:41:00Z"))));
-        s3.shutdown();
-=======
-                        acceptedRun(Instant.parse("2023-06-02T15:41:00Z"))));
->>>>>>> 4bdd59b1
     }
 
     @Test
