/*
 * Copyright 2022-2023 Crown Copyright
 *
 * Licensed under the Apache License, Version 2.0 (the "License");
 * you may not use this file except in compliance with the License.
 * You may obtain a copy of the License at
 *
 *     http://www.apache.org/licenses/LICENSE-2.0
 *
 * Unless required by applicable law or agreed to in writing, software
 * distributed under the License is distributed on an "AS IS" BASIS,
 * WITHOUT WARRANTIES OR CONDITIONS OF ANY KIND, either express or implied.
 * See the License for the specific language governing permissions and
 * limitations under the License.
 */
package sleeper.bulkimport.starter;

import com.amazonaws.services.dynamodbv2.AmazonDynamoDB;
import com.amazonaws.services.dynamodbv2.AmazonDynamoDBClientBuilder;
import com.amazonaws.services.lambda.runtime.Context;
import com.amazonaws.services.lambda.runtime.RequestHandler;
import com.amazonaws.services.lambda.runtime.events.SQSEvent;
import com.amazonaws.services.s3.AmazonS3;
import com.amazonaws.services.s3.AmazonS3ClientBuilder;
import org.apache.hadoop.conf.Configuration;
import org.slf4j.Logger;
import org.slf4j.LoggerFactory;

import sleeper.bulkimport.job.BulkImportJob;
import sleeper.bulkimport.job.BulkImportJobSerDe;
import sleeper.bulkimport.starter.executor.BulkImportExecutor;
import sleeper.bulkimport.starter.executor.PlatformExecutor;
import sleeper.configuration.properties.PropertiesReloader;
import sleeper.configuration.properties.instance.InstanceProperties;
import sleeper.configuration.properties.table.TablePropertiesProvider;
import sleeper.ingest.job.IngestJobMessageHandler;
import sleeper.ingest.job.status.IngestJobStatusStore;
import sleeper.ingest.status.store.job.IngestJobStatusStoreFactory;
import sleeper.statestore.StateStoreProvider;
import sleeper.utils.HadoopConfigurationProvider;
import sleeper.utils.HadoopPathUtils;

import java.time.Instant;
import java.util.UUID;
import java.util.function.Supplier;

import static sleeper.configuration.properties.instance.CdkDefinedInstanceProperty.CONFIG_BUCKET;

/**
 * The {@link BulkImportStarterLambda} consumes {@link BulkImportJob} messages from SQS and starts executes them using
 * an {@link BulkImportExecutor}.
 */
public class BulkImportStarterLambda implements RequestHandler<SQSEvent, Void> {
    private static final Logger LOGGER = LoggerFactory.getLogger(BulkImportStarterLambda.class);

    private final PropertiesReloader propertiesReloader;
    private final BulkImportExecutor executor;
    private final IngestJobStatusStore ingestJobStatusStore;
    private final IngestJobMessageHandler<BulkImportJob> ingestJobMessageHandler;

    public BulkImportStarterLambda() {
        AmazonS3 s3 = AmazonS3ClientBuilder.defaultClient();
        AmazonDynamoDB dynamo = AmazonDynamoDBClientBuilder.defaultClient();
<<<<<<< HEAD
        instanceProperties = loadInstanceProperties(s3);
        TablePropertiesProvider tablePropertiesProvider = new TablePropertiesProvider(instanceProperties, s3, dynamo);
=======
        InstanceProperties instanceProperties = loadInstanceProperties(s3);
        TablePropertiesProvider tablePropertiesProvider = new TablePropertiesProvider(s3, instanceProperties);
>>>>>>> 9fd8e263
        PlatformExecutor platformExecutor = PlatformExecutor.fromEnvironment(
                instanceProperties, tablePropertiesProvider);
        Configuration hadoopConfig = HadoopConfigurationProvider.getConfigurationForLambdas(instanceProperties);
        ingestJobStatusStore = IngestJobStatusStoreFactory.getStatusStore(dynamo, instanceProperties);
        executor = new BulkImportExecutor(instanceProperties, tablePropertiesProvider,
                new StateStoreProvider(dynamo, instanceProperties, hadoopConfig),
                ingestJobStatusStore, s3, platformExecutor, Instant::now);
        propertiesReloader = PropertiesReloader.ifConfigured(s3, instanceProperties, tablePropertiesProvider);
        ingestJobMessageHandler = messageHandler(
                instanceProperties, hadoopConfig, ingestJobStatusStore,
                () -> UUID.randomUUID().toString(), Instant::now);
    }

    public BulkImportStarterLambda(BulkImportExecutor executor, InstanceProperties properties, Configuration hadoopConfig,
                                   IngestJobStatusStore ingestJobStatusStore) {
        this(executor, properties, hadoopConfig, ingestJobStatusStore, () -> UUID.randomUUID().toString(), Instant::now);
    }

    public BulkImportStarterLambda(BulkImportExecutor executor, InstanceProperties properties, Configuration hadoopConfig,
                                   IngestJobStatusStore ingestJobStatusStore, Supplier<String> jobIdSupplier, Supplier<Instant> timeSupplier) {
        this.executor = executor;
        this.ingestJobStatusStore = ingestJobStatusStore;
        this.propertiesReloader = PropertiesReloader.neverReload();
        this.ingestJobMessageHandler = messageHandler(
                properties, hadoopConfig, ingestJobStatusStore,
                jobIdSupplier, timeSupplier);
    }

    private static IngestJobMessageHandler<BulkImportJob> messageHandler(
            InstanceProperties properties, Configuration hadoopConfig, IngestJobStatusStore ingestJobStatusStore,
            Supplier<String> jobIdSupplier, Supplier<Instant> timeSupplier) {
        return IngestJobMessageHandler.builder().ingestJobStatusStore(ingestJobStatusStore)
                .deserialiser(new BulkImportJobSerDe()::fromJson)
                .toIngestJob(BulkImportJob::toIngestJob)
                .applyIngestJobChanges(BulkImportJob::applyIngestJobChanges)
                .expandDirectories(files -> HadoopPathUtils.expandDirectories(files, hadoopConfig, properties))
                .jobIdSupplier(jobIdSupplier).timeSupplier(timeSupplier)
                .build();
    }

    @Override
    public Void handleRequest(SQSEvent event, Context context) {
        LOGGER.info("Received request: {}", event);
        propertiesReloader.reloadIfNeeded();
        event.getRecords().stream()
                .map(SQSEvent.SQSMessage::getBody)
                .flatMap(message -> ingestJobMessageHandler.deserialiseAndValidate(message).stream())
                .forEach(executor::runJob);
        return null;
    }

    private static InstanceProperties loadInstanceProperties(AmazonS3 s3Client) {
        InstanceProperties instanceProperties = new InstanceProperties();
        instanceProperties.loadFromS3(s3Client, System.getenv(CONFIG_BUCKET.toEnvironmentVariable()));
        return instanceProperties;
    }
}<|MERGE_RESOLUTION|>--- conflicted
+++ resolved
@@ -61,13 +61,8 @@
     public BulkImportStarterLambda() {
         AmazonS3 s3 = AmazonS3ClientBuilder.defaultClient();
         AmazonDynamoDB dynamo = AmazonDynamoDBClientBuilder.defaultClient();
-<<<<<<< HEAD
-        instanceProperties = loadInstanceProperties(s3);
+        InstanceProperties instanceProperties = loadInstanceProperties(s3);
         TablePropertiesProvider tablePropertiesProvider = new TablePropertiesProvider(instanceProperties, s3, dynamo);
-=======
-        InstanceProperties instanceProperties = loadInstanceProperties(s3);
-        TablePropertiesProvider tablePropertiesProvider = new TablePropertiesProvider(s3, instanceProperties);
->>>>>>> 9fd8e263
         PlatformExecutor platformExecutor = PlatformExecutor.fromEnvironment(
                 instanceProperties, tablePropertiesProvider);
         Configuration hadoopConfig = HadoopConfigurationProvider.getConfigurationForLambdas(instanceProperties);
