/*
 * Copyright 2022-2024 Crown Copyright
 *
 * Licensed under the Apache License, Version 2.0 (the "License");
 * you may not use this file except in compliance with the License.
 * You may obtain a copy of the License at
 *
 *     http://www.apache.org/licenses/LICENSE-2.0
 *
 * Unless required by applicable law or agreed to in writing, software
 * distributed under the License is distributed on an "AS IS" BASIS,
 * WITHOUT WARRANTIES OR CONDITIONS OF ANY KIND, either express or implied.
 * See the License for the specific language governing permissions and
 * limitations under the License.
 */

package sleeper.systemtest.dsl.ingest;

import sleeper.systemtest.dsl.SystemTestContext;
import sleeper.systemtest.dsl.SystemTestDrivers;
import sleeper.systemtest.dsl.instance.SystemTestInstanceContext;
import sleeper.systemtest.dsl.sourcedata.IngestSourceFilesContext;
import sleeper.systemtest.dsl.util.PollWithRetriesDriver;
import sleeper.systemtest.dsl.util.WaitForJobs;

import java.nio.file.Path;

import static sleeper.configuration.properties.instance.CdkDefinedInstanceProperty.BULK_IMPORT_EMR_SERVERLESS_JOB_QUEUE_URL;
import static sleeper.configuration.properties.instance.CdkDefinedInstanceProperty.INGEST_JOB_QUEUE_URL;

public class SystemTestIngest {
    private final SystemTestContext context;
    private final SystemTestDrivers baseDrivers;
    private final SystemTestDrivers adminDrivers;

    public SystemTestIngest(SystemTestContext context, SystemTestDrivers baseDrivers) {
        this.context = context;
        this.baseDrivers = baseDrivers;
        this.adminDrivers = context.instance().adminDrivers();
    }

    public SystemTestIngest setType(SystemTestIngestType type) {
        type.applyTo(instance());
        return this;
    }

    public SystemTestIngestBatcher batcher() {
        return new SystemTestIngestBatcher(context, adminDrivers);
    }

    public SystemTestDirectIngest direct(Path tempDir) {
        return new SystemTestDirectIngest(instance(), adminDrivers.directIngest(context), tempDir);
    }

    public SystemTestIngestToStateStore toStateStore() {
        return new SystemTestIngestToStateStore(instance(), sourceFiles());
    }

    public SystemTestIngestByQueue byQueue() {
<<<<<<< HEAD
        return new SystemTestIngestByQueue(sourceFiles(), ingestByQueue(), INGEST_JOB_QUEUE_URL, tasksDriver(), waitForIngest());
    }

    public SystemTestIngestByQueue bulkImportByQueue() {
        return new SystemTestIngestByQueue(sourceFiles(), ingestByQueue(), BULK_IMPORT_EMR_SERVERLESS_JOB_QUEUE_URL, noTasksDriverForBulkImport(), waitForBulkImport());
=======
        return new SystemTestIngestByQueue(sourceFiles(), ingestByQueue(), tasksDriver(), waitForIngest(), pollDriver());
    }

    public SystemTestIngestByQueue bulkImportByQueue() {
        return new SystemTestIngestByQueue(sourceFiles(), ingestByQueue(), tasksDriver(), waitForBulkImport(), pollDriver());
>>>>>>> 7147f1d6
    }

    public SystemTestDirectBulkImport directEmrServerless() {
        return new SystemTestDirectBulkImport(
                instance(), sourceFiles(), baseDrivers.directEmrServerless(context), waitForBulkImport());
    }

    private SystemTestInstanceContext instance() {
        return context.instance();
    }

    private IngestSourceFilesContext sourceFiles() {
        return context.sourceFiles();
    }

    private IngestByQueue ingestByQueue() {
        return adminDrivers.ingestByQueue(context);
    }

    private InvokeIngestTasksDriver noTasksDriverForBulkImport() {
        return () -> {
            throw new IllegalArgumentException("Bulk import does not require tasks to be invoked.");
        };
    }

    private InvokeIngestTasksDriver tasksDriver() {
        return adminDrivers.invokeIngestTasks(context);
    }

    private WaitForJobs waitForIngest() {
        return adminDrivers.waitForIngest(context);
    }

    private WaitForJobs waitForBulkImport() {
        return adminDrivers.waitForBulkImport(context);
    }

    private PollWithRetriesDriver pollDriver() {
        return adminDrivers.pollWithRetries();
    }
}<|MERGE_RESOLUTION|>--- conflicted
+++ resolved
@@ -57,19 +57,11 @@
     }
 
     public SystemTestIngestByQueue byQueue() {
-<<<<<<< HEAD
-        return new SystemTestIngestByQueue(sourceFiles(), ingestByQueue(), INGEST_JOB_QUEUE_URL, tasksDriver(), waitForIngest());
+        return new SystemTestIngestByQueue(sourceFiles(), ingestByQueue(), INGEST_JOB_QUEUE_URL, tasksDriver(), waitForIngest(), pollDriver());
     }
 
     public SystemTestIngestByQueue bulkImportByQueue() {
-        return new SystemTestIngestByQueue(sourceFiles(), ingestByQueue(), BULK_IMPORT_EMR_SERVERLESS_JOB_QUEUE_URL, noTasksDriverForBulkImport(), waitForBulkImport());
-=======
-        return new SystemTestIngestByQueue(sourceFiles(), ingestByQueue(), tasksDriver(), waitForIngest(), pollDriver());
-    }
-
-    public SystemTestIngestByQueue bulkImportByQueue() {
-        return new SystemTestIngestByQueue(sourceFiles(), ingestByQueue(), tasksDriver(), waitForBulkImport(), pollDriver());
->>>>>>> 7147f1d6
+        return new SystemTestIngestByQueue(sourceFiles(), ingestByQueue(), BULK_IMPORT_EMR_SERVERLESS_JOB_QUEUE_URL, noTasksDriverForBulkImport(), waitForBulkImport(), pollDriver());
     }
 
     public SystemTestDirectBulkImport directEmrServerless() {
