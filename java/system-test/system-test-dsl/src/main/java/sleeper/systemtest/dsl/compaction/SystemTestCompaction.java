--- conflicted
+++ resolved
@@ -59,11 +59,7 @@
 
     public SystemTestCompaction forceCreateJobs(int expectedJobs) {
         lastJobIds = waitForJobCreation.createJobsGetIds(expectedJobs,
-<<<<<<< HEAD
-                pollDriver.pollWithIntervalAndTimeout(Duration.ofSeconds(1), Duration.ofSeconds(20)),
-=======
                 pollDriver.pollWithIntervalAndTimeout(Duration.ofSeconds(1), Duration.ofMinutes(1)),
->>>>>>> 9d34b575
                 driver::forceCreateJobs);
         return this;
     }
