--- conflicted
+++ resolved
@@ -183,15 +183,9 @@
         Schema schema = tableProperties.getSchema();
         Partition partition = getPartitionForJob(stateStore, job);
         RecordsProcessed recordsProcessed = mergeInputFiles(job, partition, schema);
-<<<<<<< HEAD
-        stateStore.atomicallyReplaceFileReferencesWithNewOnes(
-                List.of(job.replaceFileReferencesRequestBuilder(recordsProcessed.getRecordsWritten())
-                        .taskId(run.getTaskId()).jobRunId(job.getId()).build()));
-=======
         update(stateStore).atomicallyReplaceFileReferencesWithNewOnes(List.of(
                 job.replaceFileReferencesRequestBuilder(recordsProcessed.getRecordsWritten())
-                        .taskId(run.getTaskId()).build()));
->>>>>>> dbbb4d76
+                        .taskId(run.getTaskId()).jobRunId(job.getId()).build()));
         Instant finishTime = startTime.plus(Duration.ofMinutes(1));
         return new JobRunSummary(recordsProcessed, startTime, finishTime);
     }
