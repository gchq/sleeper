--- conflicted
+++ resolved
@@ -22,7 +22,6 @@
 import sleeper.compaction.core.job.creation.CreateCompactionJobs;
 import sleeper.compaction.core.job.creation.CreateCompactionJobs.GenerateBatchId;
 import sleeper.compaction.core.job.creation.CreateCompactionJobs.GenerateJobId;
-import sleeper.compaction.core.job.status.CompactionJobStatus;
 import sleeper.compaction.core.task.CompactionTaskFinishedStatus;
 import sleeper.compaction.core.task.CompactionTaskStatus;
 import sleeper.compaction.core.task.CompactionTaskStatusStore;
@@ -43,6 +42,7 @@
 import sleeper.core.statestore.StateStore;
 import sleeper.core.tracker.compaction.job.CompactionJobTracker;
 import sleeper.core.tracker.compaction.job.InMemoryCompactionJobTracker;
+import sleeper.core.tracker.compaction.job.query.CompactionJobStatus;
 import sleeper.core.util.ObjectFactory;
 import sleeper.core.util.ObjectFactoryException;
 import sleeper.query.core.recordretrieval.InMemoryDataStore;
@@ -136,26 +136,6 @@
         }
 
         @Override
-<<<<<<< HEAD
-        public void invokeTasks(int expectedTasks, PollWithRetries poll) {
-            for (int i = 0; i < expectedTasks; i++) {
-                CompactionTaskStatus task = CompactionTaskStatus.builder()
-                        .taskId(UUID.randomUUID().toString())
-                        .startTime(Instant.now())
-                        .build();
-                taskTracker.taskStarted(task);
-                runningTasks.add(task);
-            }
-        }
-
-        @Override
-        public void forceStartTasks(int numberOfTasks, PollWithRetries poll) {
-            invokeTasks(numberOfTasks, poll);
-        }
-
-        @Override
-=======
->>>>>>> 01cd2816
         public void scaleToZero() {
         }
 
@@ -179,18 +159,11 @@
         TablePropertiesProvider tablesProvider = instance.getTablePropertiesProvider();
         for (CompactionJob job : queuedJobs) {
             TableProperties tableProperties = tablesProvider.getById(job.getTableId());
-<<<<<<< HEAD
-            RecordsProcessedSummary summary = compact(job, tableProperties, instance.getStateStore(tableProperties), taskId);
-            jobTracker.jobStarted(job.startedEventBuilder(summary.getStartTime()).taskId(taskId).build());
-            jobTracker.jobFinished(job.finishedEventBuilder(summary).taskId(taskId).build());
-            jobTracker.jobCommitted(job.committedEventBuilder(summary.getFinishTime().plus(Duration.ofMinutes(1))).taskId(taskId).build());
-=======
-            CompactionJobStatus status = jobStore.getJob(job.getId()).orElseThrow();
+            CompactionJobStatus status = jobTracker.getJob(job.getId()).orElseThrow();
             ProcessRun run = status.getJobRuns().stream().findFirst().orElseThrow();
             RecordsProcessedSummary summary = compact(job, tableProperties, instance.getStateStore(tableProperties), run);
-            jobStore.jobFinished(job.finishedEventBuilder(summary).taskId(run.getTaskId()).build());
-            jobStore.jobCommitted(job.committedEventBuilder(summary.getFinishTime().plus(Duration.ofMinutes(1))).taskId(run.getTaskId()).build());
->>>>>>> 01cd2816
+            jobTracker.jobFinished(job.finishedEventBuilder(summary).taskId(run.getTaskId()).build());
+            jobTracker.jobCommitted(job.committedEventBuilder(summary.getFinishTime().plus(Duration.ofMinutes(1))).taskId(run.getTaskId()).build());
         }
         queuedJobs.clear();
     }
@@ -247,25 +220,17 @@
     }
 
     private CreateCompactionJobs.BatchJobsWriter batchJobsWriter() {
-<<<<<<< HEAD
-        return (bucketName, key, jobs) -> jobs.forEach(
-                job -> {
-                    queuedJobsById.put(job.getId(), job);
-                    jobTracker.jobCreated(job.createCreatedEvent());
-                });
-=======
         return (bucketName, key, jobs) -> jobs.forEach(job -> {
             queuedJobs.add(job);
-            jobStore.jobCreated(job.createCreatedEvent());
+            jobTracker.jobCreated(job.createCreatedEvent());
             CompactionTaskStatus task = CompactionTaskStatus.builder()
                     .taskId(UUID.randomUUID().toString())
                     .startTime(Instant.now())
                     .build();
-            taskStore.taskStarted(task);
+            taskTracker.taskStarted(task);
             runningTasks.add(task);
-            jobStore.jobStarted(job.startedEventBuilder(Instant.now()).taskId(task.getTaskId()).build());
+            jobTracker.jobStarted(job.startedEventBuilder(Instant.now()).taskId(task.getTaskId()).build());
         });
->>>>>>> 01cd2816
     }
 
     private class CountingIterator implements CloseableIterator<Record> {
