--- conflicted
+++ resolved
@@ -48,14 +48,9 @@
     void shouldGetInstanceIdsFromEcrRepositories() {
         assertThat(instanceIdsByEcrRepositories(
                 new DockerImageConfiguration(Map.of(
-<<<<<<< HEAD
                         OptionalStack.IngestStack, List.of(dockerBuildImage("ingest")),
-                        OptionalStack.CompactionStack, List.of(dockerBuildxImage("compaction-job-execution")))),
-=======
-                        OptionalStack.IngestStack, dockerBuildImage("ingest"),
-                        OptionalStack.CompactionStack, dockerBuildxImage("compaction-job-execution")),
-                        List.of()),
->>>>>>> 53864778
+                        OptionalStack.CompactionStack, List.of(dockerBuildxImage("compaction-job-execution")),
+                        List.of())),
                 Stream.of("an-instance/ingest",
                         "not-sleeper/something",
                         "not-an-instance",
