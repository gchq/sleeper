/*
 * Copyright 2022-2025 Crown Copyright
 *
 * Licensed under the Apache License, Version 2.0 (the "License");
 * you may not use this file except in compliance with the License.
 * You may obtain a copy of the License at
 *
 *     http://www.apache.org/licenses/LICENSE-2.0
 *
 * Unless required by applicable law or agreed to in writing, software
 * distributed under the License is distributed on an "AS IS" BASIS,
 * WITHOUT WARRANTIES OR CONDITIONS OF ANY KIND, either express or implied.
 * See the License for the specific language governing permissions and
 * limitations under the License.
 */

package sleeper.systemtest.drivers.instance;

import org.slf4j.Logger;
import org.slf4j.LoggerFactory;
import software.amazon.awssdk.regions.providers.AwsRegionProvider;
import software.amazon.awssdk.services.cloudformation.CloudFormationClient;
import software.amazon.awssdk.services.cloudformation.model.CloudFormationException;
import software.amazon.awssdk.services.cloudformation.model.Stack;
import software.amazon.awssdk.services.dynamodb.DynamoDbClient;
import software.amazon.awssdk.services.ecr.EcrClient;
import software.amazon.awssdk.services.s3.S3Client;
import software.amazon.awssdk.services.sts.StsClient;

import sleeper.clients.deploy.DeployExistingInstance;
import sleeper.clients.deploy.DeployNewInstance;
import sleeper.clients.deploy.properties.PopulateInstancePropertiesAws;
import sleeper.clients.util.cdk.CdkCommand;
import sleeper.clients.util.cdk.InvokeCdkForInstance;
import sleeper.clients.util.command.CommandUtils;
import sleeper.configurationv2.properties.S3InstanceProperties;
import sleeper.core.deploy.DeployInstanceConfiguration;
import sleeper.core.properties.instance.InstanceProperties;
import sleeper.core.properties.table.TableProperties;
import sleeper.systemtest.drivers.util.SystemTestClients;
import sleeper.systemtest.dsl.instance.SleeperInstanceDriver;
import sleeper.systemtest.dsl.instance.SystemTestParameters;

import java.io.IOException;
import java.io.UncheckedIOException;
import java.util.List;
import java.util.Set;

import static sleeper.core.properties.instance.CommonProperty.ID;
import static sleeper.core.properties.instance.CommonProperty.JARS_BUCKET;
import static software.amazon.awssdk.services.cloudformation.model.StackStatus.CREATE_FAILED;
import static software.amazon.awssdk.services.cloudformation.model.StackStatus.ROLLBACK_COMPLETE;

public class AwsSleeperInstanceDriver implements SleeperInstanceDriver {
    private static final Logger LOGGER = LoggerFactory.getLogger(AwsSleeperInstanceDriver.class);

    private final SystemTestParameters parameters;
    private final S3Client s3;
    private final DynamoDbClient dynamoDB;
    private final StsClient sts;
    private final AwsRegionProvider regionProvider;
    private final CloudFormationClient cloudFormationClient;
    private final EcrClient ecr;
    private final AwsResetInstanceOnFirstConnect resetInstance;

    public AwsSleeperInstanceDriver(SystemTestParameters parameters, SystemTestClients clients) {
        this.parameters = parameters;
<<<<<<< HEAD
        this.s3 = clients.getS3();
        this.s3TransferManager = clients.getS3TransferManager();
        this.dynamoDB = clients.getDynamo();
        this.sts = clients.getSts();
=======
        this.s3 = clients.getS3V2();
        this.dynamoDB = clients.getDynamoV2();
        this.sts = clients.getStsV2();
>>>>>>> 8032ba15
        this.regionProvider = clients.getRegionProvider();
        this.cloudFormationClient = clients.getCloudFormation();
        this.ecr = clients.getEcr();
        this.resetInstance = new AwsResetInstanceOnFirstConnect(clients);
    }

    public void loadInstanceProperties(InstanceProperties instanceProperties, String instanceId) {
        LOGGER.info("Loading properties with instance ID: {}", instanceId);
        S3InstanceProperties.reloadGivenInstanceId(s3, instanceProperties, instanceId);
    }

    public void saveInstanceProperties(InstanceProperties instanceProperties) {
        S3InstanceProperties.saveToS3(s3, instanceProperties);
    }

    public boolean deployInstanceIfNotPresent(String instanceId, DeployInstanceConfiguration deployConfig) {
        if (deployedStackIsPresent(instanceId)) {
            return false;
        }
        LOGGER.info("Deploying instance: {}", instanceId);
        PopulateInstancePropertiesAws.builder(sts, regionProvider)
                .instanceId(instanceId).vpcId(parameters.getVpcId()).subnetIds(parameters.getSubnetIds())
                .extraInstanceProperties(instanceProperties -> instanceProperties.set(JARS_BUCKET, parameters.buildJarsBucketName()))
                .build().populate(deployConfig.getInstanceProperties());
        try {
            DeployNewInstance.builder().scriptsDirectory(parameters.getScriptsDirectory())
                    .deployInstanceConfiguration(deployConfig)
                    .instanceType(InvokeCdkForInstance.Type.STANDARD)
                    .runCommand(CommandUtils::runCommandLogOutput)
                    .deployWithClients(s3, dynamoDB, ecr);
        } catch (InterruptedException e) {
            Thread.currentThread().interrupt();
            throw new RuntimeException(e);
        } catch (IOException e) {
            throw new UncheckedIOException(e);
        }
        return true;
    }

    private boolean deployedStackIsPresent(String instanceId) {
        try {
            Stack stack = cloudFormationClient.describeStacks(builder -> builder.stackName(instanceId))
                    .stacks().stream().findAny().orElseThrow();
            LOGGER.info("Stack already exists: {}", stack);
            if (Set.of(CREATE_FAILED, ROLLBACK_COMPLETE).contains(stack.stackStatus())) {
                LOGGER.warn("Stack in invalid state: {}", stack.stackStatus());
                return false;
            } else {
                return true;
            }
        } catch (CloudFormationException e) {
            return false;
        }
    }

    public void redeploy(InstanceProperties instanceProperties, List<TableProperties> tableProperties) {
        try {
            DeployExistingInstance.builder()
                    .clients(s3, ecr)
                    .properties(instanceProperties)
                    .tablePropertiesList(tableProperties)
                    .scriptsDirectory(parameters.getScriptsDirectory())
                    .deployCommand(CdkCommand.deployExistingPaused())
                    .runCommand(CommandUtils::runCommandLogOutput)
                    .build().update();
        } catch (InterruptedException e) {
            Thread.currentThread().interrupt();
            throw new RuntimeException(e);
        } catch (IOException e) {
            throw new UncheckedIOException(e);
        }
        loadInstanceProperties(instanceProperties, instanceProperties.get(ID));
    }

    @Override
    public void resetOnFirstConnect(InstanceProperties instanceProperties) {
        resetInstance.reset(instanceProperties);
    }
}<|MERGE_RESOLUTION|>--- conflicted
+++ resolved
@@ -65,16 +65,9 @@
 
     public AwsSleeperInstanceDriver(SystemTestParameters parameters, SystemTestClients clients) {
         this.parameters = parameters;
-<<<<<<< HEAD
         this.s3 = clients.getS3();
-        this.s3TransferManager = clients.getS3TransferManager();
         this.dynamoDB = clients.getDynamo();
         this.sts = clients.getSts();
-=======
-        this.s3 = clients.getS3V2();
-        this.dynamoDB = clients.getDynamoV2();
-        this.sts = clients.getStsV2();
->>>>>>> 8032ba15
         this.regionProvider = clients.getRegionProvider();
         this.cloudFormationClient = clients.getCloudFormation();
         this.ecr = clients.getEcr();
