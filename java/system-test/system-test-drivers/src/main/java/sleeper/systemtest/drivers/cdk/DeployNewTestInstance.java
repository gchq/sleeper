/*
 * Copyright 2022-2025 Crown Copyright
 *
 * Licensed under the Apache License, Version 2.0 (the "License");
 * you may not use this file except in compliance with the License.
 * You may obtain a copy of the License at
 *
 *     http://www.apache.org/licenses/LICENSE-2.0
 *
 * Unless required by applicable law or agreed to in writing, software
 * distributed under the License is distributed on an "AS IS" BASIS,
 * WITHOUT WARRANTIES OR CONDITIONS OF ANY KIND, either express or implied.
 * See the License for the specific language governing permissions and
 * limitations under the License.
 */
package sleeper.systemtest.drivers.cdk;

import software.amazon.awssdk.regions.providers.AwsRegionProvider;
import software.amazon.awssdk.regions.providers.DefaultAwsRegionProviderChain;
import software.amazon.awssdk.services.dynamodb.DynamoDbClient;
import software.amazon.awssdk.services.ecr.EcrClient;
import software.amazon.awssdk.services.s3.S3Client;
import software.amazon.awssdk.services.sts.StsClient;

import sleeper.clients.deploy.DeployNewInstance;
import sleeper.clients.deploy.container.StackDockerImage;
import sleeper.clients.deploy.properties.PopulateInstancePropertiesAws;
import sleeper.clients.util.cdk.InvokeCdk;
import sleeper.core.deploy.PopulateInstanceProperties;
import sleeper.core.deploy.SleeperInstanceConfiguration;
import sleeper.core.deploy.SleeperInstanceConfigurationFromTemplates;

import java.io.IOException;
import java.nio.file.Path;
import java.util.List;

import static sleeper.clients.deploy.container.StackDockerImage.dockerBuildImage;
import static sleeper.clients.util.ClientUtils.optionalArgument;
import static sleeper.systemtest.configuration.SystemTestProperty.SYSTEM_TEST_REPO;

public class DeployNewTestInstance {

    private DeployNewTestInstance() {
    }

    public static final StackDockerImage SYSTEM_TEST_IMAGE = dockerBuildImage("system-test");

    public static void main(String[] args) throws IOException, InterruptedException {
        if (args.length < 5 || args.length > 7) {
            throw new IllegalArgumentException("Usage: <scripts-dir> <properties-template> <instance-id> <vpc> <csv-list-of-subnets> " +
                    "<optional-deploy-paused-flag> <optional-split-points-file>");
        }
        AwsRegionProvider regionProvider = DefaultAwsRegionProviderChain.builder().build();
        try (S3Client s3Client = S3Client.create();
                DynamoDbClient dynamoClient = DynamoDbClient.create();
                StsClient stsClient = StsClient.create();
                EcrClient ecrClient = EcrClient.create()) {
            Path scriptsDirectory = Path.of(args[0]);
            Path propertiesFile = Path.of(args[1]);
            PopulateInstanceProperties populateInstanceProperties = PopulateInstancePropertiesAws.builder(stsClient, regionProvider)
                    .instanceId(args[2]).vpcId(args[3]).subnetIds(args[4])
                    .extraInstanceProperties(properties -> properties.set(SYSTEM_TEST_REPO, args[2] + "/system-test"))
                    .build();
            boolean deployPaused = "true".equalsIgnoreCase(optionalArgument(args, 5).orElse("false"));
            Path splitPointsFileForTemplate = optionalArgument(args, 6).map(Path::of).orElse(null);
            DeployNewInstance.builder().scriptsDirectory(scriptsDirectory)
<<<<<<< HEAD
                    .deployInstanceConfiguration(DeployInstanceConfiguration.forNewInstanceDefaultingTables(
                            propertiesFile, templates(scriptsDirectory, splitPointsFileForTemplate)))
=======
                    .deployInstanceConfiguration(SleeperInstanceConfiguration.forNewInstanceDefaultingTables(
                            propertiesFile, populateInstanceProperties,
                            templates(scriptsDirectory, splitPointsFileForTemplate)))
>>>>>>> 2b0d9383
                    .extraDockerImages(List.of(SYSTEM_TEST_IMAGE))
                    .deployPaused(deployPaused)
                    .instanceType(InvokeCdk.Type.SYSTEM_TEST)
                    .deployWithClients(s3Client, dynamoClient, ecrClient);
        }
    }

    private static SleeperInstanceConfigurationFromTemplates templates(Path scriptsDir, Path splitPointsFileForTemplate) {
        return SleeperInstanceConfigurationFromTemplates.builder()
                .templatesDir(scriptsDir.resolve("templates"))
                .tableNameForTemplate("system-test")
                .splitPointsFileForTemplate(splitPointsFileForTemplate)
                .build();
    }
}<|MERGE_RESOLUTION|>--- conflicted
+++ resolved
@@ -15,8 +15,6 @@
  */
 package sleeper.systemtest.drivers.cdk;
 
-import software.amazon.awssdk.regions.providers.AwsRegionProvider;
-import software.amazon.awssdk.regions.providers.DefaultAwsRegionProviderChain;
 import software.amazon.awssdk.services.dynamodb.DynamoDbClient;
 import software.amazon.awssdk.services.ecr.EcrClient;
 import software.amazon.awssdk.services.s3.S3Client;
@@ -24,9 +22,7 @@
 
 import sleeper.clients.deploy.DeployNewInstance;
 import sleeper.clients.deploy.container.StackDockerImage;
-import sleeper.clients.deploy.properties.PopulateInstancePropertiesAws;
 import sleeper.clients.util.cdk.InvokeCdk;
-import sleeper.core.deploy.PopulateInstanceProperties;
 import sleeper.core.deploy.SleeperInstanceConfiguration;
 import sleeper.core.deploy.SleeperInstanceConfigurationFromTemplates;
 
@@ -36,6 +32,9 @@
 
 import static sleeper.clients.deploy.container.StackDockerImage.dockerBuildImage;
 import static sleeper.clients.util.ClientUtils.optionalArgument;
+import static sleeper.core.properties.instance.CommonProperty.ID;
+import static sleeper.core.properties.instance.CommonProperty.SUBNETS;
+import static sleeper.core.properties.instance.CommonProperty.VPC_ID;
 import static sleeper.systemtest.configuration.SystemTestProperty.SYSTEM_TEST_REPO;
 
 public class DeployNewTestInstance {
@@ -50,28 +49,23 @@
             throw new IllegalArgumentException("Usage: <scripts-dir> <properties-template> <instance-id> <vpc> <csv-list-of-subnets> " +
                     "<optional-deploy-paused-flag> <optional-split-points-file>");
         }
-        AwsRegionProvider regionProvider = DefaultAwsRegionProviderChain.builder().build();
         try (S3Client s3Client = S3Client.create();
                 DynamoDbClient dynamoClient = DynamoDbClient.create();
                 StsClient stsClient = StsClient.create();
                 EcrClient ecrClient = EcrClient.create()) {
             Path scriptsDirectory = Path.of(args[0]);
             Path propertiesFile = Path.of(args[1]);
-            PopulateInstanceProperties populateInstanceProperties = PopulateInstancePropertiesAws.builder(stsClient, regionProvider)
-                    .instanceId(args[2]).vpcId(args[3]).subnetIds(args[4])
-                    .extraInstanceProperties(properties -> properties.set(SYSTEM_TEST_REPO, args[2] + "/system-test"))
-                    .build();
+
             boolean deployPaused = "true".equalsIgnoreCase(optionalArgument(args, 5).orElse("false"));
             Path splitPointsFileForTemplate = optionalArgument(args, 6).map(Path::of).orElse(null);
+            SleeperInstanceConfiguration config = SleeperInstanceConfiguration.forNewInstanceDefaultingTables(
+                    propertiesFile, templates(scriptsDirectory, splitPointsFileForTemplate));
+            config.getInstanceProperties().set(ID, args[2]);
+            config.getInstanceProperties().set(VPC_ID, args[3]);
+            config.getInstanceProperties().set(SUBNETS, args[4]);
+            config.getInstanceProperties().set(SYSTEM_TEST_REPO, args[2] + "/system-test");
             DeployNewInstance.builder().scriptsDirectory(scriptsDirectory)
-<<<<<<< HEAD
-                    .deployInstanceConfiguration(DeployInstanceConfiguration.forNewInstanceDefaultingTables(
-                            propertiesFile, templates(scriptsDirectory, splitPointsFileForTemplate)))
-=======
-                    .deployInstanceConfiguration(SleeperInstanceConfiguration.forNewInstanceDefaultingTables(
-                            propertiesFile, populateInstanceProperties,
-                            templates(scriptsDirectory, splitPointsFileForTemplate)))
->>>>>>> 2b0d9383
+                    .deployInstanceConfiguration(config)
                     .extraDockerImages(List.of(SYSTEM_TEST_IMAGE))
                     .deployPaused(deployPaused)
                     .instanceType(InvokeCdk.Type.SYSTEM_TEST)
