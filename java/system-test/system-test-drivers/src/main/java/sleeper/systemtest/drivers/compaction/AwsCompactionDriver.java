--- conflicted
+++ resolved
@@ -68,10 +68,7 @@
     private final EcsClient ecsClient;
     private final AutoScalingClient asClient;
     private final Ec2Client ec2Client;
-<<<<<<< HEAD
-=======
     private final CompactionJobSerDe serDe = new CompactionJobSerDe();
->>>>>>> 9d34b575
 
     public AwsCompactionDriver(SystemTestInstanceContext instance, SystemTestClients clients) {
         this.instance = instance;
@@ -150,8 +147,6 @@
     @Override
     public void scaleToZero() {
         EC2Scaler.create(instance.getInstanceProperties(), asClient, ec2Client).scaleTo(0);
-<<<<<<< HEAD
-=======
     }
 
     @Override
@@ -164,6 +159,5 @@
                 .toList();
         LOGGER.info("Found {} jobs", jobs.size());
         return jobs;
->>>>>>> 9d34b575
     }
 }