/*
 * Copyright 2022-2024 Crown Copyright
 *
 * Licensed under the Apache License, Version 2.0 (the "License");
 * you may not use this file except in compliance with the License.
 * You may obtain a copy of the License at
 *
 *     http://www.apache.org/licenses/LICENSE-2.0
 *
 * Unless required by applicable law or agreed to in writing, software
 * distributed under the License is distributed on an "AS IS" BASIS,
 * WITHOUT WARRANTIES OR CONDITIONS OF ANY KIND, either express or implied.
 * See the License for the specific language governing permissions and
 * limitations under the License.
 */
package sleeper.systemtest.drivers.ingest;

import com.amazonaws.services.dynamodbv2.AmazonDynamoDB;
import com.amazonaws.services.dynamodbv2.AmazonDynamoDBClientBuilder;
import com.amazonaws.services.s3.AmazonS3;
import com.amazonaws.services.s3.AmazonS3ClientBuilder;
import org.slf4j.Logger;
import org.slf4j.LoggerFactory;
import software.amazon.awssdk.services.ecs.EcsClient;
import software.amazon.awssdk.services.ecs.model.AwsVpcConfiguration;
import software.amazon.awssdk.services.ecs.model.ContainerOverride;
import software.amazon.awssdk.services.ecs.model.LaunchType;
import software.amazon.awssdk.services.ecs.model.NetworkConfiguration;
import software.amazon.awssdk.services.ecs.model.PropagateTags;
import software.amazon.awssdk.services.ecs.model.RunTaskRequest;
import software.amazon.awssdk.services.ecs.model.RunTaskResponse;
import software.amazon.awssdk.services.ecs.model.TaskOverride;

import sleeper.configuration.properties.instance.InstanceProperties;
import sleeper.configuration.properties.table.TableProperties;
import sleeper.configuration.properties.table.TablePropertiesProvider;
import sleeper.systemtest.configuration.SystemTestProperties;
import sleeper.systemtest.configuration.SystemTestPropertyValues;
import sleeper.systemtest.configuration.SystemTestStandaloneProperties;
import sleeper.systemtest.drivers.ingest.json.TasksJson;
import sleeper.task.common.RunECSTasks;

import java.io.IOException;
import java.nio.file.Paths;
import java.util.ArrayList;
import java.util.List;

import static sleeper.configuration.properties.instance.CdkDefinedInstanceProperty.CONFIG_BUCKET;
import static sleeper.configuration.properties.instance.CdkDefinedInstanceProperty.INGEST_BY_QUEUE_ROLE_ARN;
import static sleeper.configuration.properties.instance.CommonProperty.ECS_SECURITY_GROUPS;
import static sleeper.configuration.properties.instance.CommonProperty.FARGATE_VERSION;
import static sleeper.configuration.properties.instance.CommonProperty.SUBNETS;
import static sleeper.configuration.properties.table.TableProperty.TABLE_NAME;
import static sleeper.systemtest.configuration.SystemTestConstants.SYSTEM_TEST_CONTAINER;
import static sleeper.systemtest.configuration.SystemTestProperty.NUMBER_OF_WRITERS;
import static sleeper.systemtest.configuration.SystemTestProperty.SYSTEM_TEST_BUCKET_NAME;
import static sleeper.systemtest.configuration.SystemTestProperty.SYSTEM_TEST_CLUSTER_NAME;
import static sleeper.systemtest.configuration.SystemTestProperty.WRITE_DATA_TASK_DEFINITION_FAMILY;

/**
 * Runs ECS tasks to write random data.
 */
public class RunWriteRandomDataTaskOnECS {
    private static final Logger LOGGER = LoggerFactory.getLogger(RunWriteRandomDataTaskOnECS.class);

    private final InstanceProperties instanceProperties;
    private final SystemTestPropertyValues systemTestProperties;
    private final EcsClient ecsClient;
    private final List<String> args;

    public RunWriteRandomDataTaskOnECS(SystemTestProperties systemTestProperties, TableProperties tableProperties, EcsClient ecsClient) {
        this.instanceProperties = systemTestProperties;
        this.systemTestProperties = systemTestProperties.testPropertiesOnly();
        this.ecsClient = ecsClient;
        this.args = List.of(
                instanceProperties.get(CONFIG_BUCKET),
                tableProperties.get(TABLE_NAME),
                instanceProperties.get(INGEST_BY_QUEUE_ROLE_ARN));
    }

    public RunWriteRandomDataTaskOnECS(
            InstanceProperties instanceProperties, TableProperties tableProperties,
            SystemTestStandaloneProperties systemTestProperties, EcsClient ecsClient) {
        this.instanceProperties = instanceProperties;
        this.systemTestProperties = systemTestProperties;
        this.ecsClient = ecsClient;
        this.args = List.of(
                instanceProperties.get(CONFIG_BUCKET),
                tableProperties.get(TABLE_NAME),
                instanceProperties.get(INGEST_BY_QUEUE_ROLE_ARN),
                systemTestProperties.get(SYSTEM_TEST_BUCKET_NAME));
    }

    public List<RunTaskResponse> run() {

        ContainerOverride containerOverride = ContainerOverride.builder()
                .name(SYSTEM_TEST_CONTAINER)
                .command(args)
                .build();
        TaskOverride override = TaskOverride.builder()
                .containerOverrides(containerOverride)
                .build();
        AwsVpcConfiguration vpcConfiguration = AwsVpcConfiguration.builder()
                .subnets(instanceProperties.getList(SUBNETS))
                .securityGroups(instanceProperties.getList(ECS_SECURITY_GROUPS))
                .build();
        NetworkConfiguration networkConfiguration = NetworkConfiguration.builder()
                .awsvpcConfiguration(vpcConfiguration)
                .build();
        RunTaskRequest runTaskRequest = RunTaskRequest.builder()
                .cluster(systemTestProperties.get(SYSTEM_TEST_CLUSTER_NAME))
                .launchType(LaunchType.FARGATE)
                .taskDefinition(systemTestProperties.get(WRITE_DATA_TASK_DEFINITION_FAMILY))
                .networkConfiguration(networkConfiguration)
                .overrides(override)
                .propagateTags(PropagateTags.TASK_DEFINITION)
                .platformVersion(instanceProperties.get(FARGATE_VERSION))
                .build();
        List<RunTaskResponse> responses = new ArrayList<>();
        RunECSTasks.runTasksOrThrow(builder -> builder
                .ecsClient(ecsClient)
                .runTaskRequest(runTaskRequest)
                .numberOfTasksToCreate(systemTestProperties.getInt(NUMBER_OF_WRITERS))
                .responseConsumer(responses::add));
        LOGGER.debug("Ran {} tasks", systemTestProperties.getInt(NUMBER_OF_WRITERS));
        return responses;
    }

    public static void main(String[] args) throws IOException {
        if (args.length < 2 || args.length > 3) {
            System.out.println("Usage: <instance-id> <table-name> <optional-output-file>");
            return;
        }

        AmazonS3 s3Client = AmazonS3ClientBuilder.defaultClient();
        AmazonDynamoDB dynamoClient = AmazonDynamoDBClientBuilder.defaultClient();
<<<<<<< HEAD
        try (EcsClient ecsClient = EcsClient.create()) {
            SystemTestProperties systemTestProperties = new SystemTestProperties();
            systemTestProperties.loadFromS3GivenInstanceId(s3Client, args[0]);
=======
        AmazonECS ecsClient = AmazonECSClientBuilder.defaultClient();
        try {
            SystemTestProperties systemTestProperties = SystemTestProperties.loadFromS3GivenInstanceId(s3Client, args[0]);
>>>>>>> 2da0bfa3
            TableProperties tableProperties = new TablePropertiesProvider(systemTestProperties, s3Client, dynamoClient).getByName(args[1]);
            RunWriteRandomDataTaskOnECS runWriteRandomDataTaskOnECS = new RunWriteRandomDataTaskOnECS(systemTestProperties, tableProperties, ecsClient);
            List<RunTaskResponse> results = runWriteRandomDataTaskOnECS.run();
            if (args.length > 2) {
                TasksJson.writeToFile(results, Paths.get(args[2]));
            }
        } finally {
            s3Client.shutdown();
            dynamoClient.shutdown();
        }
    }
}<|MERGE_RESOLUTION|>--- conflicted
+++ resolved
@@ -134,15 +134,8 @@
 
         AmazonS3 s3Client = AmazonS3ClientBuilder.defaultClient();
         AmazonDynamoDB dynamoClient = AmazonDynamoDBClientBuilder.defaultClient();
-<<<<<<< HEAD
         try (EcsClient ecsClient = EcsClient.create()) {
-            SystemTestProperties systemTestProperties = new SystemTestProperties();
-            systemTestProperties.loadFromS3GivenInstanceId(s3Client, args[0]);
-=======
-        AmazonECS ecsClient = AmazonECSClientBuilder.defaultClient();
-        try {
             SystemTestProperties systemTestProperties = SystemTestProperties.loadFromS3GivenInstanceId(s3Client, args[0]);
->>>>>>> 2da0bfa3
             TableProperties tableProperties = new TablePropertiesProvider(systemTestProperties, s3Client, dynamoClient).getByName(args[1]);
             RunWriteRandomDataTaskOnECS runWriteRandomDataTaskOnECS = new RunWriteRandomDataTaskOnECS(systemTestProperties, tableProperties, ecsClient);
             List<RunTaskResponse> results = runWriteRandomDataTaskOnECS.run();
