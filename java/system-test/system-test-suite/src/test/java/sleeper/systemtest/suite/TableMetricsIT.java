/*
 * Copyright 2022-2024 Crown Copyright
 *
 * Licensed under the Apache License, Version 2.0 (the "License");
 * you may not use this file except in compliance with the License.
 * You may obtain a copy of the License at
 *
 *     http://www.apache.org/licenses/LICENSE-2.0
 *
 * Unless required by applicable law or agreed to in writing, software
 * distributed under the License is distributed on an "AS IS" BASIS,
 * WITHOUT WARRANTIES OR CONDITIONS OF ANY KIND, either express or implied.
 * See the License for the specific language governing permissions and
 * limitations under the License.
 */

package sleeper.systemtest.suite;

import org.junit.jupiter.api.BeforeEach;
import org.junit.jupiter.api.Test;
import org.junit.jupiter.api.io.TempDir;

import sleeper.systemtest.dsl.SleeperSystemTest;
import sleeper.systemtest.suite.fixtures.SystemTestSchema;
import sleeper.systemtest.suite.testutil.SystemTest;

import java.nio.file.Path;
import java.util.List;
import java.util.Map;
import java.util.stream.LongStream;

import static org.assertj.core.api.Assertions.assertThat;
import static sleeper.systemtest.dsl.sourcedata.GenerateNumberedValue.addPrefix;
import static sleeper.systemtest.dsl.sourcedata.GenerateNumberedValue.numberStringAndZeroPadTo;
import static sleeper.systemtest.dsl.sourcedata.GenerateNumberedValueOverrides.overrideField;
import static sleeper.systemtest.suite.fixtures.SystemTestInstance.MAIN;
import static sleeper.systemtest.suite.fixtures.SystemTestSchema.DEFAULT_SCHEMA;
import static sleeper.systemtest.suite.testutil.PartitionsTestHelper.partitionsBuilder;

@SystemTest
public class TableMetricsIT {

    @TempDir
    private Path tempDir;

    @BeforeEach
    void setUp(SleeperSystemTest sleeper) {
        sleeper.setGeneratorOverrides(
                overrideField(SystemTestSchema.ROW_KEY_FIELD_NAME,
                        numberStringAndZeroPadTo(2).then(addPrefix("row-"))));
    }

    @Test
    void shouldReportTableMetrics(SleeperSystemTest sleeper) {
        // Given
        sleeper.connectToInstance(MAIN);
        sleeper.partitioning().setPartitions(partitionsBuilder(sleeper)
                .rootFirst("root")
                .splitToNewChildren("root", "L", "R", "row-50")
                .buildTree());
        sleeper.ingest().direct(tempDir)
                .numberedRecords(LongStream.range(0, 100))
                .numberedRecords(LongStream.range(0, 23));

        // When
        Map<String, List<Double>> metrics = sleeper.tableMetrics().generate().get();

        // Then
        assertThat(metrics).isEqualTo(Map.of(
                "ActiveFileCount", List.of(2.0),
                "AverageActiveFilesPerPartition", List.of(1.5),
                "LeafPartitionCount", List.of(2.0),
                "PartitionCount", List.of(3.0),
                "RecordCount", List.of(123.0)));
    }

    @Test
    void shouldReportTableMetricsForMoreTablesThanBatchSize(SleeperSystemTest sleeper) {
        // Given
        sleeper.connectToInstanceNoTables(MAIN);
        sleeper.tables().create(List.of("A", "B", "C"), DEFAULT_SCHEMA).forEach(() -> {
            sleeper.partitioning().setPartitions(partitionsBuilder(sleeper)
                    .rootFirst("root")
                    .splitToNewChildren("root", "L", "R", "row-50")
                    .buildTree());
            sleeper.ingest().direct(tempDir)
                    .numberedRecords(LongStream.range(0, 100));
        });
        sleeper.table("A").ingest().direct(tempDir)
                .numberedRecords(LongStream.range(0, 23));

        // When
        sleeper.tableMetrics().generate();

        // Then
<<<<<<< HEAD
        assertThat(sleeper.tables().loadStatuses()).hasSize(3);
=======
        assertThat(sleeper.tables().list()).hasSize(3);
>>>>>>> 1a57f727
        assertThat(sleeper.table("A").tableMetrics().get())
                .isEqualTo(Map.of(
                        "ActiveFileCount", List.of(2.0),
                        "AverageActiveFilesPerPartition", List.of(1.5),
                        "LeafPartitionCount", List.of(2.0),
                        "PartitionCount", List.of(3.0),
                        "RecordCount", List.of(123.0)));
        assertThat(sleeper.table("B").tableMetrics().get()).isEqualTo(Map.of(
                "ActiveFileCount", List.of(1.0),
                "AverageActiveFilesPerPartition", List.of(1.0),
                "LeafPartitionCount", List.of(2.0),
                "PartitionCount", List.of(3.0),
                "RecordCount", List.of(100.0)));
        assertThat(sleeper.table("C").tableMetrics().get()).isEqualTo(Map.of(
                "ActiveFileCount", List.of(1.0),
                "AverageActiveFilesPerPartition", List.of(1.0),
                "LeafPartitionCount", List.of(2.0),
                "PartitionCount", List.of(3.0),
                "RecordCount", List.of(100.0)));
    }
}<|MERGE_RESOLUTION|>--- conflicted
+++ resolved
@@ -93,11 +93,7 @@
         sleeper.tableMetrics().generate();
 
         // Then
-<<<<<<< HEAD
-        assertThat(sleeper.tables().loadStatuses()).hasSize(3);
-=======
         assertThat(sleeper.tables().list()).hasSize(3);
->>>>>>> 1a57f727
         assertThat(sleeper.table("A").tableMetrics().get())
                 .isEqualTo(Map.of(
                         "ActiveFileCount", List.of(2.0),
