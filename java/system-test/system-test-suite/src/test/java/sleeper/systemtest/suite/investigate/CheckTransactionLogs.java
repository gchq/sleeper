/*
 * Copyright 2022-2025 Crown Copyright
 *
 * Licensed under the Apache License, Version 2.0 (the "License");
 * you may not use this file except in compliance with the License.
 * You may obtain a copy of the License at
 *
 *     http://www.apache.org/licenses/LICENSE-2.0
 *
 * Unless required by applicable law or agreed to in writing, software
 * distributed under the License is distributed on an "AS IS" BASIS,
 * WITHOUT WARRANTIES OR CONDITIONS OF ANY KIND, either express or implied.
 * See the License for the specific language governing permissions and
 * limitations under the License.
 */
package sleeper.systemtest.suite.investigate;

import com.google.common.collect.Lists;
import org.slf4j.Logger;
import org.slf4j.LoggerFactory;
import software.amazon.awssdk.services.dynamodb.DynamoDbClient;
import software.amazon.awssdk.services.s3.S3Client;

import sleeper.compaction.core.job.CompactionJob;
import sleeper.compaction.core.job.CompactionJobFactory;
import sleeper.configuration.properties.S3InstanceProperties;
import sleeper.configuration.properties.S3TableProperties;
import sleeper.core.partition.PartitionTree;
import sleeper.core.properties.instance.InstanceProperties;
import sleeper.core.properties.table.TableProperties;
<<<<<<< HEAD
import sleeper.core.row.Row;
=======
import sleeper.core.statestore.AssignJobIdRequest;
>>>>>>> c9afa2b3
import sleeper.core.statestore.FileReference;
import sleeper.core.statestore.testutils.OnDiskTransactionLogs;
import sleeper.core.statestore.transactionlog.log.TransactionBodyStore;
import sleeper.core.statestore.transactionlog.log.TransactionLogStore;
import sleeper.core.statestore.transactionlog.state.StateStoreFiles;
import sleeper.core.statestore.transactionlog.state.StateStorePartitions;
import sleeper.core.statestore.transactionlog.transaction.StateStoreTransaction;
import sleeper.core.statestore.transactionlog.transaction.TransactionSerDeProvider;
import sleeper.core.statestore.transactionlog.transaction.TransactionType;
import sleeper.core.statestore.transactionlog.transaction.impl.AssignJobIdsTransaction;
import sleeper.core.statestore.transactionlog.transaction.impl.ReplaceFileReferencesTransaction;
import sleeper.statestore.transactionlog.DynamoDBTransactionLogStore;
import sleeper.statestore.transactionlog.S3TransactionBodyStore;

import java.nio.file.Files;
import java.nio.file.Path;
import java.util.List;

/**
 * Checks transaction logs to aid with debugging. This is intended to be used after a failed system test to investigate
 * the state of the system. This will cache transaction logs locally to enable repeated runs to investigate the state,
 * as you change the code in the main method.
 */
public class CheckTransactionLogs {
    public static final Logger LOGGER = LoggerFactory.getLogger(CheckTransactionLogs.class);

    private final InstanceProperties instanceProperties;
    private final TableProperties tableProperties;
    private final List<TransactionLogEntryHandle> filesLog;
    private final List<TransactionLogEntryHandle> partitionsLog;

    public CheckTransactionLogs(
            InstanceProperties instanceProperties, TableProperties tableProperties,
            List<TransactionLogEntryHandle> filesLog, List<TransactionLogEntryHandle> partitionsLog) {
        this.instanceProperties = instanceProperties;
        this.tableProperties = tableProperties;
        this.filesLog = filesLog;
        this.partitionsLog = partitionsLog;
    }

    public static CheckTransactionLogs load(String instanceId, String tableId, boolean cacheTransactions, S3Client s3Client, DynamoDbClient dynamoClient) {
        Path cacheDirectory = OnDiskTransactionLogs.getLocalCacheDirectory(instanceId, tableId);
        if (cacheTransactions && Files.isDirectory(cacheDirectory)) {
            return from(OnDiskTransactionLogs.load(cacheDirectory));
        }
        InstanceProperties instanceProperties = S3InstanceProperties.loadGivenInstanceId(s3Client, instanceId);
        TableProperties tableProperties = S3TableProperties.createProvider(instanceProperties, s3Client, dynamoClient).getById(tableId);
        TransactionBodyStore bodyStore = new S3TransactionBodyStore(instanceProperties, s3Client, TransactionSerDeProvider.forOneTable(tableProperties));
        TransactionLogStore filesLogStore = DynamoDBTransactionLogStore.forFiles(instanceProperties, tableProperties, dynamoClient, s3Client);
        TransactionLogStore partitionsLogStore = DynamoDBTransactionLogStore.forPartitions(instanceProperties, tableProperties, dynamoClient, s3Client);
        if (cacheTransactions) {
            return from(OnDiskTransactionLogs.cacheState(instanceProperties, tableProperties, filesLogStore, partitionsLogStore, bodyStore, cacheDirectory));
        } else {
            return new CheckTransactionLogs(
                    instanceProperties, tableProperties,
                    TransactionLogEntryHandle.load(tableId, filesLogStore, bodyStore),
                    TransactionLogEntryHandle.load(tableId, partitionsLogStore, bodyStore));
        }
    }

<<<<<<< HEAD
    private static long countActualRecords(String filename, Configuration hadoopConf) throws IOException {
        var path = new org.apache.hadoop.fs.Path(filename);
        long count = 0;
        try (ParquetReader<Row> reader = ParquetReader.builder(new RecordReadSupport(SystemTestSchema.DEFAULT_SCHEMA), path)
                .withConf(hadoopConf)
                .build()) {
            for (Row row = reader.read(); row != null; row = reader.read()) {
                count++;
            }
        }
        return count;
=======
    private static CheckTransactionLogs from(OnDiskTransactionLogs cache) {
        return new CheckTransactionLogs(
                cache.getInstanceProperties(), cache.getTableProperties(),
                TransactionLogEntryHandle.load(cache.getFilesLogStore()),
                TransactionLogEntryHandle.load(cache.getPartitionsLogStore()));
>>>>>>> c9afa2b3
    }

    public InstanceProperties instanceProperties() {
        return instanceProperties;
    }

    public TableProperties tableProperties() {
        return tableProperties;
    }

    public long totalRecordsAtTransaction(long transactionNumber) {
        return filesStateAtTransaction(transactionNumber)
                .references().mapToLong(FileReference::getNumberOfRecords).sum();
    }

    public long countCompactionCommitTransactions() {
        return filesLog.stream().filter(entry -> entry.isType(TransactionType.REPLACE_FILE_REFERENCES)).count();
    }

    public long countCompactionJobsCommitted() {
        return filesLog.stream().filter(entry -> entry.isType(TransactionType.REPLACE_FILE_REFERENCES))
                .mapToLong(entry -> {
                    ReplaceFileReferencesTransaction transaction = entry.castTransaction();
                    return transaction.getJobs().size();
                }).sum();
    }

    public List<CompactionChangedRecordCountReport> reportCompactionTransactionsChangedRecordCount() {
        return CompactionChangedRecordCountReport.findChanges(filesLog);
    }

    public StateStoreFiles filesStateAtTransaction(long transactionNumber) {
        StateStoreFiles state = new StateStoreFiles();
        for (TransactionLogEntryHandle entry : filesLog) {
            entry.apply(state);
            if (entry.transactionNumber() == transactionNumber) {
                return state;
            }
        }
        throw new IllegalArgumentException("Transaction number not found: " + transactionNumber);
    }

    public PartitionTree partitionTree() {
        StateStorePartitions state = new StateStorePartitions();
        for (TransactionLogEntryHandle entry : partitionsLog) {
            entry.apply(state);
        }
        return new PartitionTree(state.all());
    }

    public CompactionJob inferLastCompactionJobFromAssignJobIdsTransaction() {
        AssignJobIdRequest request = lastAssignJobIdsRequest();
        return new CompactionJobFactory(instanceProperties, tableProperties)
                .createCompactionJobWithFilenames(request.getJobId(), request.getFilenames(), request.getPartitionId());
    }

    private AssignJobIdRequest lastAssignJobIdsRequest() {
        AssignJobIdsTransaction transaction = lastTransactionOfType(AssignJobIdsTransaction.class);
        return Lists.reverse(transaction.getRequests()).stream().findFirst().orElseThrow();
    }

    private <S, T extends StateStoreTransaction<S>> T lastTransactionOfType(Class<T> transactionClass) {
        TransactionType transactionType = TransactionType.getType(transactionClass);
        return Lists.reverse(filesLog).stream()
                .filter(entry -> entry.isType(transactionType))
                .map(entry -> entry.castTransaction(transactionClass))
                .findFirst().orElseThrow();
    }
}<|MERGE_RESOLUTION|>--- conflicted
+++ resolved
@@ -28,11 +28,7 @@
 import sleeper.core.partition.PartitionTree;
 import sleeper.core.properties.instance.InstanceProperties;
 import sleeper.core.properties.table.TableProperties;
-<<<<<<< HEAD
 import sleeper.core.row.Row;
-=======
-import sleeper.core.statestore.AssignJobIdRequest;
->>>>>>> c9afa2b3
 import sleeper.core.statestore.FileReference;
 import sleeper.core.statestore.testutils.OnDiskTransactionLogs;
 import sleeper.core.statestore.transactionlog.log.TransactionBodyStore;
@@ -93,25 +89,11 @@
         }
     }
 
-<<<<<<< HEAD
-    private static long countActualRecords(String filename, Configuration hadoopConf) throws IOException {
-        var path = new org.apache.hadoop.fs.Path(filename);
-        long count = 0;
-        try (ParquetReader<Row> reader = ParquetReader.builder(new RecordReadSupport(SystemTestSchema.DEFAULT_SCHEMA), path)
-                .withConf(hadoopConf)
-                .build()) {
-            for (Row row = reader.read(); row != null; row = reader.read()) {
-                count++;
-            }
-        }
-        return count;
-=======
     private static CheckTransactionLogs from(OnDiskTransactionLogs cache) {
         return new CheckTransactionLogs(
                 cache.getInstanceProperties(), cache.getTableProperties(),
                 TransactionLogEntryHandle.load(cache.getFilesLogStore()),
                 TransactionLogEntryHandle.load(cache.getPartitionsLogStore()));
->>>>>>> c9afa2b3
     }
 
     public InstanceProperties instanceProperties() {
