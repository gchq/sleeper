/*
 * Copyright 2022-2025 Crown Copyright
 *
 * Licensed under the Apache License, Version 2.0 (the "License");
 * you may not use this file except in compliance with the License.
 * You may obtain a copy of the License at
 *
 *     http://www.apache.org/licenses/LICENSE-2.0
 *
 * Unless required by applicable law or agreed to in writing, software
 * distributed under the License is distributed on an "AS IS" BASIS,
 * WITHOUT WARRANTIES OR CONDITIONS OF ANY KIND, either express or implied.
 * See the License for the specific language governing permissions and
 * limitations under the License.
 */
package sleeper.systemtest.suite;

import org.junit.jupiter.api.AfterEach;
import org.junit.jupiter.api.BeforeEach;
import org.junit.jupiter.api.Test;

import sleeper.core.properties.model.DataEngine;
import sleeper.core.statestore.AllReferencesToAllFiles;
import sleeper.core.statestore.FileReference;
import sleeper.core.util.PollWithRetries;
import sleeper.systemtest.dsl.SleeperSystemTest;
import sleeper.systemtest.dsl.extension.AfterTestReports;
import sleeper.systemtest.dsl.reporting.SystemTestReports;
import sleeper.systemtest.dsl.util.DataFileDuplications;
import sleeper.systemtest.suite.testutil.Expensive;
import sleeper.systemtest.suite.testutil.SystemTest;

import java.time.Duration;
import java.util.Map;

import static org.assertj.core.api.Assertions.assertThat;
import static sleeper.core.properties.table.TableProperty.COMPACTION_FILES_BATCH_SIZE;
import static sleeper.core.properties.table.TableProperty.DATAFUSION_S3_READAHEAD_ENABLED;
import static sleeper.core.properties.table.TableProperty.DATA_ENGINE;
import static sleeper.core.properties.table.TableProperty.TABLE_ONLINE;
import static sleeper.systemtest.configuration.SystemTestIngestMode.DIRECT;
import static sleeper.systemtest.dsl.util.SystemTestSchema.DEFAULT_SCHEMA;
import static sleeper.systemtest.suite.fixtures.SystemTestInstance.COMPACTION_PERFORMANCE_DATAFUSION;

@SystemTest
@Expensive // Expensive because it takes a long time to compact this many rows on fairly large ECS instances.
public class CompactionVeryLargeST {

    @BeforeEach
    void setUp(SleeperSystemTest sleeper, AfterTestReports reporting) {
        sleeper.connectToInstanceNoTables(COMPACTION_PERFORMANCE_DATAFUSION);
        reporting.reportAlways(SystemTestReports.SystemTestBuilder::compactionTasksAndJobs);
    }

    @AfterEach
    void tearDown(SleeperSystemTest sleeper) {
        sleeper.compaction().scaleToZero();
    }

<<<<<<< HEAD
    // We've disabled this temporarily until the following bug is resolved:
    // https://github.com/gchq/sleeper/issues/5777
    // @Disabled
=======
>>>>>>> 46c3265f
    @Test
    // This test takes about 2 hours to run, or an hour and a half if the Sleeper instance is already deployed.
    // We want to know compactions can deal with a very large amount of data.
    // This test is based on how much data we expect to be compacted at once.
    // The most data that can be compacted at once is the contents of a whole partition.
    // At time of writing, by default a partition will be split if it contains 1 billion rows.
    // To allow for the fact that partition splitting takes time, we test with 2 billion rows.
    void shouldRunVeryLargeCompaction(SleeperSystemTest sleeper) {
        // Given a table set to compact in batches of 40 files
        sleeper.tables().createWithProperties("test", DEFAULT_SCHEMA, Map.of(
                TABLE_ONLINE, "false",
                DATA_ENGINE, DataEngine.DATAFUSION.toString(),
                COMPACTION_FILES_BATCH_SIZE, "40",
                // We've disabled readahead temporarily until the following bug is resolved:
                // https://github.com/gchq/sleeper/issues/5777
                DATAFUSION_S3_READAHEAD_ENABLED, "false"));
        // And 40 input files
        sleeper.systemTestCluster().runDataGenerationJobs(40,
                builder -> builder.ingestMode(DIRECT).rowsPerIngest(50_000_000),
                PollWithRetries.intervalAndPollingTimeout(Duration.ofSeconds(30), Duration.ofMinutes(30)))
                .waitForTotalFileReferences(40);
        // And we duplicate those 40 files so that we have that 10 times in total
        DataFileDuplications duplications = sleeper.ingest().toStateStore()
                .duplicateFilesOnSamePartitions(9);

        // When we run 10 compactions each with the same files
        sleeper.compaction()
                .createSeparateCompactionsForOriginalAndDuplicates(duplications)
                .waitForTasks(10)
                .waitForJobs(PollWithRetries.intervalAndPollingTimeout(Duration.ofSeconds(30), Duration.ofMinutes(30)));

        // Then
        AllReferencesToAllFiles files = sleeper.tableFiles().all();
        assertThat(files.streamFileReferences())
                .hasSize(10)
                .extracting(FileReference::getNumberOfRows)
                .allMatch(rows -> rows == 2_000_000_000L, "each file has 2 billion rows");
        // assertThat(files.getFilesWithReferences())
        //         .first().satisfies(file -> assertThat(
        //                 SortedRowsCheck.check(DEFAULT_SCHEMA, sleeper.getRows(file)))
        //                 .isEqualTo(SortedRowsCheck.sorted(2_000_000_000L)));
        assertThat(sleeper.reporting().compactionJobs().finishedStatistics())
                .matches(stats -> stats.isAverageRunRowsPerSecondInRange(2_000_000, 4_000_000),
                        "meets expected performance");
    }
}<|MERGE_RESOLUTION|>--- conflicted
+++ resolved
@@ -57,12 +57,6 @@
         sleeper.compaction().scaleToZero();
     }
 
-<<<<<<< HEAD
-    // We've disabled this temporarily until the following bug is resolved:
-    // https://github.com/gchq/sleeper/issues/5777
-    // @Disabled
-=======
->>>>>>> 46c3265f
     @Test
     // This test takes about 2 hours to run, or an hour and a half if the Sleeper instance is already deployed.
     // We want to know compactions can deal with a very large amount of data.
