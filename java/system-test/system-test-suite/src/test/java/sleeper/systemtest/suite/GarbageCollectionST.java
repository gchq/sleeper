--- conflicted
+++ resolved
@@ -89,13 +89,8 @@
         sleeper.compaction().putTableOnlineWaitForJobCreation(200).waitForTasks(1).waitForJobs();
 
         // When
-<<<<<<< HEAD
         sleeper.garbageCollection().waitFor(
-                PollWithRetries.intervalAndPollingTimeout(Duration.ofSeconds(10), Duration.ofMinutes(5)));
-=======
-        sleeper.garbageCollection().invoke().waitFor(
                 PollWithRetries.intervalAndPollingTimeout(Duration.ofSeconds(10), Duration.ofMinutes(10)));
->>>>>>> b0c35bbf
 
         // Then
         assertThat(new HashSet<>(sleeper.query().byQueue().allRecordsInTable()))
