--- conflicted
+++ resolved
@@ -144,12 +144,8 @@
     private static DeployInstanceConfiguration buildCompactionPerformanceConfiguration() {
         DeployInstanceConfiguration configuration = buildMainConfiguration();
         InstanceProperties properties = configuration.getInstanceProperties();
-<<<<<<< HEAD
-        properties.set(OPTIONAL_STACKS, "CompactionStack");
         properties.set(COMPACTION_GPU_ENABLED, "false");
-=======
         properties.setEnum(OPTIONAL_STACKS, OptionalStack.CompactionStack);
->>>>>>> ae2c87dd
         properties.set(COMPACTION_ECS_LAUNCHTYPE, "EC2");
         properties.set(COMPACTION_TASK_CPU_ARCHITECTURE, "X86_64");
         properties.set(COMPACTION_TASK_X86_CPU, "1024");
