/*
 * Copyright 2022-2024 Crown Copyright
 *
 * Licensed under the Apache License, Version 2.0 (the "License");
 * you may not use this file except in compliance with the License.
 * You may obtain a copy of the License at
 *
 *     http://www.apache.org/licenses/LICENSE-2.0
 *
 * Unless required by applicable law or agreed to in writing, software
 * distributed under the License is distributed on an "AS IS" BASIS,
 * WITHOUT WARRANTIES OR CONDITIONS OF ANY KIND, either express or implied.
 * See the License for the specific language governing permissions and
 * limitations under the License.
 */

package sleeper.systemtest.suite.fixtures;

import sleeper.configuration.deploy.DeployInstanceConfiguration;
import sleeper.configuration.properties.instance.InstanceProperties;
import sleeper.configuration.properties.table.TableProperties;
import sleeper.configuration.properties.validation.EmrInstanceArchitecture;
import sleeper.systemtest.dsl.instance.SystemTestInstanceConfiguration;

import java.util.HashMap;
import java.util.Map;

import static sleeper.configuration.properties.instance.ArrowIngestProperty.ARROW_INGEST_BATCH_BUFFER_BYTES;
import static sleeper.configuration.properties.instance.ArrowIngestProperty.ARROW_INGEST_MAX_LOCAL_STORE_BYTES;
import static sleeper.configuration.properties.instance.ArrowIngestProperty.ARROW_INGEST_MAX_SINGLE_WRITE_TO_FILE_RECORDS;
import static sleeper.configuration.properties.instance.ArrowIngestProperty.ARROW_INGEST_WORKING_BUFFER_BYTES;
import static sleeper.configuration.properties.instance.AsyncIngestPartitionFileWriterProperty.ASYNC_INGEST_CLIENT_TYPE;
import static sleeper.configuration.properties.instance.AsyncIngestPartitionFileWriterProperty.ASYNC_INGEST_CRT_PART_SIZE_BYTES;
import static sleeper.configuration.properties.instance.AsyncIngestPartitionFileWriterProperty.ASYNC_INGEST_CRT_TARGET_THROUGHPUT_GBPS;
import static sleeper.configuration.properties.instance.CommonProperty.FORCE_RELOAD_PROPERTIES;
import static sleeper.configuration.properties.instance.CommonProperty.MAXIMUM_CONNECTIONS_TO_S3;
import static sleeper.configuration.properties.instance.CommonProperty.METRICS_TABLE_BATCH_SIZE;
import static sleeper.configuration.properties.instance.CommonProperty.OPTIONAL_STACKS;
import static sleeper.configuration.properties.instance.CommonProperty.RETAIN_INFRA_AFTER_DESTROY;
import static sleeper.configuration.properties.instance.CompactionProperty.COMPACTION_ECS_LAUNCHTYPE;
import static sleeper.configuration.properties.instance.CompactionProperty.COMPACTION_GPU_ENABLED;
import static sleeper.configuration.properties.instance.CompactionProperty.COMPACTION_JOB_FAILED_VISIBILITY_TIMEOUT_IN_SECONDS;
import static sleeper.configuration.properties.instance.CompactionProperty.COMPACTION_TASK_CPU_ARCHITECTURE;
import static sleeper.configuration.properties.instance.CompactionProperty.COMPACTION_TASK_X86_CPU;
import static sleeper.configuration.properties.instance.CompactionProperty.COMPACTION_TASK_X86_MEMORY;
import static sleeper.configuration.properties.instance.CompactionProperty.MAXIMUM_CONCURRENT_COMPACTION_TASKS;
import static sleeper.configuration.properties.instance.DefaultProperty.DEFAULT_DYNAMO_STRONGLY_CONSISTENT_READS;
import static sleeper.configuration.properties.instance.DefaultProperty.DEFAULT_INGEST_PARTITION_FILE_WRITER_TYPE;
import static sleeper.configuration.properties.instance.DefaultProperty.DEFAULT_INGEST_RECORD_BATCH_TYPE;
import static sleeper.configuration.properties.instance.IngestProperty.MAXIMUM_CONCURRENT_INGEST_TASKS;
import static sleeper.configuration.properties.instance.LoggingLevelsProperty.LOGGING_LEVEL;
import static sleeper.configuration.properties.instance.NonPersistentEMRProperty.DEFAULT_BULK_IMPORT_EMR_EXECUTOR_X86_INSTANCE_TYPES;
import static sleeper.configuration.properties.instance.NonPersistentEMRProperty.DEFAULT_BULK_IMPORT_EMR_INSTANCE_ARCHITECTURE;
import static sleeper.configuration.properties.instance.NonPersistentEMRProperty.DEFAULT_BULK_IMPORT_EMR_MASTER_X86_INSTANCE_TYPES;
import static sleeper.configuration.properties.instance.NonPersistentEMRProperty.DEFAULT_BULK_IMPORT_EMR_MAX_EXECUTOR_CAPACITY;
import static sleeper.configuration.properties.instance.PersistentEMRProperty.BULK_IMPORT_PERSISTENT_EMR_EXECUTOR_X86_INSTANCE_TYPES;
import static sleeper.configuration.properties.instance.PersistentEMRProperty.BULK_IMPORT_PERSISTENT_EMR_INSTANCE_ARCHITECTURE;
import static sleeper.configuration.properties.instance.PersistentEMRProperty.BULK_IMPORT_PERSISTENT_EMR_MASTER_X86_INSTANCE_TYPES;
import static sleeper.configuration.properties.instance.PersistentEMRProperty.BULK_IMPORT_PERSISTENT_EMR_MAX_CAPACITY;
import static sleeper.configuration.properties.instance.PersistentEMRProperty.BULK_IMPORT_PERSISTENT_EMR_MIN_CAPACITY;
import static sleeper.configuration.properties.instance.PersistentEMRProperty.BULK_IMPORT_PERSISTENT_EMR_USE_MANAGED_SCALING;
import static sleeper.configuration.properties.table.TableProperty.COMPACTION_FILES_BATCH_SIZE;
import static sleeper.configuration.properties.table.TableProperty.TABLE_NAME;
import static sleeper.systemtest.dsl.instance.SystemTestInstanceConfiguration.noSourceBucket;
import static sleeper.systemtest.dsl.instance.SystemTestInstanceConfiguration.usingSystemTestDefaults;

public class SystemTestInstance {
    private SystemTestInstance() {
    }

    public static final SystemTestInstanceConfiguration MAIN = usingSystemTestDefaults("main", SystemTestInstance::buildMainConfiguration);
    public static final SystemTestInstanceConfiguration INGEST_PERFORMANCE = usingSystemTestDefaults("ingest", SystemTestInstance::buildIngestPerformanceConfiguration);
    public static final SystemTestInstanceConfiguration COMPACTION_PERFORMANCE = usingSystemTestDefaults("compact", SystemTestInstance::buildCompactionPerformanceConfiguration);
    public static final SystemTestInstanceConfiguration BULK_IMPORT_PERFORMANCE = usingSystemTestDefaults("emr", SystemTestInstance::buildBulkImportPerformanceConfiguration);
    public static final SystemTestInstanceConfiguration INGEST_NO_SOURCE_BUCKET = noSourceBucket("no-src", SystemTestInstance::buildMainConfiguration);
    public static final SystemTestInstanceConfiguration PARALLEL_COMPACTIONS = usingSystemTestDefaults("cpt-pll", SystemTestInstance::buildCompactionInParallelConfiguration);
    public static final SystemTestInstanceConfiguration COMPACTION_ON_EC2 = usingSystemTestDefaults("cpt-ec2", SystemTestInstance::buildCompactionOnEC2Configuration);

    private static final String MAIN_EMR_MASTER_TYPES = "m6i.xlarge,m6a.xlarge,m5.xlarge,m5a.xlarge";
    private static final String MAIN_EMR_EXECUTOR_TYPES = "m6i.4xlarge,m6a.4xlarge,m5.4xlarge,m5a.4xlarge";

    private static DeployInstanceConfiguration buildMainConfiguration() {
        InstanceProperties properties = new InstanceProperties();
        properties.set(LOGGING_LEVEL, "debug");
        properties.set(OPTIONAL_STACKS, "IngestStack,EmrBulkImportStack,EmrServerlessBulkImportStack,IngestBatcherStack," +
                "CompactionStack,GarbageCollectorStack,PartitionSplittingStack,QueryStack,WebSocketQueryStack,TableMetricsStack");
        properties.set(RETAIN_INFRA_AFTER_DESTROY, "false");
        properties.set(FORCE_RELOAD_PROPERTIES, "true");
        properties.set(DEFAULT_DYNAMO_STRONGLY_CONSISTENT_READS, "true");
        properties.set(DEFAULT_BULK_IMPORT_EMR_INSTANCE_ARCHITECTURE, EmrInstanceArchitecture.X86_64.toString());
        properties.set(DEFAULT_BULK_IMPORT_EMR_MASTER_X86_INSTANCE_TYPES, MAIN_EMR_MASTER_TYPES);
        properties.set(DEFAULT_BULK_IMPORT_EMR_EXECUTOR_X86_INSTANCE_TYPES, MAIN_EMR_EXECUTOR_TYPES);
        properties.set(MAXIMUM_CONCURRENT_INGEST_TASKS, "1");
        properties.set(MAXIMUM_CONCURRENT_COMPACTION_TASKS, "1");
        properties.set(COMPACTION_JOB_FAILED_VISIBILITY_TIMEOUT_IN_SECONDS, "5");
        properties.set(BULK_IMPORT_PERSISTENT_EMR_INSTANCE_ARCHITECTURE, EmrInstanceArchitecture.X86_64.toString());
        properties.set(BULK_IMPORT_PERSISTENT_EMR_MASTER_X86_INSTANCE_TYPES, MAIN_EMR_MASTER_TYPES);
        properties.set(BULK_IMPORT_PERSISTENT_EMR_EXECUTOR_X86_INSTANCE_TYPES, MAIN_EMR_EXECUTOR_TYPES);
        properties.set(BULK_IMPORT_PERSISTENT_EMR_USE_MANAGED_SCALING, "false");
        properties.set(BULK_IMPORT_PERSISTENT_EMR_MIN_CAPACITY, "1");
        properties.set(BULK_IMPORT_PERSISTENT_EMR_MAX_CAPACITY, "1");
        properties.set(METRICS_TABLE_BATCH_SIZE, "2");
        properties.setTags(Map.of(
                "Description", "Sleeper Maven system test main instance",
                "Environment", "DEV",
                "Product", "Sleeper",
                "ApplicationID", "SLEEPER",
                "Project", "SystemTest",
                "SystemTestInstance", "main"));

        TableProperties tableProperties = new TableProperties(properties);
        tableProperties.setSchema(SystemTestSchema.DEFAULT_SCHEMA);
        tableProperties.set(TABLE_NAME, "system-test");
        return DeployInstanceConfiguration.builder()
                .instanceProperties(properties)
                .tableProperties(tableProperties)
                .build();
    }

    private static DeployInstanceConfiguration buildIngestPerformanceConfiguration() {
        DeployInstanceConfiguration configuration = buildMainConfiguration();
        InstanceProperties properties = configuration.getInstanceProperties();
        properties.set(OPTIONAL_STACKS, "IngestStack");
        properties.set(MAXIMUM_CONCURRENT_INGEST_TASKS, "11");
        properties.set(MAXIMUM_CONNECTIONS_TO_S3, "25");
        properties.set(DEFAULT_INGEST_RECORD_BATCH_TYPE, "arrow");
        properties.set(DEFAULT_INGEST_PARTITION_FILE_WRITER_TYPE, "async");
        properties.set(ARROW_INGEST_WORKING_BUFFER_BYTES, "268435456"); // 256MB
        properties.set(ARROW_INGEST_BATCH_BUFFER_BYTES, "1073741824"); // 1GB
        properties.set(ARROW_INGEST_MAX_LOCAL_STORE_BYTES, "2147483648"); // 2GB
        properties.set(ARROW_INGEST_MAX_SINGLE_WRITE_TO_FILE_RECORDS, "1024");
        properties.set(ASYNC_INGEST_CLIENT_TYPE, "crt");
        properties.set(ASYNC_INGEST_CRT_PART_SIZE_BYTES, "134217728"); // 128MB
        properties.set(ASYNC_INGEST_CRT_TARGET_THROUGHPUT_GBPS, "10");
        Map<String, String> tags = new HashMap<>(properties.getTags());
        tags.put("SystemTestInstance", "ingestPerformance");
        tags.put("Description", "Sleeper Maven system test ingest performance instance");
        properties.setTags(tags);
        return configuration;
    }

    private static DeployInstanceConfiguration buildCompactionPerformanceConfiguration() {
        DeployInstanceConfiguration configuration = buildMainConfiguration();
        InstanceProperties properties = configuration.getInstanceProperties();
        properties.set(OPTIONAL_STACKS, "CompactionStack");
<<<<<<< HEAD
        properties.set(COMPACTION_GPU_ENABLED, "false");
=======
        properties.set(COMPACTION_ECS_LAUNCHTYPE, "EC2");
>>>>>>> 8360d6bc
        properties.set(COMPACTION_TASK_CPU_ARCHITECTURE, "X86_64");
        properties.set(COMPACTION_TASK_X86_CPU, "1024");
        properties.set(COMPACTION_TASK_X86_MEMORY, "4096");
        properties.set(MAXIMUM_CONNECTIONS_TO_S3, "25");
        properties.set(MAXIMUM_CONCURRENT_COMPACTION_TASKS, "10");
        Map<String, String> tags = new HashMap<>(properties.getTags());
        tags.put("SystemTestInstance", "compactionPerformance");
        tags.put("Description", "Sleeper Maven system test compaction performance instance");
        properties.setTags(tags);

        for (TableProperties tableProperties : configuration.getTableProperties()) {
            tableProperties.set(COMPACTION_FILES_BATCH_SIZE, "11");
        }
        return configuration;
    }

    private static DeployInstanceConfiguration buildBulkImportPerformanceConfiguration() {
        DeployInstanceConfiguration configuration = buildMainConfiguration();
        InstanceProperties properties = configuration.getInstanceProperties();
        properties.set(OPTIONAL_STACKS, "EmrBulkImportStack");
        properties.set(DEFAULT_BULK_IMPORT_EMR_MAX_EXECUTOR_CAPACITY, "5");
        properties.set(MAXIMUM_CONNECTIONS_TO_S3, "25");
        Map<String, String> tags = new HashMap<>(properties.getTags());
        tags.put("SystemTestInstance", "bulkImportPerformance");
        tags.put("Description", "Sleeper Maven system test bulk import performance instance");
        properties.setTags(tags);
        return configuration;
    }

    private static DeployInstanceConfiguration buildCompactionOnEC2Configuration() {
        DeployInstanceConfiguration configuration = buildMainConfiguration();
        InstanceProperties properties = configuration.getInstanceProperties();
        properties.set(OPTIONAL_STACKS, "CompactionStack");
        properties.set(COMPACTION_ECS_LAUNCHTYPE, "EC2");

        Map<String, String> tags = new HashMap<>(properties.getTags());
        tags.put("SystemTestInstance", "compactionOnEc2");
        tags.put("Description", "Sleeper Maven system test compaction on EC2 instance");
        properties.setTags(tags);
        return configuration;
    }

    private static DeployInstanceConfiguration buildCompactionInParallelConfiguration() {
        DeployInstanceConfiguration configuration = buildMainConfiguration();
        InstanceProperties properties = configuration.getInstanceProperties();
        properties.set(OPTIONAL_STACKS, "CompactionStack");
        properties.set(MAXIMUM_CONCURRENT_COMPACTION_TASKS, "300");

        Map<String, String> tags = new HashMap<>(properties.getTags());
        tags.put("SystemTestInstance", "compactionInParallel");
        tags.put("Description", "Sleeper Maven system test compaction in parallel");
        properties.setTags(tags);
        return configuration;
    }
}<|MERGE_RESOLUTION|>--- conflicted
+++ resolved
@@ -143,11 +143,8 @@
         DeployInstanceConfiguration configuration = buildMainConfiguration();
         InstanceProperties properties = configuration.getInstanceProperties();
         properties.set(OPTIONAL_STACKS, "CompactionStack");
-<<<<<<< HEAD
         properties.set(COMPACTION_GPU_ENABLED, "false");
-=======
         properties.set(COMPACTION_ECS_LAUNCHTYPE, "EC2");
->>>>>>> 8360d6bc
         properties.set(COMPACTION_TASK_CPU_ARCHITECTURE, "X86_64");
         properties.set(COMPACTION_TASK_X86_CPU, "1024");
         properties.set(COMPACTION_TASK_X86_MEMORY, "4096");
