/*
 * Copyright 2022-2024 Crown Copyright
 *
 * Licensed under the Apache License, Version 2.0 (the "License");
 * you may not use this file except in compliance with the License.
 * You may obtain a copy of the License at
 *
 *     http://www.apache.org/licenses/LICENSE-2.0
 *
 * Unless required by applicable law or agreed to in writing, software
 * distributed under the License is distributed on an "AS IS" BASIS,
 * WITHOUT WARRANTIES OR CONDITIONS OF ANY KIND, either express or implied.
 * See the License for the specific language governing permissions and
 * limitations under the License.
 */

package sleeper.systemtest.suite.fixtures;

import sleeper.core.properties.deploy.DeployInstanceConfiguration;
import sleeper.core.properties.instance.InstanceProperties;
import sleeper.core.properties.table.TableProperties;
import sleeper.core.properties.validation.EmrInstanceArchitecture;
import sleeper.core.properties.validation.OptionalStack;
import sleeper.systemtest.dsl.instance.SystemTestInstanceConfiguration;

import java.util.HashMap;
import java.util.List;
import java.util.Map;

import static sleeper.core.properties.instance.ArrowIngestProperty.ARROW_INGEST_BATCH_BUFFER_BYTES;
import static sleeper.core.properties.instance.ArrowIngestProperty.ARROW_INGEST_MAX_LOCAL_STORE_BYTES;
import static sleeper.core.properties.instance.ArrowIngestProperty.ARROW_INGEST_MAX_SINGLE_WRITE_TO_FILE_RECORDS;
import static sleeper.core.properties.instance.ArrowIngestProperty.ARROW_INGEST_WORKING_BUFFER_BYTES;
import static sleeper.core.properties.instance.AsyncIngestPartitionFileWriterProperty.ASYNC_INGEST_CLIENT_TYPE;
import static sleeper.core.properties.instance.AsyncIngestPartitionFileWriterProperty.ASYNC_INGEST_CRT_PART_SIZE_BYTES;
import static sleeper.core.properties.instance.AsyncIngestPartitionFileWriterProperty.ASYNC_INGEST_CRT_TARGET_THROUGHPUT_GBPS;
import static sleeper.core.properties.instance.CommonProperty.FORCE_RELOAD_PROPERTIES;
import static sleeper.core.properties.instance.CommonProperty.MAXIMUM_CONNECTIONS_TO_S3;
import static sleeper.core.properties.instance.CommonProperty.METRICS_TABLE_BATCH_SIZE;
import static sleeper.core.properties.instance.CommonProperty.OPTIONAL_STACKS;
import static sleeper.core.properties.instance.CommonProperty.RETAIN_INFRA_AFTER_DESTROY;
import static sleeper.core.properties.instance.CompactionProperty.COMPACTION_ECS_LAUNCHTYPE;
import static sleeper.core.properties.instance.CompactionProperty.COMPACTION_GPU_ENABLED;
import static sleeper.core.properties.instance.CompactionProperty.COMPACTION_JOB_FAILED_VISIBILITY_TIMEOUT_IN_SECONDS;
import static sleeper.core.properties.instance.CompactionProperty.COMPACTION_TASK_CPU_ARCHITECTURE;
import static sleeper.core.properties.instance.CompactionProperty.COMPACTION_TASK_X86_CPU;
import static sleeper.core.properties.instance.CompactionProperty.COMPACTION_TASK_X86_MEMORY;
import static sleeper.core.properties.instance.CompactionProperty.DEFAULT_COMPACTION_FILES_BATCH_SIZE;
import static sleeper.core.properties.instance.CompactionProperty.MAXIMUM_CONCURRENT_COMPACTION_TASKS;
import static sleeper.core.properties.instance.DefaultProperty.DEFAULT_DYNAMO_STRONGLY_CONSISTENT_READS;
import static sleeper.core.properties.instance.DefaultProperty.DEFAULT_INGEST_PARTITION_FILE_WRITER_TYPE;
import static sleeper.core.properties.instance.DefaultProperty.DEFAULT_INGEST_RECORD_BATCH_TYPE;
import static sleeper.core.properties.instance.IngestProperty.MAXIMUM_CONCURRENT_INGEST_TASKS;
import static sleeper.core.properties.instance.LoggingLevelsProperty.LOGGING_LEVEL;
import static sleeper.core.properties.instance.NonPersistentEMRProperty.DEFAULT_BULK_IMPORT_EMR_EXECUTOR_X86_INSTANCE_TYPES;
import static sleeper.core.properties.instance.NonPersistentEMRProperty.DEFAULT_BULK_IMPORT_EMR_INSTANCE_ARCHITECTURE;
import static sleeper.core.properties.instance.NonPersistentEMRProperty.DEFAULT_BULK_IMPORT_EMR_MASTER_X86_INSTANCE_TYPES;
import static sleeper.core.properties.instance.NonPersistentEMRProperty.DEFAULT_BULK_IMPORT_EMR_MAX_EXECUTOR_CAPACITY;
import static sleeper.core.properties.instance.PersistentEMRProperty.BULK_IMPORT_PERSISTENT_EMR_EXECUTOR_X86_INSTANCE_TYPES;
import static sleeper.core.properties.instance.PersistentEMRProperty.BULK_IMPORT_PERSISTENT_EMR_INSTANCE_ARCHITECTURE;
import static sleeper.core.properties.instance.PersistentEMRProperty.BULK_IMPORT_PERSISTENT_EMR_MASTER_X86_INSTANCE_TYPES;
import static sleeper.core.properties.instance.PersistentEMRProperty.BULK_IMPORT_PERSISTENT_EMR_MAX_CAPACITY;
import static sleeper.core.properties.instance.PersistentEMRProperty.BULK_IMPORT_PERSISTENT_EMR_MIN_CAPACITY;
import static sleeper.core.properties.instance.PersistentEMRProperty.BULK_IMPORT_PERSISTENT_EMR_USE_MANAGED_SCALING;
import static sleeper.core.properties.table.TableProperty.TABLE_NAME;
import static sleeper.core.properties.validation.OptionalStack.EmrBulkImportStack;
import static sleeper.core.properties.validation.OptionalStack.EmrServerlessBulkImportStack;
import static sleeper.core.properties.validation.OptionalStack.IngestBatcherStack;
import static sleeper.core.properties.validation.OptionalStack.IngestStack;
import static sleeper.systemtest.dsl.instance.SystemTestInstanceConfiguration.noSourceBucket;
import static sleeper.systemtest.dsl.instance.SystemTestInstanceConfiguration.usingSystemTestDefaults;

public class SystemTestInstance {
    private SystemTestInstance() {
    }

    public static final SystemTestInstanceConfiguration MAIN = usingSystemTestDefaults("main", SystemTestInstance::createMainConfiguration);
    public static final SystemTestInstanceConfiguration INGEST_PERFORMANCE = usingSystemTestDefaults("ingest", SystemTestInstance::createIngestPerformanceConfiguration);
    public static final SystemTestInstanceConfiguration COMPACTION_PERFORMANCE = usingSystemTestDefaults("compact", SystemTestInstance::createCompactionPerformanceConfiguration);
    public static final SystemTestInstanceConfiguration BULK_IMPORT_PERFORMANCE = usingSystemTestDefaults("emr", SystemTestInstance::createBulkImportPerformanceConfiguration);
    public static final SystemTestInstanceConfiguration BULK_IMPORT_EKS = usingSystemTestDefaults("bi-eks", SystemTestInstance::createBulkImportOnEksConfiguration);
    public static final SystemTestInstanceConfiguration BULK_IMPORT_PERSISTENT_EMR = usingSystemTestDefaults("emr-pst", SystemTestInstance::createBulkImportOnPersistentEmrConfiguration);
    public static final SystemTestInstanceConfiguration PARALLEL_COMPACTIONS = usingSystemTestDefaults("cpt-pll", SystemTestInstance::createCompactionInParallelConfiguration);
    public static final SystemTestInstanceConfiguration COMPACTION_ON_EC2 = usingSystemTestDefaults("cpt-ec2", SystemTestInstance::createCompactionOnEC2Configuration);
    public static final SystemTestInstanceConfiguration COMMITTER_THROUGHPUT = usingSystemTestDefaults("commitr", SystemTestInstance::createStateStoreCommitterThroughputConfiguration);
    public static final SystemTestInstanceConfiguration REENABLE_OPTIONAL_STACKS = usingSystemTestDefaults("optstck", SystemTestInstance::createReenableOptionalStacksConfiguration);
    public static final SystemTestInstanceConfiguration INGEST_NO_SOURCE_BUCKET = noSourceBucket("no-src", SystemTestInstance::createNoSourceBucketConfiguration);

    private static final String MAIN_EMR_MASTER_TYPES = "m7i.xlarge,m6i.xlarge,m6a.xlarge,m5.xlarge,m5a.xlarge";
    private static final String MAIN_EMR_EXECUTOR_TYPES = "m7i.4xlarge,m6i.4xlarge,m6a.4xlarge,m5.4xlarge,m5a.4xlarge";

    private static InstanceProperties createInstanceProperties() {
        InstanceProperties properties = new InstanceProperties();
        properties.set(LOGGING_LEVEL, "debug");
        properties.set(RETAIN_INFRA_AFTER_DESTROY, "false");
        properties.set(FORCE_RELOAD_PROPERTIES, "true");
        properties.set(DEFAULT_DYNAMO_STRONGLY_CONSISTENT_READS, "true");
        properties.set(DEFAULT_BULK_IMPORT_EMR_INSTANCE_ARCHITECTURE, EmrInstanceArchitecture.X86_64.toString());
        properties.set(DEFAULT_BULK_IMPORT_EMR_MASTER_X86_INSTANCE_TYPES, MAIN_EMR_MASTER_TYPES);
        properties.set(DEFAULT_BULK_IMPORT_EMR_EXECUTOR_X86_INSTANCE_TYPES, MAIN_EMR_EXECUTOR_TYPES);
        properties.set(MAXIMUM_CONCURRENT_INGEST_TASKS, "1");
        properties.set(MAXIMUM_CONCURRENT_COMPACTION_TASKS, "1");
        properties.set(COMPACTION_JOB_FAILED_VISIBILITY_TIMEOUT_IN_SECONDS, "5");
        properties.set(BULK_IMPORT_PERSISTENT_EMR_INSTANCE_ARCHITECTURE, EmrInstanceArchitecture.X86_64.toString());
        properties.set(BULK_IMPORT_PERSISTENT_EMR_MASTER_X86_INSTANCE_TYPES, MAIN_EMR_MASTER_TYPES);
        properties.set(BULK_IMPORT_PERSISTENT_EMR_EXECUTOR_X86_INSTANCE_TYPES, MAIN_EMR_EXECUTOR_TYPES);
        properties.set(BULK_IMPORT_PERSISTENT_EMR_USE_MANAGED_SCALING, "false");
        properties.set(BULK_IMPORT_PERSISTENT_EMR_MIN_CAPACITY, "1");
        properties.set(BULK_IMPORT_PERSISTENT_EMR_MAX_CAPACITY, "1");
        properties.set(METRICS_TABLE_BATCH_SIZE, "2");
        properties.setTags(Map.of(
                "Environment", "DEV",
                "Product", "Sleeper",
                "ApplicationID", "SLEEPER",
                "Project", "SystemTest"));
        return properties;
    }

    private static DeployInstanceConfiguration createMainConfiguration() {
        InstanceProperties properties = createInstanceProperties();
        properties.setEnumList(OPTIONAL_STACKS, OptionalStack.SYSTEM_TEST_STACKS);
        setSystemTestTags(properties, "main", "Sleeper Maven system test main instance");
        return createInstanceConfiguration(properties);
    }

    private static DeployInstanceConfiguration createIngestPerformanceConfiguration() {
        InstanceProperties properties = createInstanceProperties();
        properties.setEnum(OPTIONAL_STACKS, OptionalStack.IngestStack);
        properties.set(MAXIMUM_CONCURRENT_INGEST_TASKS, "11");
        properties.set(MAXIMUM_CONNECTIONS_TO_S3, "25");
        properties.set(DEFAULT_INGEST_RECORD_BATCH_TYPE, "arrow");
        properties.set(DEFAULT_INGEST_PARTITION_FILE_WRITER_TYPE, "async");
        properties.set(ARROW_INGEST_WORKING_BUFFER_BYTES, "268435456"); // 256MB
        properties.set(ARROW_INGEST_BATCH_BUFFER_BYTES, "1073741824"); // 1GB
        properties.set(ARROW_INGEST_MAX_LOCAL_STORE_BYTES, "2147483648"); // 2GB
        properties.set(ARROW_INGEST_MAX_SINGLE_WRITE_TO_FILE_RECORDS, "1024");
        properties.set(ASYNC_INGEST_CLIENT_TYPE, "crt");
        properties.set(ASYNC_INGEST_CRT_PART_SIZE_BYTES, "134217728"); // 128MB
        properties.set(ASYNC_INGEST_CRT_TARGET_THROUGHPUT_GBPS, "10");
        setSystemTestTags(properties, "ingestPerformance", "Sleeper Maven system test ingest performance");
        return createInstanceConfiguration(properties);
    }

<<<<<<< HEAD
    private static DeployInstanceConfiguration buildCompactionPerformanceConfiguration() {
        DeployInstanceConfiguration configuration = buildMainConfiguration();
        InstanceProperties properties = configuration.getInstanceProperties();
        properties.set(COMPACTION_GPU_ENABLED, "false");
=======
    private static DeployInstanceConfiguration createCompactionPerformanceConfiguration() {
        InstanceProperties properties = createInstanceProperties();
>>>>>>> ac3a43b7
        properties.setEnum(OPTIONAL_STACKS, OptionalStack.CompactionStack);
        properties.set(COMPACTION_ECS_LAUNCHTYPE, "EC2");
        properties.set(COMPACTION_TASK_CPU_ARCHITECTURE, "X86_64");
        properties.set(COMPACTION_TASK_X86_CPU, "1024");
        properties.set(COMPACTION_TASK_X86_MEMORY, "4096");
        properties.set(MAXIMUM_CONNECTIONS_TO_S3, "25");
        properties.set(MAXIMUM_CONCURRENT_COMPACTION_TASKS, "10");
        properties.set(DEFAULT_COMPACTION_FILES_BATCH_SIZE, "11");
        setSystemTestTags(properties, "compactionPerformance", "Sleeper Maven system test compaction performance");
        return createInstanceConfiguration(properties);
    }

    private static DeployInstanceConfiguration createBulkImportPerformanceConfiguration() {
        InstanceProperties properties = createInstanceProperties();
        properties.setEnum(OPTIONAL_STACKS, OptionalStack.EmrBulkImportStack);
        properties.set(DEFAULT_BULK_IMPORT_EMR_MAX_EXECUTOR_CAPACITY, "5");
        properties.set(MAXIMUM_CONNECTIONS_TO_S3, "25");
        setSystemTestTags(properties, "bulkImportPerformance", "Sleeper Maven system test bulk import performance");
        return createInstanceConfiguration(properties);
    }

    private static DeployInstanceConfiguration createBulkImportOnEksConfiguration() {
        InstanceProperties properties = createInstanceProperties();
        properties.setList(OPTIONAL_STACKS, List.of());
        setSystemTestTags(properties, "bulkImportOnEks", "Sleeper Maven system test bulk import on EKS");
        return createInstanceConfiguration(properties);
    }

    private static DeployInstanceConfiguration createBulkImportOnPersistentEmrConfiguration() {
        InstanceProperties properties = createInstanceProperties();
        properties.setList(OPTIONAL_STACKS, List.of());
        setSystemTestTags(properties, "bulkImportOnPersistentEmr", "Sleeper Maven system test bulk import on persistent EMR cluster");
        return createInstanceConfiguration(properties);
    }

    private static DeployInstanceConfiguration createCompactionOnEC2Configuration() {
        InstanceProperties properties = createInstanceProperties();
        properties.setEnum(OPTIONAL_STACKS, OptionalStack.CompactionStack);
        properties.set(COMPACTION_ECS_LAUNCHTYPE, "EC2");
        setSystemTestTags(properties, "compactionOnEc2", "Sleeper Maven system test compaction on EC2");
        return createInstanceConfiguration(properties);
    }

    private static DeployInstanceConfiguration createCompactionInParallelConfiguration() {
        InstanceProperties properties = createInstanceProperties();
        properties.setEnum(OPTIONAL_STACKS, OptionalStack.CompactionStack);
        properties.set(MAXIMUM_CONCURRENT_COMPACTION_TASKS, "300");
        setSystemTestTags(properties, "compactionInParallel", "Sleeper Maven system test compaction in parallel");
        return createInstanceConfiguration(properties);
    }

    private static DeployInstanceConfiguration createStateStoreCommitterThroughputConfiguration() {
        InstanceProperties properties = createInstanceProperties();
        properties.setList(OPTIONAL_STACKS, List.of());
        setSystemTestTags(properties, "stateStoreCommitterThroughput", "Sleeper Maven system test state store committer throughput");
        return createInstanceConfiguration(properties);
    }

    private static DeployInstanceConfiguration createReenableOptionalStacksConfiguration() {
        InstanceProperties properties = createInstanceProperties();
        properties.setList(OPTIONAL_STACKS, List.of());
        setSystemTestTags(properties, "reenableOptionalStacks", "Sleeper Maven system test reenable optional stacks");
        return createInstanceConfiguration(properties);
    }

    private static DeployInstanceConfiguration createNoSourceBucketConfiguration() {
        InstanceProperties properties = createInstanceProperties();
        properties.setEnumList(OPTIONAL_STACKS, List.of(IngestStack, EmrBulkImportStack, EmrServerlessBulkImportStack, IngestBatcherStack));
        setSystemTestTags(properties, "noSourceBucket", "Sleeper Maven system test no source bucket");
        return createInstanceConfiguration(properties);
    }

    private static DeployInstanceConfiguration createInstanceConfiguration(InstanceProperties instanceProperties) {
        TableProperties tableProperties = new TableProperties(instanceProperties);
        tableProperties.setSchema(SystemTestSchema.DEFAULT_SCHEMA);
        tableProperties.set(TABLE_NAME, "system-test");
        return DeployInstanceConfiguration.builder()
                .instanceProperties(instanceProperties)
                .tableProperties(tableProperties)
                .build();
    }

    private static void setSystemTestTags(InstanceProperties properties, String instanceName, String description) {
        Map<String, String> tags = new HashMap<>(properties.getTags());
        tags.put("SystemTestInstance", instanceName);
        tags.put("Description", description);
        properties.setTags(tags);
    }
}<|MERGE_RESOLUTION|>--- conflicted
+++ resolved
@@ -141,15 +141,9 @@
         return createInstanceConfiguration(properties);
     }
 
-<<<<<<< HEAD
-    private static DeployInstanceConfiguration buildCompactionPerformanceConfiguration() {
-        DeployInstanceConfiguration configuration = buildMainConfiguration();
-        InstanceProperties properties = configuration.getInstanceProperties();
+    private static DeployInstanceConfiguration createCompactionPerformanceConfiguration() {
+        InstanceProperties properties = createInstanceProperties();
         properties.set(COMPACTION_GPU_ENABLED, "false");
-=======
-    private static DeployInstanceConfiguration createCompactionPerformanceConfiguration() {
-        InstanceProperties properties = createInstanceProperties();
->>>>>>> ac3a43b7
         properties.setEnum(OPTIONAL_STACKS, OptionalStack.CompactionStack);
         properties.set(COMPACTION_ECS_LAUNCHTYPE, "EC2");
         properties.set(COMPACTION_TASK_CPU_ARCHITECTURE, "X86_64");
