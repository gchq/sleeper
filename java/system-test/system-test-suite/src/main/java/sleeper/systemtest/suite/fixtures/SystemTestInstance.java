--- conflicted
+++ resolved
@@ -169,14 +169,10 @@
         return createInstanceConfiguration(properties);
     }
 
-    private static DeployInstanceConfiguration createCompactionPerformanceConfiguration() {
-<<<<<<< HEAD
-        InstanceProperties properties = createInstanceProperties();
+    private static DeployInstanceConfiguration createCompactionPerformanceConfiguration() {        
+        InstanceProperties properties = createInstancePropertiesWithDefaults();
+        properties.setEnum(OPTIONAL_STACKS, OptionalStack.CompactionStack);
         properties.set(COMPACTION_GPU_ENABLED, "false");
-=======
-        InstanceProperties properties = createInstancePropertiesWithDefaults();
->>>>>>> dbd1e95d
-        properties.setEnum(OPTIONAL_STACKS, OptionalStack.CompactionStack);
         properties.set(COMPACTION_ECS_LAUNCHTYPE, "EC2");
         properties.set(COMPACTION_TASK_CPU_ARCHITECTURE, "X86_64");
         properties.set(COMPACTION_TASK_X86_CPU, "1024");
