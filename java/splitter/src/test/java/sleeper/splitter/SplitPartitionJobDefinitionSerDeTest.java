/*
 * Copyright 2022-2024 Crown Copyright
 *
 * Licensed under the Apache License, Version 2.0 (the "License");
 * you may not use this file except in compliance with the License.
 * You may obtain a copy of the License at
 *
 *     http://www.apache.org/licenses/LICENSE-2.0
 *
 * Unless required by applicable law or agreed to in writing, software
 * distributed under the License is distributed on an "AS IS" BASIS,
 * WITHOUT WARRANTIES OR CONDITIONS OF ANY KIND, either express or implied.
 * See the License for the specific language governing permissions and
 * limitations under the License.
 */
package sleeper.splitter;

import org.junit.jupiter.api.Test;

import sleeper.configuration.properties.instance.InstanceProperties;
import sleeper.configuration.properties.table.FixedTablePropertiesProvider;
import sleeper.configuration.properties.table.TableProperties;
import sleeper.configuration.properties.table.TableProperty;
import sleeper.core.partition.Partition;
import sleeper.core.partition.PartitionsBuilder;
import sleeper.core.schema.Field;
import sleeper.core.schema.Schema;
import sleeper.core.schema.type.ByteArrayType;
import sleeper.core.schema.type.IntType;
import sleeper.core.schema.type.LongType;
import sleeper.core.schema.type.StringType;
<<<<<<< HEAD
import sleeper.core.statestore.FileReference;
=======
>>>>>>> d87cb896

import java.util.List;

import static org.assertj.core.api.Assertions.assertThat;
import static sleeper.configuration.properties.InstancePropertiesTestHelper.createTestInstanceProperties;
import static sleeper.configuration.properties.table.TablePropertiesTestHelper.createTestTableProperties;

public class SplitPartitionJobDefinitionSerDeTest {

    private final InstanceProperties instanceProperties = createTestInstanceProperties();

    private TableProperties createTable(Schema schema) {
        return createTestTableProperties(instanceProperties, schema);
    }

    private SplitPartitionJobDefinition createJob(TableProperties table, Partition partition, List<String> filenames) {
        return new SplitPartitionJobDefinition(table.get(TableProperty.TABLE_ID), partition, filenames);
    }

    private SplitPartitionJobDefinitionSerDe createSerDe(TableProperties table) {
        return new SplitPartitionJobDefinitionSerDe(new FixedTablePropertiesProvider(table));
    }

    @Test
    public void shouldSerialiseAndDeserialiseWithIntKey() {
        // Given
        Field field = new Field("key", new IntType());
        Schema schema = Schema.builder().rowKeyFields(field).build();
        TableProperties tableProperties = createTable(schema);
<<<<<<< HEAD
        Range range = new RangeFactory(schema).createRange(field, 1, 10);
        Partition partition = Partition.builder()
                .rowKeyTypes(new IntType())
                .id("123")
                .leafPartition(true)
                .parentPartitionId(null)
                .childPartitionIds(new ArrayList<>())
                .region(new Region(range))
                .build();
        FileReference fileReference1 = FileReference.wholeFile()
                .filename("f1")
                .numberOfRecords(100L)
                .partitionId("123")
                .build();
        FileReference fileReference2 = FileReference.wholeFile()
                .filename("f2")
                .numberOfRecords(1000L)
                .partitionId("123")
                .build();
        List<String> fileNames = new ArrayList<>();
        fileNames.add(fileReference1.getFilename());
        fileNames.add(fileReference2.getFilename());
        SplitPartitionJobDefinition jobDefinition = createJob(tableProperties, partition, fileNames);
=======
        PartitionsBuilder partitions = new PartitionsBuilder(schema)
                .singlePartition("root")
                .splitToNewChildren("root", "L", "R", 10)
                .splitToNewChildren("L", "LL", "LR", 1);
        Partition partition = partitions.buildTree().getPartition("LR");
        SplitPartitionJobDefinition jobDefinition = createJob(tableProperties, partition, List.of("file1", "file2"));
>>>>>>> d87cb896
        SplitPartitionJobDefinitionSerDe jobDefinitionSerDe = createSerDe(tableProperties);

        // When
        String serialised = jobDefinitionSerDe.toJson(jobDefinition);
        SplitPartitionJobDefinition deserialised = jobDefinitionSerDe.fromJson(serialised);

        // Then
        assertThat(deserialised).isEqualTo(jobDefinition);
    }

    @Test
    public void shouldSerialiseAndDeserialiseWithLongKey() {
        // Given
        Field field = new Field("key", new LongType());
        Schema schema = Schema.builder().rowKeyFields(field).build();
        TableProperties tableProperties = createTable(schema);
<<<<<<< HEAD
        Range range = new RangeFactory(schema).createRange(field, 1L, 10L);
        Partition partition = Partition.builder()
                .rowKeyTypes(new LongType())
                .id("123")
                .leafPartition(true)
                .parentPartitionId(null)
                .childPartitionIds(new ArrayList<>())
                .region(new Region(range))
                .build();
        FileReference fileReference1 = FileReference.wholeFile()
                .filename("f1")
                .numberOfRecords(100L)
                .partitionId("123")
                .build();
        FileReference fileReference2 = FileReference.wholeFile()
                .filename("f2")
                .numberOfRecords(1000L)
                .partitionId("123")
                .build();
        List<String> fileNames = new ArrayList<>();
        fileNames.add(fileReference1.getFilename());
        fileNames.add(fileReference2.getFilename());
        SplitPartitionJobDefinition jobDefinition = createJob(tableProperties, partition, fileNames);
=======
        PartitionsBuilder partitions = new PartitionsBuilder(schema)
                .singlePartition("root")
                .splitToNewChildren("root", "L", "R", 10L)
                .splitToNewChildren("L", "LL", "LR", 1L);
        Partition partition = partitions.buildTree().getPartition("LR");
        SplitPartitionJobDefinition jobDefinition = createJob(tableProperties, partition, List.of("file1", "file2"));
>>>>>>> d87cb896
        SplitPartitionJobDefinitionSerDe jobDefinitionSerDe = createSerDe(tableProperties);

        // When
        String serialised = jobDefinitionSerDe.toJson(jobDefinition);
        SplitPartitionJobDefinition deserialised = jobDefinitionSerDe.fromJson(serialised);

        // Then
        assertThat(deserialised).isEqualTo(jobDefinition);
    }

    @Test
    public void shouldSerialiseAndDeserialiseWithStringKey() {
        // Given
        Field field = new Field("key", new StringType());
        Schema schema = Schema.builder().rowKeyFields(field).build();
        TableProperties tableProperties = createTable(schema);
<<<<<<< HEAD
        Range range = new RangeFactory(schema).createRange(field, "A", "Z");
        Partition partition = Partition.builder()
                .rowKeyTypes(new StringType())
                .id("123")
                .leafPartition(true)
                .parentPartitionId(null)
                .childPartitionIds(new ArrayList<>())
                .region(new Region(range))
                .build();
        FileReference fileReference1 = FileReference.wholeFile()
                .filename("f1")
                .numberOfRecords(100L)
                .partitionId("123")
                .build();
        FileReference fileReference2 = FileReference.wholeFile()
                .filename("f2")
                .numberOfRecords(1000L)
                .partitionId("123")
                .build();
        List<String> fileNames = new ArrayList<>();
        fileNames.add(fileReference1.getFilename());
        fileNames.add(fileReference2.getFilename());
        SplitPartitionJobDefinition jobDefinition = createJob(tableProperties, partition, fileNames);
=======
        PartitionsBuilder partitions = new PartitionsBuilder(schema)
                .singlePartition("root")
                .splitToNewChildren("root", "L", "R", "Z")
                .splitToNewChildren("L", "LL", "LR", "A");
        Partition partition = partitions.buildTree().getPartition("LR");
        SplitPartitionJobDefinition jobDefinition = createJob(tableProperties, partition, List.of("file1", "file2"));
>>>>>>> d87cb896
        SplitPartitionJobDefinitionSerDe jobDefinitionSerDe = createSerDe(tableProperties);

        // When
        String serialised = jobDefinitionSerDe.toJson(jobDefinition);
        SplitPartitionJobDefinition deserialised = jobDefinitionSerDe.fromJson(serialised);

        // Then
        assertThat(deserialised).isEqualTo(jobDefinition);
    }

    @Test
    public void shouldSerialiseAndDeserialiseWithStringKeyWithNullMax() {
        // Given
        Field field = new Field("key", new StringType());
        Schema schema = Schema.builder().rowKeyFields(field).build();
        TableProperties tableProperties = createTable(schema);
<<<<<<< HEAD
        Range range = new RangeFactory(schema).createRange(field, "", null);
        Partition partition = Partition.builder()
                .rowKeyTypes(new StringType())
                .id("123")
                .leafPartition(true)
                .parentPartitionId(null)
                .childPartitionIds(new ArrayList<>())
                .region(new Region(range))
                .build();
        FileReference fileReference1 = FileReference.wholeFile()
                .filename("f1")
                .numberOfRecords(100L)
                .partitionId("123")
                .build();
        FileReference fileReference2 = FileReference.wholeFile()
                .filename("f2")
                .numberOfRecords(1000L)
                .partitionId("123")
                .build();
        List<String> fileNames = new ArrayList<>();
        fileNames.add(fileReference1.getFilename());
        fileNames.add(fileReference2.getFilename());
        SplitPartitionJobDefinition jobDefinition = createJob(tableProperties, partition, fileNames);
=======
        Partition partition = new PartitionsBuilder(schema)
                .singlePartition("root")
                .buildTree().getRootPartition();
        SplitPartitionJobDefinition jobDefinition = createJob(tableProperties, partition, List.of("file1", "file2"));
>>>>>>> d87cb896
        SplitPartitionJobDefinitionSerDe jobDefinitionSerDe = createSerDe(tableProperties);

        // When
        String serialised = jobDefinitionSerDe.toJson(jobDefinition);
        SplitPartitionJobDefinition deserialised = jobDefinitionSerDe.fromJson(serialised);

        // Then
        assertThat(deserialised).isEqualTo(jobDefinition);
    }

    @Test
    public void shouldSerialiseAndDeserialiseWithByteArrayKey() {
        // Given
        Field field = new Field("key", new ByteArrayType());
        Schema schema = Schema.builder().rowKeyFields(field).build();
        TableProperties tableProperties = createTable(schema);
<<<<<<< HEAD
        Range range = new RangeFactory(schema).createRange(field, new byte[]{}, new byte[]{64, 64});
        Partition partition = Partition.builder()
                .rowKeyTypes(new ByteArrayType())
                .id("123")
                .leafPartition(true)
                .parentPartitionId(null)
                .childPartitionIds(new ArrayList<>())
                .region(new Region(range))
                .build();
        FileReference fileReference1 = FileReference.wholeFile()
                .filename("f1")
                .numberOfRecords(100L)
                .partitionId("123")
                .build();
        FileReference fileReference2 = FileReference.wholeFile()
                .filename("f2")
                .numberOfRecords(1000L)
                .partitionId("123")
                .build();
        List<String> fileNames = new ArrayList<>();
        fileNames.add(fileReference1.getFilename());
        fileNames.add(fileReference2.getFilename());
        SplitPartitionJobDefinition jobDefinition = createJob(tableProperties, partition, fileNames);
=======
        PartitionsBuilder partitions = new PartitionsBuilder(schema)
                .singlePartition("root")
                .splitToNewChildren("root", "L", "R", new byte[]{64, 64});
        Partition partition = partitions.buildTree().getPartition("L");
        SplitPartitionJobDefinition jobDefinition = createJob(tableProperties, partition, List.of("file1", "file2"));
>>>>>>> d87cb896
        SplitPartitionJobDefinitionSerDe jobDefinitionSerDe = createSerDe(tableProperties);

        // When
        String serialised = jobDefinitionSerDe.toJson(jobDefinition);
        SplitPartitionJobDefinition deserialised = jobDefinitionSerDe.fromJson(serialised);

        // Then
        assertThat(deserialised).isEqualTo(jobDefinition);
    }

    @Test
    public void shouldSerialiseAndDeserialiseWithByteArrayKeyWithNullMax() {
        // Given
        Field field = new Field("key", new ByteArrayType());
        Schema schema = Schema.builder().rowKeyFields(field).build();
        TableProperties tableProperties = createTable(schema);
<<<<<<< HEAD
        Range range = new RangeFactory(schema).createRange(field, new byte[]{}, null);
        Partition partition = Partition.builder()
                .rowKeyTypes(new ByteArrayType())
                .id("123")
                .leafPartition(true)
                .parentPartitionId(null)
                .childPartitionIds(new ArrayList<>())
                .region(new Region(range))
                .build();
        FileReference fileReference1 = FileReference.wholeFile()
                .filename("f1")
                .numberOfRecords(100L)
                .partitionId("123")
                .build();
        FileReference fileReference2 = FileReference.wholeFile()
                .filename("f2")
                .numberOfRecords(1000L)
                .partitionId("123")
                .build();
        List<String> fileNames = new ArrayList<>();
        fileNames.add(fileReference1.getFilename());
        fileNames.add(fileReference2.getFilename());
        SplitPartitionJobDefinition jobDefinition = createJob(tableProperties, partition, fileNames);
=======
        Partition partition = new PartitionsBuilder(schema)
                .singlePartition("root")
                .buildTree().getRootPartition();
        SplitPartitionJobDefinition jobDefinition = createJob(tableProperties, partition, List.of("file1", "file2"));
>>>>>>> d87cb896
        SplitPartitionJobDefinitionSerDe jobDefinitionSerDe = createSerDe(tableProperties);

        // When
        String serialised = jobDefinitionSerDe.toJson(jobDefinition);
        SplitPartitionJobDefinition deserialised = jobDefinitionSerDe.fromJson(serialised);

        // Then
        assertThat(deserialised).isEqualTo(jobDefinition);
    }
}<|MERGE_RESOLUTION|>--- conflicted
+++ resolved
@@ -29,10 +29,6 @@
 import sleeper.core.schema.type.IntType;
 import sleeper.core.schema.type.LongType;
 import sleeper.core.schema.type.StringType;
-<<<<<<< HEAD
-import sleeper.core.statestore.FileReference;
-=======
->>>>>>> d87cb896
 
 import java.util.List;
 
@@ -62,38 +58,12 @@
         Field field = new Field("key", new IntType());
         Schema schema = Schema.builder().rowKeyFields(field).build();
         TableProperties tableProperties = createTable(schema);
-<<<<<<< HEAD
-        Range range = new RangeFactory(schema).createRange(field, 1, 10);
-        Partition partition = Partition.builder()
-                .rowKeyTypes(new IntType())
-                .id("123")
-                .leafPartition(true)
-                .parentPartitionId(null)
-                .childPartitionIds(new ArrayList<>())
-                .region(new Region(range))
-                .build();
-        FileReference fileReference1 = FileReference.wholeFile()
-                .filename("f1")
-                .numberOfRecords(100L)
-                .partitionId("123")
-                .build();
-        FileReference fileReference2 = FileReference.wholeFile()
-                .filename("f2")
-                .numberOfRecords(1000L)
-                .partitionId("123")
-                .build();
-        List<String> fileNames = new ArrayList<>();
-        fileNames.add(fileReference1.getFilename());
-        fileNames.add(fileReference2.getFilename());
-        SplitPartitionJobDefinition jobDefinition = createJob(tableProperties, partition, fileNames);
-=======
         PartitionsBuilder partitions = new PartitionsBuilder(schema)
                 .singlePartition("root")
                 .splitToNewChildren("root", "L", "R", 10)
                 .splitToNewChildren("L", "LL", "LR", 1);
         Partition partition = partitions.buildTree().getPartition("LR");
         SplitPartitionJobDefinition jobDefinition = createJob(tableProperties, partition, List.of("file1", "file2"));
->>>>>>> d87cb896
         SplitPartitionJobDefinitionSerDe jobDefinitionSerDe = createSerDe(tableProperties);
 
         // When
@@ -110,38 +80,12 @@
         Field field = new Field("key", new LongType());
         Schema schema = Schema.builder().rowKeyFields(field).build();
         TableProperties tableProperties = createTable(schema);
-<<<<<<< HEAD
-        Range range = new RangeFactory(schema).createRange(field, 1L, 10L);
-        Partition partition = Partition.builder()
-                .rowKeyTypes(new LongType())
-                .id("123")
-                .leafPartition(true)
-                .parentPartitionId(null)
-                .childPartitionIds(new ArrayList<>())
-                .region(new Region(range))
-                .build();
-        FileReference fileReference1 = FileReference.wholeFile()
-                .filename("f1")
-                .numberOfRecords(100L)
-                .partitionId("123")
-                .build();
-        FileReference fileReference2 = FileReference.wholeFile()
-                .filename("f2")
-                .numberOfRecords(1000L)
-                .partitionId("123")
-                .build();
-        List<String> fileNames = new ArrayList<>();
-        fileNames.add(fileReference1.getFilename());
-        fileNames.add(fileReference2.getFilename());
-        SplitPartitionJobDefinition jobDefinition = createJob(tableProperties, partition, fileNames);
-=======
         PartitionsBuilder partitions = new PartitionsBuilder(schema)
                 .singlePartition("root")
                 .splitToNewChildren("root", "L", "R", 10L)
                 .splitToNewChildren("L", "LL", "LR", 1L);
         Partition partition = partitions.buildTree().getPartition("LR");
         SplitPartitionJobDefinition jobDefinition = createJob(tableProperties, partition, List.of("file1", "file2"));
->>>>>>> d87cb896
         SplitPartitionJobDefinitionSerDe jobDefinitionSerDe = createSerDe(tableProperties);
 
         // When
@@ -158,38 +102,12 @@
         Field field = new Field("key", new StringType());
         Schema schema = Schema.builder().rowKeyFields(field).build();
         TableProperties tableProperties = createTable(schema);
-<<<<<<< HEAD
-        Range range = new RangeFactory(schema).createRange(field, "A", "Z");
-        Partition partition = Partition.builder()
-                .rowKeyTypes(new StringType())
-                .id("123")
-                .leafPartition(true)
-                .parentPartitionId(null)
-                .childPartitionIds(new ArrayList<>())
-                .region(new Region(range))
-                .build();
-        FileReference fileReference1 = FileReference.wholeFile()
-                .filename("f1")
-                .numberOfRecords(100L)
-                .partitionId("123")
-                .build();
-        FileReference fileReference2 = FileReference.wholeFile()
-                .filename("f2")
-                .numberOfRecords(1000L)
-                .partitionId("123")
-                .build();
-        List<String> fileNames = new ArrayList<>();
-        fileNames.add(fileReference1.getFilename());
-        fileNames.add(fileReference2.getFilename());
-        SplitPartitionJobDefinition jobDefinition = createJob(tableProperties, partition, fileNames);
-=======
         PartitionsBuilder partitions = new PartitionsBuilder(schema)
                 .singlePartition("root")
                 .splitToNewChildren("root", "L", "R", "Z")
                 .splitToNewChildren("L", "LL", "LR", "A");
         Partition partition = partitions.buildTree().getPartition("LR");
         SplitPartitionJobDefinition jobDefinition = createJob(tableProperties, partition, List.of("file1", "file2"));
->>>>>>> d87cb896
         SplitPartitionJobDefinitionSerDe jobDefinitionSerDe = createSerDe(tableProperties);
 
         // When
@@ -206,36 +124,10 @@
         Field field = new Field("key", new StringType());
         Schema schema = Schema.builder().rowKeyFields(field).build();
         TableProperties tableProperties = createTable(schema);
-<<<<<<< HEAD
-        Range range = new RangeFactory(schema).createRange(field, "", null);
-        Partition partition = Partition.builder()
-                .rowKeyTypes(new StringType())
-                .id("123")
-                .leafPartition(true)
-                .parentPartitionId(null)
-                .childPartitionIds(new ArrayList<>())
-                .region(new Region(range))
-                .build();
-        FileReference fileReference1 = FileReference.wholeFile()
-                .filename("f1")
-                .numberOfRecords(100L)
-                .partitionId("123")
-                .build();
-        FileReference fileReference2 = FileReference.wholeFile()
-                .filename("f2")
-                .numberOfRecords(1000L)
-                .partitionId("123")
-                .build();
-        List<String> fileNames = new ArrayList<>();
-        fileNames.add(fileReference1.getFilename());
-        fileNames.add(fileReference2.getFilename());
-        SplitPartitionJobDefinition jobDefinition = createJob(tableProperties, partition, fileNames);
-=======
         Partition partition = new PartitionsBuilder(schema)
                 .singlePartition("root")
                 .buildTree().getRootPartition();
         SplitPartitionJobDefinition jobDefinition = createJob(tableProperties, partition, List.of("file1", "file2"));
->>>>>>> d87cb896
         SplitPartitionJobDefinitionSerDe jobDefinitionSerDe = createSerDe(tableProperties);
 
         // When
@@ -252,37 +144,11 @@
         Field field = new Field("key", new ByteArrayType());
         Schema schema = Schema.builder().rowKeyFields(field).build();
         TableProperties tableProperties = createTable(schema);
-<<<<<<< HEAD
-        Range range = new RangeFactory(schema).createRange(field, new byte[]{}, new byte[]{64, 64});
-        Partition partition = Partition.builder()
-                .rowKeyTypes(new ByteArrayType())
-                .id("123")
-                .leafPartition(true)
-                .parentPartitionId(null)
-                .childPartitionIds(new ArrayList<>())
-                .region(new Region(range))
-                .build();
-        FileReference fileReference1 = FileReference.wholeFile()
-                .filename("f1")
-                .numberOfRecords(100L)
-                .partitionId("123")
-                .build();
-        FileReference fileReference2 = FileReference.wholeFile()
-                .filename("f2")
-                .numberOfRecords(1000L)
-                .partitionId("123")
-                .build();
-        List<String> fileNames = new ArrayList<>();
-        fileNames.add(fileReference1.getFilename());
-        fileNames.add(fileReference2.getFilename());
-        SplitPartitionJobDefinition jobDefinition = createJob(tableProperties, partition, fileNames);
-=======
         PartitionsBuilder partitions = new PartitionsBuilder(schema)
                 .singlePartition("root")
                 .splitToNewChildren("root", "L", "R", new byte[]{64, 64});
         Partition partition = partitions.buildTree().getPartition("L");
         SplitPartitionJobDefinition jobDefinition = createJob(tableProperties, partition, List.of("file1", "file2"));
->>>>>>> d87cb896
         SplitPartitionJobDefinitionSerDe jobDefinitionSerDe = createSerDe(tableProperties);
 
         // When
@@ -299,36 +165,10 @@
         Field field = new Field("key", new ByteArrayType());
         Schema schema = Schema.builder().rowKeyFields(field).build();
         TableProperties tableProperties = createTable(schema);
-<<<<<<< HEAD
-        Range range = new RangeFactory(schema).createRange(field, new byte[]{}, null);
-        Partition partition = Partition.builder()
-                .rowKeyTypes(new ByteArrayType())
-                .id("123")
-                .leafPartition(true)
-                .parentPartitionId(null)
-                .childPartitionIds(new ArrayList<>())
-                .region(new Region(range))
-                .build();
-        FileReference fileReference1 = FileReference.wholeFile()
-                .filename("f1")
-                .numberOfRecords(100L)
-                .partitionId("123")
-                .build();
-        FileReference fileReference2 = FileReference.wholeFile()
-                .filename("f2")
-                .numberOfRecords(1000L)
-                .partitionId("123")
-                .build();
-        List<String> fileNames = new ArrayList<>();
-        fileNames.add(fileReference1.getFilename());
-        fileNames.add(fileReference2.getFilename());
-        SplitPartitionJobDefinition jobDefinition = createJob(tableProperties, partition, fileNames);
-=======
         Partition partition = new PartitionsBuilder(schema)
                 .singlePartition("root")
                 .buildTree().getRootPartition();
         SplitPartitionJobDefinition jobDefinition = createJob(tableProperties, partition, List.of("file1", "file2"));
->>>>>>> d87cb896
         SplitPartitionJobDefinitionSerDe jobDefinitionSerDe = createSerDe(tableProperties);
 
         // When
