--- conflicted
+++ resolved
@@ -191,13 +191,8 @@
         }
 
         @Test
-<<<<<<< HEAD
-        void shouldFindNoTableByIdentity() {
-            assertThatThrownBy(() -> store.loadProperties(TableStatus.uniqueIdAndName("not-an-id", "not-a-name")))
-=======
         void shouldFindNoTableById() {
             assertThatThrownBy(() -> store.loadById("not-a-table"))
->>>>>>> 1a57f727
                     .isInstanceOf(TableNotFoundException.class);
         }
     }
