--- conflicted
+++ resolved
@@ -60,17 +60,10 @@
     }
 
     @Override
-<<<<<<< HEAD
-    public TableProperties loadProperties(TableStatus tableId) {
-        return Optional.ofNullable(propertiesByTableId.get(tableId.getTableUniqueId()))
-                .map(this::copyIfSet)
-                .orElseThrow(() -> TableNotFoundException.withTableStatus(tableId));
-=======
     public TableProperties loadProperties(TableStatus table) {
         return Optional.ofNullable(propertiesByTableId.get(table.getTableUniqueId()))
                 .map(this::copyIfSet)
                 .orElseThrow(() -> TableNotFoundException.withTable(table));
->>>>>>> 1a57f727
     }
 
     @Override
@@ -79,13 +72,8 @@
     }
 
     @Override
-<<<<<<< HEAD
-    public void deleteProperties(TableStatus tableId) {
-        propertiesByTableId.remove(tableId.getTableUniqueId());
-=======
     public void deleteProperties(TableStatus table) {
         propertiesByTableId.remove(table.getTableUniqueId());
->>>>>>> 1a57f727
     }
 
     private TableProperties copyIfSet(TableProperties properties) {
