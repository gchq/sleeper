/*
 * Copyright 2022-2024 Crown Copyright
 *
 * Licensed under the Apache License, Version 2.0 (the "License");
 * you may not use this file except in compliance with the License.
 * You may obtain a copy of the License at
 *
 *     http://www.apache.org/licenses/LICENSE-2.0
 *
 * Unless required by applicable law or agreed to in writing, software
 * distributed under the License is distributed on an "AS IS" BASIS,
 * WITHOUT WARRANTIES OR CONDITIONS OF ANY KIND, either express or implied.
 * See the License for the specific language governing permissions and
 * limitations under the License.
 */
package sleeper.configuration.properties.table;

import com.amazonaws.services.dynamodbv2.AmazonDynamoDB;
import com.amazonaws.services.s3.AmazonS3;
import org.slf4j.Logger;
import org.slf4j.LoggerFactory;

import sleeper.configuration.properties.instance.InstanceProperties;
import sleeper.core.table.TableStatus;

import java.time.Duration;
import java.time.Instant;
import java.util.HashMap;
import java.util.Map;
import java.util.function.Supplier;
import java.util.stream.Stream;

import static sleeper.configuration.properties.instance.CommonProperty.TABLE_PROPERTIES_PROVIDER_TIMEOUT_IN_MINS;
import static sleeper.configuration.properties.table.TableProperty.TABLE_ID;
import static sleeper.configuration.properties.table.TableProperty.TABLE_NAME;

public class TablePropertiesProvider {
    private static final Logger LOGGER = LoggerFactory.getLogger(TablePropertiesProvider.class);
    private final TablePropertiesStore propertiesStore;
    private final Duration cacheTimeout;
    private final Supplier<Instant> timeSupplier;
    private final Map<String, CacheEntry> cacheById = new HashMap<>();
    private final Map<String, CacheEntry> cacheByName = new HashMap<>();

    public TablePropertiesProvider(InstanceProperties instanceProperties, AmazonS3 s3Client, AmazonDynamoDB dynamoDBClient) {
        this(instanceProperties, s3Client, dynamoDBClient, Instant::now);
    }

    protected TablePropertiesProvider(InstanceProperties instanceProperties, AmazonS3 s3Client, AmazonDynamoDB dynamoDBClient, Supplier<Instant> timeSupplier) {
        this(instanceProperties, S3TableProperties.getStore(instanceProperties, s3Client, dynamoDBClient), timeSupplier);
    }

    public TablePropertiesProvider(InstanceProperties instanceProperties, TablePropertiesStore propertiesStore, Supplier<Instant> timeSupplier) {
        this(propertiesStore, Duration.ofMinutes(instanceProperties.getInt(TABLE_PROPERTIES_PROVIDER_TIMEOUT_IN_MINS)), timeSupplier);
    }

    protected TablePropertiesProvider(
            TablePropertiesStore propertiesStore, Duration cacheTimeout, Supplier<Instant> timeSupplier) {
        this.propertiesStore = propertiesStore;
        this.cacheTimeout = cacheTimeout;
        this.timeSupplier = timeSupplier;
    }

    public TableProperties getByName(String tableName) {
        return get(tableName, cacheByName, () -> propertiesStore.loadByName(tableName));
    }

    public TableProperties getById(String tableId) {
        return get(tableId, cacheById, () -> propertiesStore.loadById(tableId));
    }

<<<<<<< HEAD
    public TableProperties get(TableStatus tableId) {
        return get(tableId.getTableUniqueId(), cacheById, () -> propertiesStore.loadProperties(tableId));
=======
    private TableProperties get(TableStatus table) {
        return get(table.getTableUniqueId(), cacheById, () -> propertiesStore.loadProperties(table));
>>>>>>> 1a57f727
    }

    private TableProperties get(
            String identifier,
            Map<String, CacheEntry> cache,
            Supplier<TableProperties> loadProperties) {
        Instant currentTime = timeSupplier.get();
        CacheEntry currentEntry = cache.get(identifier);
        TableProperties properties;
        if (currentEntry == null) {
            properties = loadProperties.get();
            LOGGER.info("Cache miss, loaded properties for table {}", properties.getStatus());
            cache(properties, currentTime);
        } else if (currentEntry.isExpired(currentTime)) {
            properties = loadProperties.get();
            LOGGER.info("Expiry time reached, reloaded properties for table {}", properties.getStatus());
            cache(properties, currentTime);
        } else {
            properties = currentEntry.getTableProperties();
            LOGGER.info("Cache hit for table {}", properties.getStatus());
        }
        return properties;
    }

    private void cache(TableProperties properties, Instant currentTime) {
        Instant expiryTime = currentTime.plus(cacheTimeout);
        LOGGER.info("Setting expiry time: {}", expiryTime);
        CacheEntry entry = new CacheEntry(properties, expiryTime);
        cacheById.put(properties.get(TABLE_ID), entry);
        cacheByName.put(properties.get(TABLE_NAME), entry);
    }

    public Stream<TableProperties> streamAllTables() {
        return propertiesStore.streamAllTableStatuses()
                .map(this::get);
    }

    public Stream<TableProperties> streamOnlineTables() {
        return propertiesStore.streamOnlineTableIds()
                .map(this::get);
    }

    public void clearCache() {
        cacheByName.clear();
        cacheById.clear();
    }

    private static class CacheEntry {
        private final TableProperties tableProperties;
        private final Instant expiryTime;

        CacheEntry(TableProperties tableProperties, Instant expiryTime) {
            this.tableProperties = tableProperties;
            this.expiryTime = expiryTime;
        }

        TableProperties getTableProperties() {
            return tableProperties;
        }

        boolean isExpired(Instant currentTime) {
            return currentTime.isAfter(expiryTime);
        }
    }
}<|MERGE_RESOLUTION|>--- conflicted
+++ resolved
@@ -69,13 +69,8 @@
         return get(tableId, cacheById, () -> propertiesStore.loadById(tableId));
     }
 
-<<<<<<< HEAD
-    public TableProperties get(TableStatus tableId) {
-        return get(tableId.getTableUniqueId(), cacheById, () -> propertiesStore.loadProperties(tableId));
-=======
     private TableProperties get(TableStatus table) {
         return get(table.getTableUniqueId(), cacheById, () -> propertiesStore.loadProperties(table));
->>>>>>> 1a57f727
     }
 
     private TableProperties get(
