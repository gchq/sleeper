--- conflicted
+++ resolved
@@ -238,14 +238,9 @@
             .systemDefined(true).build();
     TableProperty PARTITION_TABLENAME = Index.propertyBuilder("sleeper.table.metadata.dynamo.partition.table")
             .description("The name of the DynamoDB table holding metadata of partitions in the Sleeper table.")
-<<<<<<< HEAD
-            .propertyGroup(TablePropertyGroup.METADATA)
-            .systemDefined(true).build();
-    TableProperty DYNAMO_STATE_STORE_POINT_IN_TIME_RECOVERY = named("sleeper.table.metadata.dynamo.pointintimerecovery")
-=======
-            .propertyGroup(TablePropertyGroup.METADATA).build();
+            .propertyGroup(TablePropertyGroup.METADATA)
+            .systemDefined(true).build();
     TableProperty DYNAMO_STATE_STORE_POINT_IN_TIME_RECOVERY = Index.propertyBuilder("sleeper.table.metadata.dynamo.pointintimerecovery")
->>>>>>> a61cfe38
             .defaultProperty(DEFAULT_DYNAMO_POINT_IN_TIME_RECOVERY_ENABLED)
             .description("This specifies whether point in time recovery is enabled for DynanmoDB tables if " +
                     "the DynamoDBStateStore is used.")
@@ -279,16 +274,12 @@
         private Index() {
         }
 
-<<<<<<< HEAD
         static final SleeperPropertyIndex<TableProperty> INSTANCE = new SleeperPropertyIndex<>();
-=======
-        private static final SleeperPropertyIndex<TableProperty> INSTANCE = new SleeperPropertyIndex<>();
 
         private static TablePropertyImpl.Builder propertyBuilder(String propertyName) {
             return TablePropertyImpl.named(propertyName)
                     .addToIndex(INSTANCE::add);
         }
->>>>>>> a61cfe38
     }
 
     SleeperProperty getDefaultProperty();
