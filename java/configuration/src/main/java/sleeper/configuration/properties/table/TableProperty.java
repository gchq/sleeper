/*
 * Copyright 2022-2024 Crown Copyright
 *
 * Licensed under the Apache License, Version 2.0 (the "License");
 * you may not use this file except in compliance with the License.
 * You may obtain a copy of the License at
 *
 *     http://www.apache.org/licenses/LICENSE-2.0
 *
 * Unless required by applicable law or agreed to in writing, software
 * distributed under the License is distributed on an "AS IS" BASIS,
 * WITHOUT WARRANTIES OR CONDITIONS OF ANY KIND, either express or implied.
 * See the License for the specific language governing permissions and
 * limitations under the License.
 */
package sleeper.configuration.properties.table;

import edu.umd.cs.findbugs.annotations.SuppressFBWarnings;

import sleeper.configuration.Utils;
import sleeper.configuration.properties.PropertyGroup;
import sleeper.configuration.properties.SleeperPropertyIndex;
import sleeper.configuration.properties.instance.SleeperProperty;
import sleeper.configuration.properties.validation.IngestFileWritingStrategy;
import sleeper.configuration.properties.validation.IngestQueue;

import java.util.List;
import java.util.Objects;

import static sleeper.configuration.Utils.describeEnumValuesInLowerCase;
import static sleeper.configuration.properties.instance.CompactionProperty.DEFAULT_COMPACTION_FILES_BATCH_SIZE;
import static sleeper.configuration.properties.instance.CompactionProperty.DEFAULT_COMPACTION_JOB_SEND_BATCH_SIZE;
import static sleeper.configuration.properties.instance.CompactionProperty.DEFAULT_COMPACTION_METHOD;
import static sleeper.configuration.properties.instance.CompactionProperty.DEFAULT_COMPACTION_STRATEGY_CLASS;
import static sleeper.configuration.properties.instance.CompactionProperty.DEFAULT_SIZERATIO_COMPACTION_STRATEGY_MAX_CONCURRENT_JOBS_PER_PARTITION;
import static sleeper.configuration.properties.instance.CompactionProperty.DEFAULT_SIZERATIO_COMPACTION_STRATEGY_RATIO;
import static sleeper.configuration.properties.instance.DefaultProperty.DEFAULT_ADD_TRANSACTION_FIRST_RETRY_WAIT_CEILING_MS;
import static sleeper.configuration.properties.instance.DefaultProperty.DEFAULT_ADD_TRANSACTION_MAX_ATTEMPTS;
import static sleeper.configuration.properties.instance.DefaultProperty.DEFAULT_ADD_TRANSACTION_MAX_RETRY_WAIT_CEILING_MS;
import static sleeper.configuration.properties.instance.DefaultProperty.DEFAULT_BULK_IMPORT_FILES_COMMIT_ASYNC;
import static sleeper.configuration.properties.instance.DefaultProperty.DEFAULT_BULK_IMPORT_MIN_LEAF_PARTITION_COUNT;
import static sleeper.configuration.properties.instance.DefaultProperty.DEFAULT_COLUMN_INDEX_TRUNCATE_LENGTH;
import static sleeper.configuration.properties.instance.DefaultProperty.DEFAULT_COMPACTION_JOB_COMMIT_ASYNC;
import static sleeper.configuration.properties.instance.DefaultProperty.DEFAULT_COMPRESSION_CODEC;
import static sleeper.configuration.properties.instance.DefaultProperty.DEFAULT_DICTIONARY_ENCODING_FOR_ROW_KEY_FIELDS;
import static sleeper.configuration.properties.instance.DefaultProperty.DEFAULT_DICTIONARY_ENCODING_FOR_SORT_KEY_FIELDS;
import static sleeper.configuration.properties.instance.DefaultProperty.DEFAULT_DICTIONARY_ENCODING_FOR_VALUE_FIELDS;
import static sleeper.configuration.properties.instance.DefaultProperty.DEFAULT_DYNAMO_STRONGLY_CONSISTENT_READS;
import static sleeper.configuration.properties.instance.DefaultProperty.DEFAULT_INGEST_BATCHER_INGEST_QUEUE;
import static sleeper.configuration.properties.instance.DefaultProperty.DEFAULT_INGEST_BATCHER_MAX_FILE_AGE_SECONDS;
import static sleeper.configuration.properties.instance.DefaultProperty.DEFAULT_INGEST_BATCHER_MAX_JOB_FILES;
import static sleeper.configuration.properties.instance.DefaultProperty.DEFAULT_INGEST_BATCHER_MAX_JOB_SIZE;
import static sleeper.configuration.properties.instance.DefaultProperty.DEFAULT_INGEST_BATCHER_MIN_JOB_FILES;
import static sleeper.configuration.properties.instance.DefaultProperty.DEFAULT_INGEST_BATCHER_MIN_JOB_SIZE;
import static sleeper.configuration.properties.instance.DefaultProperty.DEFAULT_INGEST_BATCHER_TRACKING_TTL_MINUTES;
import static sleeper.configuration.properties.instance.DefaultProperty.DEFAULT_INGEST_FILES_COMMIT_ASYNC;
import static sleeper.configuration.properties.instance.DefaultProperty.DEFAULT_INGEST_FILE_WRITING_STRATEGY;
import static sleeper.configuration.properties.instance.DefaultProperty.DEFAULT_INGEST_PARTITION_FILE_WRITER_TYPE;
import static sleeper.configuration.properties.instance.DefaultProperty.DEFAULT_INGEST_RECORD_BATCH_TYPE;
import static sleeper.configuration.properties.instance.DefaultProperty.DEFAULT_PAGE_SIZE;
import static sleeper.configuration.properties.instance.DefaultProperty.DEFAULT_PARQUET_WRITER_VERSION;
import static sleeper.configuration.properties.instance.DefaultProperty.DEFAULT_ROW_GROUP_SIZE;
import static sleeper.configuration.properties.instance.DefaultProperty.DEFAULT_S3A_READAHEAD_RANGE;
import static sleeper.configuration.properties.instance.DefaultProperty.DEFAULT_STATISTICS_TRUNCATE_LENGTH;
import static sleeper.configuration.properties.instance.DefaultProperty.DEFAULT_TIME_BETWEEN_SNAPSHOT_CHECKS_SECS;
import static sleeper.configuration.properties.instance.DefaultProperty.DEFAULT_TIME_BETWEEN_TRANSACTION_CHECKS_MS;
import static sleeper.configuration.properties.instance.DefaultProperty.DEFAULT_TRANSACTION_LOG_SNAPSHOT_EXPIRY_IN_DAYS;
import static sleeper.configuration.properties.instance.GarbageCollectionProperty.DEFAULT_GARBAGE_COLLECTOR_DELAY_BEFORE_DELETION;
import static sleeper.configuration.properties.instance.NonPersistentEMRProperty.DEFAULT_BULK_IMPORT_EMR_EXECUTOR_ARM_INSTANCE_TYPES;
import static sleeper.configuration.properties.instance.NonPersistentEMRProperty.DEFAULT_BULK_IMPORT_EMR_EXECUTOR_MARKET_TYPE;
import static sleeper.configuration.properties.instance.NonPersistentEMRProperty.DEFAULT_BULK_IMPORT_EMR_EXECUTOR_X86_INSTANCE_TYPES;
import static sleeper.configuration.properties.instance.NonPersistentEMRProperty.DEFAULT_BULK_IMPORT_EMR_INITIAL_EXECUTOR_CAPACITY;
import static sleeper.configuration.properties.instance.NonPersistentEMRProperty.DEFAULT_BULK_IMPORT_EMR_INSTANCE_ARCHITECTURE;
import static sleeper.configuration.properties.instance.NonPersistentEMRProperty.DEFAULT_BULK_IMPORT_EMR_MASTER_ARM_INSTANCE_TYPES;
import static sleeper.configuration.properties.instance.NonPersistentEMRProperty.DEFAULT_BULK_IMPORT_EMR_MASTER_X86_INSTANCE_TYPES;
import static sleeper.configuration.properties.instance.NonPersistentEMRProperty.DEFAULT_BULK_IMPORT_EMR_MAX_EXECUTOR_CAPACITY;
import static sleeper.configuration.properties.instance.NonPersistentEMRProperty.DEFAULT_BULK_IMPORT_EMR_RELEASE_LABEL;
import static sleeper.configuration.properties.instance.PartitionSplittingProperty.DEFAULT_PARTITION_SPLIT_THRESHOLD;
import static sleeper.configuration.properties.instance.QueryProperty.DEFAULT_QUERY_PROCESSOR_CACHE_TIMEOUT;

/**
 * These contain the table properties which are stored separately to the instance properties.
 */
// Suppress as this class will always be referenced before impl class, so initialization behavior will be deterministic
@SuppressFBWarnings("IC_SUPERCLASS_USES_SUBCLASS_DURING_INITIALIZATION")
public interface TableProperty extends SleeperProperty {
    // User defined
    TableProperty TABLE_NAME = Index.propertyBuilder("sleeper.table.name")
            .validationPredicate(Objects::nonNull)
            .description("A unique name identifying this table.")
            .propertyGroup(TablePropertyGroup.DATA_DEFINITION)
            .editable(false).build();
    TableProperty TABLE_ID = Index.propertyBuilder("sleeper.table.id")
            .description("A unique ID identifying this table, generated by Sleeper on table creation.")
            .propertyGroup(TablePropertyGroup.DATA_DEFINITION)
            .setBySleeper(true).build();
    TableProperty TABLE_ONLINE = Index.propertyBuilder("sleeper.table.online")
            .description("A boolean flag representing whether this table is online or offline.\n" +
                    "An offline table will not have any partition splitting or compaction jobs run automatically.\n" +
                    "Note that taking a table offline will not stop any partitions that are being split or compaction " +
                    "jobs that are running. Additionally, you are still able to ingest data to offline tables and perform " +
                    "queries against them.")
            .propertyGroup(TablePropertyGroup.DATA_DEFINITION)
            .validationPredicate(Utils::isTrueOrFalse)
            .defaultValue("true")
            .setBySleeper(false).build();
    TableProperty SCHEMA = Index.propertyBuilder("sleeper.table.schema")
            .validationPredicate(Objects::nonNull)
            .description("The schema representing the structure of this table.")
            .propertyGroup(TablePropertyGroup.DATA_DEFINITION)
            .editable(false)
            .includedInTemplate(false).build();
    TableProperty ITERATOR_CLASS_NAME = Index.propertyBuilder("sleeper.table.iterator.class.name")
            .description("Fully qualified class of a custom iterator to use when iterating over the values in this table. " +
                    "Defaults to nothing.")
            .propertyGroup(TablePropertyGroup.DATA_DEFINITION)
            .build();
    TableProperty ITERATOR_CONFIG = Index.propertyBuilder("sleeper.table.iterator.config")
            .description("Iterator configuration. An iterator will be initialised with the following configuration.")
            .propertyGroup(TablePropertyGroup.DATA_DEFINITION)
            .build();
    TableProperty SPLIT_POINTS_FILE = Index.propertyBuilder("sleeper.table.splits.file")
            .description("Splits file which will be used to initialise the partitions for this table. Defaults to nothing and the " +
                    "table will be created with a single root partition.")
            .propertyGroup(TablePropertyGroup.PARTITION_SPLITTING)
            .build();
    TableProperty SPLIT_POINTS_BASE64_ENCODED = Index.propertyBuilder("sleeper.table.splits.base64.encoded")
            .defaultValue("false")
            .validationPredicate(Utils::isTrueOrFalse)
            .description("Flag to set if you have base64 encoded the split points (only used for string key types and defaults to false).")
            .propertyGroup(TablePropertyGroup.PARTITION_SPLITTING)
            .build();
    TableProperty PARTITION_SPLIT_THRESHOLD = Index.propertyBuilder("sleeper.table.partition.splitting.threshold")
            .defaultProperty(DEFAULT_PARTITION_SPLIT_THRESHOLD)
            .description("Partitions in this table with more than the following number of records in will be split.")
            .propertyGroup(TablePropertyGroup.PARTITION_SPLITTING)
            .build();
    TableProperty ROW_GROUP_SIZE = Index.propertyBuilder("sleeper.table.rowgroup.size")
            .defaultProperty(DEFAULT_ROW_GROUP_SIZE)
            .description("The size of the row group in the Parquet files - defaults to the value in the instance properties.")
            .propertyGroup(TablePropertyGroup.DATA_STORAGE)
            .build();
    TableProperty PAGE_SIZE = Index.propertyBuilder("sleeper.table.page.size")
            .defaultProperty(DEFAULT_PAGE_SIZE)
            .description("The size of the page in the Parquet files - defaults to the value in the instance properties.")
            .propertyGroup(TablePropertyGroup.DATA_STORAGE)
            .build();
    TableProperty DICTIONARY_ENCODING_FOR_ROW_KEY_FIELDS = Index.propertyBuilder("sleeper.table.parquet.dictionary.encoding.rowkey.fields")
            .defaultProperty(DEFAULT_DICTIONARY_ENCODING_FOR_ROW_KEY_FIELDS)
            .description("Whether dictionary encoding should be used for row key columns in the Parquet files.")
            .propertyGroup(TablePropertyGroup.DATA_STORAGE)
            .build();
    TableProperty DICTIONARY_ENCODING_FOR_SORT_KEY_FIELDS = Index.propertyBuilder("sleeper.table.parquet.dictionary.encoding.sortkey.fields")
            .defaultProperty(DEFAULT_DICTIONARY_ENCODING_FOR_SORT_KEY_FIELDS)
            .description("Whether dictionary encoding should be used for sort key columns in the Parquet files.")
            .propertyGroup(TablePropertyGroup.DATA_STORAGE)
            .build();
    TableProperty DICTIONARY_ENCODING_FOR_VALUE_FIELDS = Index.propertyBuilder("sleeper.table.parquet.dictionary.encoding.value.fields")
            .defaultProperty(DEFAULT_DICTIONARY_ENCODING_FOR_VALUE_FIELDS)
            .description("Whether dictionary encoding should be used for value columns in the Parquet files.")
            .propertyGroup(TablePropertyGroup.DATA_STORAGE)
            .build();
    TableProperty COLUMN_INDEX_TRUNCATE_LENGTH = Index.propertyBuilder("sleeper.table.parquet.columnindex.truncate.length")
            .defaultProperty(DEFAULT_COLUMN_INDEX_TRUNCATE_LENGTH)
            .description("Used to set parquet.columnindex.truncate.length, see documentation here:\n" +
                    "https://github.com/apache/parquet-mr/blob/master/parquet-hadoop/README.md\n" +
                    "The length in bytes to truncate binary values in a column index.")
            .propertyGroup(TablePropertyGroup.DATA_STORAGE).build();
    TableProperty STATISTICS_TRUNCATE_LENGTH = Index.propertyBuilder("sleeper.table.parquet.statistics.truncate.length")
            .defaultProperty(DEFAULT_STATISTICS_TRUNCATE_LENGTH)
            .description("Used to set parquet.statistics.truncate.length, see documentation here:\n" +
                    "https://github.com/apache/parquet-mr/blob/master/parquet-hadoop/README.md\n" +
                    "The length in bytes to truncate the min/max binary values in row groups.")
            .propertyGroup(TablePropertyGroup.DATA_STORAGE).build();
    TableProperty PARQUET_WRITER_VERSION = Index.propertyBuilder("sleeper.table.parquet.writer.version")
            .description("Used to set parquet.writer.version, see documentation here:\n" +
                    "https://github.com/apache/parquet-mr/blob/master/parquet-hadoop/README.md\n" +
                    "Can be either v1 or v2. The v2 pages store levels uncompressed while v1 pages compress levels with the data.")
            .defaultProperty(DEFAULT_PARQUET_WRITER_VERSION)
            .propertyGroup(TablePropertyGroup.DATA_STORAGE).build();
    TableProperty S3A_READAHEAD_RANGE = Index.propertyBuilder("sleeper.table.fs.s3a.readahead.range")
            .defaultProperty(DEFAULT_S3A_READAHEAD_RANGE)
            .description("The S3 readahead range - defaults to the value in the instance properties.")
            .propertyGroup(TablePropertyGroup.DATA_STORAGE)
            .build();
    TableProperty COMPRESSION_CODEC = Index.propertyBuilder("sleeper.table.compression.codec")
            .defaultProperty(DEFAULT_COMPRESSION_CODEC)
            .description("The compression codec to use for this table. Defaults to the value in the instance properties.\n" +
                    "Valid values are: " + describeEnumValuesInLowerCase(CompressionCodec.class))
            .propertyGroup(TablePropertyGroup.DATA_STORAGE)
            .build();
    TableProperty GARBAGE_COLLECTOR_DELAY_BEFORE_DELETION = Index.propertyBuilder("sleeper.table.gc.delay.minutes")
            .defaultProperty(DEFAULT_GARBAGE_COLLECTOR_DELAY_BEFORE_DELETION)
            .description("A file will not be deleted until this number of minutes have passed after it has been marked as ready for " +
                    "garbage collection. The reason for not deleting files immediately after they have been marked as ready for " +
                    "garbage collection is that they may still be in use by queries. Defaults to the value set in the instance " +
                    "properties.")
            .propertyGroup(TablePropertyGroup.DATA_STORAGE)
            .build();
    TableProperty COMPACTION_STRATEGY_CLASS = Index.propertyBuilder("sleeper.table.compaction.strategy.class")
            .defaultProperty(DEFAULT_COMPACTION_STRATEGY_CLASS)
            .description("The name of the class that defines how compaction jobs should be created.\n" +
                    "This should implement sleeper.compaction.strategy.CompactionStrategy. Defaults to the strategy used by the whole " +
                    "instance (set in the instance properties).")
            .propertyGroup(TablePropertyGroup.COMPACTION)
            .build();
    TableProperty COMPACTION_FILES_BATCH_SIZE = Index.propertyBuilder("sleeper.table.compaction.files.batch.size")
            .defaultProperty(DEFAULT_COMPACTION_FILES_BATCH_SIZE)
            .description("The maximum number of files to read in a compaction job. Note that the state store must " +
                    "support atomic updates for this many files.\n" +
                    "The DynamoDBStateStore must be able to atomically apply 2 updates for each input file to remove " +
                    "the file references and update the file reference count, and another 2 updates for an output file " +
                    "to add a new file reference and update the reference count. There's a limit of 100 atomic updates, " +
                    "which equates to 49 files in a compaction.\n" +
                    "See also: https://docs.aws.amazon.com/amazondynamodb/latest/developerguide/transaction-apis.html.\n" +
                    "Also note that this many files may need to be open simultaneously. The value of " +
                    "'sleeper.fs.s3a.max-connections' must be at least the value of this plus one. The extra one is " +
                    "for the output file.")
            .propertyGroup(TablePropertyGroup.COMPACTION)
            .build();
    TableProperty COMPACTION_JOB_SEND_BATCH_SIZE = Index.propertyBuilder("sleeper.table.compaction.job.send.batch.size")
            .defaultProperty(DEFAULT_COMPACTION_JOB_SEND_BATCH_SIZE)
            .description("The number of compaction jobs to send in a single batch.\n" +
                    "When compaction jobs are created, there is no limit on how many jobs can be created at once. " +
                    "A batch is a group of compaction jobs that will have their creation updates applied at the same time. " +
                    "For each batch, we send all compaction jobs to the SQS queue, then update the state store to " +
                    "assign job IDs to the input files.")
            .propertyGroup(TablePropertyGroup.COMPACTION)
            .build();
    TableProperty COMPACTION_JOB_COMMIT_ASYNC = Index.propertyBuilder("sleeper.table.compaction.job.commit.async")
            .defaultProperty(DEFAULT_COMPACTION_JOB_COMMIT_ASYNC)
            .description("If true, compaction job commit requests will be sent to the state store committer lambda " +
                    "to be performed asynchronously. If false, compaction jobs will be committed synchronously by compaction tasks.")
            .propertyGroup(TablePropertyGroup.COMPACTION)
            .build();
    TableProperty SIZE_RATIO_COMPACTION_STRATEGY_RATIO = Index.propertyBuilder("sleeper.table.compaction.strategy.sizeratio.ratio")
            .defaultProperty(DEFAULT_SIZERATIO_COMPACTION_STRATEGY_RATIO)
            .description("Used by the SizeRatioCompactionStrategy to decide if a group of files should be compacted.\n" +
                    "If the file sizes are s_1, ..., s_n then the files are compacted if s_1 + ... + s_{n-1} >= ratio * s_n.")
            .propertyGroup(TablePropertyGroup.COMPACTION)
            .build();
    TableProperty SIZE_RATIO_COMPACTION_STRATEGY_MAX_CONCURRENT_JOBS_PER_PARTITION = Index.propertyBuilder("sleeper.table.compaction.strategy.sizeratio.max.concurrent.jobs.per.partition")
            .defaultProperty(DEFAULT_SIZERATIO_COMPACTION_STRATEGY_MAX_CONCURRENT_JOBS_PER_PARTITION)
            .description("Used by the SizeRatioCompactionStrategy to control the maximum number of jobs that can be running " +
                    "concurrently per partition.")
            .propertyGroup(TablePropertyGroup.COMPACTION)
            .build();

    TableProperty COMPACTION_METHOD = Index.propertyBuilder("sleeper.table.compaction.method")
            .defaultProperty(DEFAULT_COMPACTION_METHOD)
<<<<<<< HEAD
            .description("Select what compation method to use on a table. Current options are JAVA, RUST and GPU. Rust and GPU compaction support are " +
=======
            .description("Select what compaction method to use on a table. Current options are JAVA and RUST. Rust compaction support is " +
>>>>>>> 4813dbf2
                    "experimental.")
            .propertyGroup(TablePropertyGroup.COMPACTION)
            .build();

    TableProperty STATESTORE_CLASSNAME = Index.propertyBuilder("sleeper.table.statestore.classname")
            .defaultValue("sleeper.statestore.transactionlog.DynamoDBTransactionLogStateStore")
            .description("The name of the class used for the metadata store. " +
                    "The default is DynamoDBTransactionLogStateStore. Options are:\n" +
                    "sleeper.statestore.transactionlog.DynamoDBTransactionLogStateStore\n" +
                    "sleeper.statestore.transactionlog.DynamoDBTransactionLogStateStoreNoSnapshots\n" +
                    "sleeper.statestore.s3.S3StateStore\n" +
                    "sleeper.statestore.dynamodb.DynamoDBStateStore")
            .propertyGroup(TablePropertyGroup.METADATA)
            .editable(false).build();
    TableProperty ADD_TRANSACTION_MAX_ATTEMPTS = Index.propertyBuilder("sleeper.table.metadata.add.transaction.max.attempts")
            .defaultProperty(DEFAULT_ADD_TRANSACTION_MAX_ATTEMPTS)
            .description("The number of attempts to make when applying a transaction to the state store.")
            .propertyGroup(TablePropertyGroup.METADATA)
            .build();
    TableProperty ADD_TRANSACTION_FIRST_RETRY_WAIT_CEILING_MS = Index.propertyBuilder("sleeper.table.metadata.add.transaction.first.retry.wait.ceiling.ms")
            .defaultProperty(DEFAULT_ADD_TRANSACTION_FIRST_RETRY_WAIT_CEILING_MS)
            .description("The maximum amount of time to wait before the first retry when applying a transaction to " +
                    "the state store. Full jitter will be applied so that the actual wait time will be a random " +
                    "period between 0 and this value. This ceiling will increase exponentially on further retries. " +
                    "See the below article.\n" +
                    "https://aws.amazon.com/blogs/architecture/exponential-backoff-and-jitter/")
            .propertyGroup(TablePropertyGroup.METADATA)
            .build();
    TableProperty ADD_TRANSACTION_MAX_RETRY_WAIT_CEILING_MS = Index.propertyBuilder("sleeper.table.metadata.add.transaction.max.retry.wait.ceiling.ms")
            .defaultProperty(DEFAULT_ADD_TRANSACTION_MAX_RETRY_WAIT_CEILING_MS)
            .description("The maximum amount of time to wait before any retry when applying a transaction to " +
                    "the state store. Full jitter will be applied so that the actual wait time will be a random " +
                    "period between 0 and this value. This restricts the exponential increase of the wait ceiling " +
                    "while retrying the transaction. See the below article.\n" +
                    "https://aws.amazon.com/blogs/architecture/exponential-backoff-and-jitter/")
            .propertyGroup(TablePropertyGroup.METADATA)
            .build();
    TableProperty TIME_BETWEEN_SNAPSHOT_CHECKS_SECS = Index.propertyBuilder("sleeper.table.metadata.time.between.snapshot.checks.secs")
            .defaultProperty(DEFAULT_TIME_BETWEEN_SNAPSHOT_CHECKS_SECS)
            .description("The number of seconds to wait after we've loaded a snapshot before looking for a new " +
                    "snapshot. This should relate to the rate at which new snapshots are created, configured in the " +
                    "instance property `sleeper.metadata.transactionlog.snapshot.creation.lambda.period.minutes`.")
            .propertyGroup(TablePropertyGroup.METADATA)
            .build();
    TableProperty TIME_BETWEEN_TRANSACTION_CHECKS_MS = Index.propertyBuilder("sleeper.table.metadata.time.between.transaction.checks.ms")
            .defaultProperty(DEFAULT_TIME_BETWEEN_TRANSACTION_CHECKS_MS)
            .description("The number of milliseconds to wait after we've updated from the transaction log before " +
                    "checking for new transactions. The state visible to an instance of the state store can be out " +
                    "of date by this amount. This can avoid excessive queries by the same process, but can result in " +
                    "unwanted behaviour when using multiple state store objects. When adding a new transaction to " +
                    "update the state, this will be ignored and the state will be brought completely up to date.")
            .propertyGroup(TablePropertyGroup.METADATA)
            .build();
    TableProperty DYNAMODB_STRONGLY_CONSISTENT_READS = Index.propertyBuilder("sleeper.table.metadata.dynamo.consistent.reads")
            .defaultProperty(DEFAULT_DYNAMO_STRONGLY_CONSISTENT_READS)
            .description("This specifies whether queries and scans against DynamoDB tables used in the state stores " +
                    "are strongly consistent.")
            .propertyGroup(TablePropertyGroup.METADATA)
            .build();
    TableProperty TRANSACTION_LOG_SNAPSHOT_EXPIRY_IN_DAYS = Index.propertyBuilder("sleeper.table.metadata.transactionlog.snapshot.expiry.days")
            .defaultProperty(DEFAULT_TRANSACTION_LOG_SNAPSHOT_EXPIRY_IN_DAYS)
            .description("The number of days that transaction log snapshots remain in the snapshot store before being deleted.")
            .propertyGroup(TablePropertyGroup.METADATA)
            .build();
    TableProperty BULK_IMPORT_EMR_INSTANCE_ARCHITECTURE = Index.propertyBuilder("sleeper.table.bulk.import.emr.instance.architecture")
            .defaultProperty(DEFAULT_BULK_IMPORT_EMR_INSTANCE_ARCHITECTURE)
            .description("(Non-persistent EMR mode only) Which architecture to be used for EC2 instance types " +
                    "in the EMR cluster. Must be either \"x86_64\" \"arm64\" or \"x86_64,arm64\". " +
                    "For more information, see the Bulk import using EMR - Instance types section in docs/05-ingest.md")
            .propertyGroup(TablePropertyGroup.BULK_IMPORT)
            .build();
    TableProperty BULK_IMPORT_EMR_MASTER_X86_INSTANCE_TYPES = Index.propertyBuilder("sleeper.table.bulk.import.emr.master.x86.instance.types")
            .defaultProperty(DEFAULT_BULK_IMPORT_EMR_MASTER_X86_INSTANCE_TYPES)
            .description("(Non-persistent EMR mode only) The EC2 x86_64 instance types and weights to be used for " +
                    "the master node of the EMR cluster.\n" +
                    "For more information, see the Bulk import using EMR - Instance types section in docs/05-ingest.md")
            .propertyGroup(TablePropertyGroup.BULK_IMPORT)
            .build();
    TableProperty BULK_IMPORT_EMR_EXECUTOR_X86_INSTANCE_TYPES = Index.propertyBuilder("sleeper.table.bulk.import.emr.executor.x86.instance.types")
            .defaultProperty(DEFAULT_BULK_IMPORT_EMR_EXECUTOR_X86_INSTANCE_TYPES)
            .description("(Non-persistent EMR mode only) The EC2 x86_64 instance types and weights to be used for " +
                    "the executor nodes of the EMR cluster.\n" +
                    "For more information, see the Bulk import using EMR - Instance types section in docs/05-ingest.md")
            .propertyGroup(TablePropertyGroup.BULK_IMPORT)
            .build();
    TableProperty BULK_IMPORT_EMR_MASTER_ARM_INSTANCE_TYPES = Index.propertyBuilder("sleeper.table.bulk.import.emr.master.arm.instance.types")
            .defaultProperty(DEFAULT_BULK_IMPORT_EMR_MASTER_ARM_INSTANCE_TYPES)
            .description("(Non-persistent EMR mode only) The EC2 ARM64 instance types and weights to be used for the " +
                    "master node of the EMR cluster.\n" +
                    "For more information, see the Bulk import using EMR - Instance types section in docs/05-ingest.md")
            .propertyGroup(TablePropertyGroup.BULK_IMPORT)
            .build();
    TableProperty BULK_IMPORT_EMR_EXECUTOR_ARM_INSTANCE_TYPES = Index.propertyBuilder("sleeper.table.bulk.import.emr.executor.arm.instance.types")
            .defaultProperty(DEFAULT_BULK_IMPORT_EMR_EXECUTOR_ARM_INSTANCE_TYPES)
            .description("(Non-persistent EMR mode only) The EC2 ARM64 instance types and weights to be used for the " +
                    "executor nodes of the EMR cluster.\n" +
                    "For more information, see the Bulk import using EMR - Instance types section in docs/05-ingest.md")
            .propertyGroup(TablePropertyGroup.BULK_IMPORT)
            .build();
    TableProperty BULK_IMPORT_EMR_EXECUTOR_MARKET_TYPE = Index.propertyBuilder("sleeper.table.bulk.import.emr.executor.market.type")
            .defaultProperty(DEFAULT_BULK_IMPORT_EMR_EXECUTOR_MARKET_TYPE)
            .description("(Non-persistent EMR mode only) The purchasing option to be used for the executor nodes of " +
                    "the EMR cluster.\n" +
                    "Valid values are ON_DEMAND or SPOT.")
            .propertyGroup(TablePropertyGroup.BULK_IMPORT)
            .build();
    TableProperty BULK_IMPORT_EMR_INITIAL_EXECUTOR_CAPACITY = Index.propertyBuilder("sleeper.table.bulk.import.emr.executor.initial.capacity")
            .defaultProperty(DEFAULT_BULK_IMPORT_EMR_INITIAL_EXECUTOR_CAPACITY)
            .description("(Non-persistent EMR mode only) The initial number of capacity units to provision as EC2 " +
                    "instances for executors in the EMR cluster.\n" +
                    "This is measured in instance fleet capacity units. These are declared alongside the requested " +
                    "instance types, as each type will count for a certain number of units. By default the units are " +
                    "the number of instances.\n" +
                    "This value overrides the default value in the instance properties. " +
                    "It can be overridden by a value in the bulk import job specification.")
            .propertyGroup(TablePropertyGroup.BULK_IMPORT)
            .build();
    TableProperty BULK_IMPORT_EMR_MAX_EXECUTOR_CAPACITY = Index.propertyBuilder("sleeper.table.bulk.import.emr.executor.max.capacity")
            .defaultProperty(DEFAULT_BULK_IMPORT_EMR_MAX_EXECUTOR_CAPACITY)
            .description("(Non-persistent EMR mode only) The maximum number of capacity units to provision as EC2 " +
                    "instances for executors in the EMR cluster.\n" +
                    "This is measured in instance fleet capacity units. These are declared alongside the requested " +
                    "instance types, as each type will count for a certain number of units. By default the units are " +
                    "the number of instances.\n" +
                    "This value overrides the default value in the instance properties. " +
                    "It can be overridden by a value in the bulk import job specification.")
            .propertyGroup(TablePropertyGroup.BULK_IMPORT)
            .build();
    TableProperty BULK_IMPORT_EMR_RELEASE_LABEL = Index.propertyBuilder("sleeper.table.bulk.import.emr.release.label")
            .defaultProperty(DEFAULT_BULK_IMPORT_EMR_RELEASE_LABEL)
            .description("(Non-persistent EMR mode only) The EMR release label to be used when creating an EMR " +
                    "cluster for bulk importing data using Spark running on EMR.\n" +
                    "This value overrides the default value in the instance properties. " +
                    "It can be overridden by a value in the bulk import job specification.")
            .propertyGroup(TablePropertyGroup.BULK_IMPORT)
            .build();
    TableProperty BULK_IMPORT_MIN_LEAF_PARTITION_COUNT = Index.propertyBuilder("sleeper.table.bulk.import.min.leaf.partitions")
            .description("Specifies the minimum number of leaf partitions that are needed to run a bulk import job. " +
                    "If this minimum has not been reached, bulk import jobs will refuse to start")
            .defaultProperty(DEFAULT_BULK_IMPORT_MIN_LEAF_PARTITION_COUNT)
            .propertyGroup(TablePropertyGroup.BULK_IMPORT).build();
    TableProperty BULK_IMPORT_FILES_COMMIT_ASYNC = Index.propertyBuilder("sleeper.table.bulk.import.job.files.commit.async")
            .defaultProperty(DEFAULT_BULK_IMPORT_FILES_COMMIT_ASYNC)
            .description("If true, bulk import will add files via requests sent to the state store committer lambda " +
                    "asynchronously. If false, bulk import will commit new files at the end of the job synchronously.")
            .propertyGroup(TablePropertyGroup.BULK_IMPORT).build();

    // Ingest batcher
    TableProperty INGEST_BATCHER_MIN_JOB_SIZE = Index.propertyBuilder("sleeper.table.ingest.batcher.job.min.size")
            .defaultProperty(DEFAULT_INGEST_BATCHER_MIN_JOB_SIZE)
            .description("Specifies the minimum total file size required for an ingest job to be batched and sent. " +
                    "An ingest job will be created if the batcher runs while this much data is waiting, and the " +
                    "minimum number of files is also met.")
            .propertyGroup(TablePropertyGroup.INGEST_BATCHER).build();
    TableProperty INGEST_BATCHER_MAX_JOB_SIZE = Index.propertyBuilder("sleeper.table.ingest.batcher.job.max.size")
            .defaultProperty(DEFAULT_INGEST_BATCHER_MAX_JOB_SIZE)
            .description("Specifies the maximum total file size for a job in the ingest batcher. " +
                    "If more data is waiting than this, it will be split into multiple jobs. " +
                    "If a single file exceeds this, it will still be ingested in its own job. " +
                    "It's also possible some data may be left for a future run of the batcher if some recent files " +
                    "overflow the size of a job but aren't enough to create a job on their own.")
            .propertyGroup(TablePropertyGroup.INGEST_BATCHER).build();
    TableProperty INGEST_BATCHER_MIN_JOB_FILES = Index.propertyBuilder("sleeper.table.ingest.batcher.job.min.files")
            .defaultProperty(DEFAULT_INGEST_BATCHER_MIN_JOB_FILES)
            .description("Specifies the minimum number of files for a job in the ingest batcher. " +
                    "An ingest job will be created if the batcher runs while this many files are waiting, and the " +
                    "minimum size of files is also met.")
            .propertyGroup(TablePropertyGroup.INGEST_BATCHER).build();
    TableProperty INGEST_BATCHER_MAX_JOB_FILES = Index.propertyBuilder("sleeper.table.ingest.batcher.job.max.files")
            .defaultProperty(DEFAULT_INGEST_BATCHER_MAX_JOB_FILES)
            .description("Specifies the maximum number of files for a job in the ingest batcher. " +
                    "If more files are waiting than this, they will be split into multiple jobs. " +
                    "It's possible some data may be left for a future run of the batcher if some recent files " +
                    "overflow the size of a job but aren't enough to create a job on their own.")
            .propertyGroup(TablePropertyGroup.INGEST_BATCHER).build();
    TableProperty INGEST_BATCHER_MAX_FILE_AGE_SECONDS = Index.propertyBuilder("sleeper.table.ingest.batcher.file.max.age.seconds")
            .defaultProperty(DEFAULT_INGEST_BATCHER_MAX_FILE_AGE_SECONDS)
            .description("Specifies the maximum time in seconds that a file can be held in the batcher before it " +
                    "will be included in an ingest job. When any file has been waiting for longer than this, a job " +
                    "will be created with all the currently held files, even if other criteria for a batch are not " +
                    "met.")
            .propertyGroup(TablePropertyGroup.INGEST_BATCHER).build();
    TableProperty INGEST_BATCHER_INGEST_QUEUE = Index.propertyBuilder("sleeper.table.ingest.batcher.ingest.queue")
            .defaultProperty(DEFAULT_INGEST_BATCHER_INGEST_QUEUE)
            .description("Specifies the target ingest queue where batched jobs are sent.\n" +
                    "Valid values are: " + describeEnumValuesInLowerCase(IngestQueue.class))
            .propertyGroup(TablePropertyGroup.INGEST_BATCHER).build();
    TableProperty INGEST_BATCHER_TRACKING_TTL_MINUTES = Index.propertyBuilder("sleeper.table.ingest.batcher.file.tracking.ttl.minutes")
            .defaultProperty(DEFAULT_INGEST_BATCHER_TRACKING_TTL_MINUTES)
            .description("The time in minutes that the tracking information is retained for a file before the " +
                    "records of its ingest are deleted (eg. which ingest job it was assigned to, the time this " +
                    "occurred, the size of the file).\n" +
                    "The expiry time is fixed when a file is saved to the store, so changing this will only affect " +
                    "new data.\n" +
                    "Defaults to 1 week.")
            .propertyGroup(TablePropertyGroup.INGEST_BATCHER).build();
    TableProperty QUERY_PROCESSOR_CACHE_TIMEOUT = Index.propertyBuilder("sleeper.table.query.processor.cache.timeout")
            .defaultProperty(DEFAULT_QUERY_PROCESSOR_CACHE_TIMEOUT)
            .description("The amount of time in minutes the query executor cache is valid for before it times out and needs refreshing.")
            .propertyGroup(TablePropertyGroup.QUERY_EXECUTION).build();
    TableProperty INGEST_FILE_WRITING_STRATEGY = Index.propertyBuilder("sleeper.table.ingest.file.writing.strategy")
            .defaultProperty(DEFAULT_INGEST_FILE_WRITING_STRATEGY)
            .description("Specifies the strategy that ingest uses to creates files and references in partitions.\n" +
                    "Valid values are: " + describeEnumValuesInLowerCase(IngestFileWritingStrategy.class))
            .propertyGroup(TablePropertyGroup.INGEST).build();
    TableProperty INGEST_RECORD_BATCH_TYPE = Index.propertyBuilder("sleeper.table.ingest.record.batch.type")
            .defaultProperty(DEFAULT_INGEST_RECORD_BATCH_TYPE)
            .description("The way in which records are held in memory before they are written to a local store.\n" +
                    "Valid values are 'arraylist' and 'arrow'.\n" +
                    "The arraylist method is simpler, but it is slower and requires careful tuning of the number of records in each batch.")
            .propertyGroup(TablePropertyGroup.INGEST).build();
    TableProperty INGEST_PARTITION_FILE_WRITER_TYPE = Index.propertyBuilder("sleeper.table.ingest.partition.file.writer.type")
            .defaultProperty(DEFAULT_INGEST_PARTITION_FILE_WRITER_TYPE)
            .description("The way in which partition files are written to the main Sleeper store.\n" +
                    "Valid values are 'direct' (which writes using the s3a Hadoop file system) and 'async' (which writes locally and then " +
                    "copies the completed Parquet file asynchronously into S3).\n" +
                    "The direct method is simpler but the async method should provide better performance when the number of partitions " +
                    "is large.")
            .propertyGroup(TablePropertyGroup.INGEST).build();
    TableProperty INGEST_FILES_COMMIT_ASYNC = Index.propertyBuilder("sleeper.table.ingest.job.files.commit.async")
            .defaultProperty(DEFAULT_INGEST_FILES_COMMIT_ASYNC)
            .description("If true, ingest tasks will add files via requests sent to the state store committer lambda " +
                    "asynchronously. If false, ingest tasks will commit new files synchronously.")
            .propertyGroup(TablePropertyGroup.INGEST).build();

    static List<TableProperty> getAll() {
        return Index.INSTANCE.getAll();
    }

    static boolean has(String propertyName) {
        return Index.INSTANCE.getByName(propertyName).isPresent();
    }

    class Index {
        private Index() {
        }

        static final SleeperPropertyIndex<TableProperty> INSTANCE = new SleeperPropertyIndex<>();

        private static TablePropertyImpl.Builder propertyBuilder(String propertyName) {
            return TablePropertyImpl.named(propertyName)
                    .addToIndex(INSTANCE::add);
        }
    }

    SleeperProperty getDefaultProperty();

    PropertyGroup getPropertyGroup();
}<|MERGE_RESOLUTION|>--- conflicted
+++ resolved
@@ -248,11 +248,7 @@
 
     TableProperty COMPACTION_METHOD = Index.propertyBuilder("sleeper.table.compaction.method")
             .defaultProperty(DEFAULT_COMPACTION_METHOD)
-<<<<<<< HEAD
-            .description("Select what compation method to use on a table. Current options are JAVA, RUST and GPU. Rust and GPU compaction support are " +
-=======
-            .description("Select what compaction method to use on a table. Current options are JAVA and RUST. Rust compaction support is " +
->>>>>>> 4813dbf2
+            .description("Select what compaction method to use on a table. Current options are JAVA, RUST and GPU. Rust and GPU compaction support are " +
                     "experimental.")
             .propertyGroup(TablePropertyGroup.COMPACTION)
             .build();
