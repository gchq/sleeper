/*
 * Copyright 2022-2023 Crown Copyright
 *
 * Licensed under the Apache License, Version 2.0 (the "License");
 * you may not use this file except in compliance with the License.
 * You may obtain a copy of the License at
 *
 *     http://www.apache.org/licenses/LICENSE-2.0
 *
 * Unless required by applicable law or agreed to in writing, software
 * distributed under the License is distributed on an "AS IS" BASIS,
 * WITHOUT WARRANTIES OR CONDITIONS OF ANY KIND, either express or implied.
 * See the License for the specific language governing permissions and
 * limitations under the License.
 */
package sleeper.configuration.properties.table;

import edu.umd.cs.findbugs.annotations.SuppressFBWarnings;

import sleeper.configuration.Utils;
import sleeper.configuration.properties.PropertyGroup;
import sleeper.configuration.properties.SleeperProperty;
import sleeper.configuration.properties.SleeperPropertyIndex;

import java.util.List;
import java.util.Objects;
import java.util.Optional;

import static sleeper.configuration.properties.UserDefinedInstanceProperty.DEFAULT_BULK_IMPORT_EMR_EXECUTOR_INSTANCE_TYPE;
import static sleeper.configuration.properties.UserDefinedInstanceProperty.DEFAULT_BULK_IMPORT_EMR_EXECUTOR_MARKET_TYPE;
import static sleeper.configuration.properties.UserDefinedInstanceProperty.DEFAULT_BULK_IMPORT_EMR_INITIAL_NUMBER_OF_EXECUTORS;
import static sleeper.configuration.properties.UserDefinedInstanceProperty.DEFAULT_BULK_IMPORT_EMR_MASTER_INSTANCE_TYPE;
import static sleeper.configuration.properties.UserDefinedInstanceProperty.DEFAULT_BULK_IMPORT_EMR_MAX_NUMBER_OF_EXECUTORS;
import static sleeper.configuration.properties.UserDefinedInstanceProperty.DEFAULT_BULK_IMPORT_EMR_RELEASE_LABEL;
import static sleeper.configuration.properties.UserDefinedInstanceProperty.DEFAULT_COMPACTION_FILES_BATCH_SIZE;
import static sleeper.configuration.properties.UserDefinedInstanceProperty.DEFAULT_COMPACTION_STRATEGY_CLASS;
import static sleeper.configuration.properties.UserDefinedInstanceProperty.DEFAULT_COMPRESSION_CODEC;
import static sleeper.configuration.properties.UserDefinedInstanceProperty.DEFAULT_DICTIONARY_ENCODING_FOR_ROW_KEY_FIELDS;
import static sleeper.configuration.properties.UserDefinedInstanceProperty.DEFAULT_DICTIONARY_ENCODING_FOR_SORT_KEY_FIELDS;
import static sleeper.configuration.properties.UserDefinedInstanceProperty.DEFAULT_DICTIONARY_ENCODING_FOR_VALUE_FIELDS;
import static sleeper.configuration.properties.UserDefinedInstanceProperty.DEFAULT_DYNAMO_POINT_IN_TIME_RECOVERY_ENABLED;
import static sleeper.configuration.properties.UserDefinedInstanceProperty.DEFAULT_DYNAMO_STRONGLY_CONSISTENT_READS;
import static sleeper.configuration.properties.UserDefinedInstanceProperty.DEFAULT_GARBAGE_COLLECTOR_DELAY_BEFORE_DELETION;
import static sleeper.configuration.properties.UserDefinedInstanceProperty.DEFAULT_PAGE_SIZE;
import static sleeper.configuration.properties.UserDefinedInstanceProperty.DEFAULT_PARTITION_SPLIT_THRESHOLD;
import static sleeper.configuration.properties.UserDefinedInstanceProperty.DEFAULT_ROW_GROUP_SIZE;
import static sleeper.configuration.properties.UserDefinedInstanceProperty.DEFAULT_S3A_READAHEAD_RANGE;
import static sleeper.configuration.properties.UserDefinedInstanceProperty.DEFAULT_SIZERATIO_COMPACTION_STRATEGY_MAX_CONCURRENT_JOBS_PER_PARTITION;
import static sleeper.configuration.properties.UserDefinedInstanceProperty.DEFAULT_SIZERATIO_COMPACTION_STRATEGY_RATIO;

/**
 * These contain the table properties which are stored separately to the instance properties.
 */
// Suppress as this class will always be referenced before impl class, so initialization behaviour will be deterministic
@SuppressFBWarnings("IC_SUPERCLASS_USES_SUBCLASS_DURING_INITIALIZATION")
public interface TableProperty extends SleeperProperty {
    // User defined
    TableProperty TABLE_NAME = Index.propertyBuilder("sleeper.table.name")
            .validationPredicate(Objects::nonNull)
            .description("A unique name identifying this table.")
            .propertyGroup(TablePropertyGroup.DATA_DEFINITION)
            .build();
    TableProperty SCHEMA = Index.propertyBuilder("sleeper.table.schema")
            .validationPredicate(Objects::nonNull)
            .description("The schema representing the structure of this table.")
            .propertyGroup(TablePropertyGroup.DATA_DEFINITION)
            .build();
    TableProperty ENCRYPTED = Index.propertyBuilder("sleeper.table.encrypted")
            .defaultValue("true")
            .validationPredicate(s -> s.equals("true") || s.equals("false"))
            .description("Whether or not to encrypt the table. If set to \"true\", all data at rest will be encrypted.\n" +
                    "When this is changed, existing files will retain their encryption status. Further compactions may " +
                    "apply the new encryption status for that data.\n" +
                    "See also: https://docs.aws.amazon.com/AmazonS3/latest/userguide/default-bucket-encryption.html")
            .propertyGroup(TablePropertyGroup.DATA_STORAGE)
            .runCDKDeployWhenChanged(true)
            .build();
    TableProperty ROW_GROUP_SIZE = Index.propertyBuilder("sleeper.table.rowgroup.size")
            .defaultProperty(DEFAULT_ROW_GROUP_SIZE)
            .description("The size of the row group in the Parquet files - defaults to the value in the instance properties.")
            .propertyGroup(TablePropertyGroup.DATA_STORAGE)
            .build();
    TableProperty PAGE_SIZE = Index.propertyBuilder("sleeper.table.page.size")
            .defaultProperty(DEFAULT_PAGE_SIZE)
            .description("The size of the page in the Parquet files - defaults to the value in the instance properties.")
            .propertyGroup(TablePropertyGroup.DATA_STORAGE)
            .build();
<<<<<<< HEAD
    TableProperty DICTIONARY_ENCODING_FOR_ROW_KEY_FIELDS = named("sleeper.table.parquet.dictionary.encoding.rowkey.fields")
            .defaultProperty(DEFAULT_DICTIONARY_ENCODING_FOR_ROW_KEY_FIELDS)
            .description("Whether dictionary encoding should be used for row key columns in the Parquet files.")
            .propertyGroup(TablePropertyGroup.DATA_STORAGE)
            .build();
    TableProperty DICTIONARY_ENCODING_FOR_SORT_KEY_FIELDS = named("sleeper.table.parquet.dictionary.encoding.sortkey.fields")
            .defaultProperty(DEFAULT_DICTIONARY_ENCODING_FOR_SORT_KEY_FIELDS)
            .description("Whether dictionary encoding should be used for sort key columns in the Parquet files.")
            .propertyGroup(TablePropertyGroup.DATA_STORAGE)
            .build();
    TableProperty DICTIONARY_ENCODING_FOR_VALUE_FIELDS = named("sleeper.table.parquet.dictionary.encoding.value.fields")
            .defaultProperty(DEFAULT_DICTIONARY_ENCODING_FOR_VALUE_FIELDS)
            .description("Whether dictionary encoding should be used for value columns in the Parquet files.")
            .propertyGroup(TablePropertyGroup.DATA_STORAGE)
            .build();
    TableProperty S3A_READAHEAD_RANGE = named("sleeper.table.fs.s3a.readahead.range")
=======
    TableProperty S3A_READAHEAD_RANGE = Index.propertyBuilder("sleeper.table.fs.s3a.readahead.range")
>>>>>>> 1523adf6
            .defaultProperty(DEFAULT_S3A_READAHEAD_RANGE)
            .description("The S3 readahead range - defaults to the value in the instance properties.")
            .propertyGroup(TablePropertyGroup.DATA_STORAGE)
            .build();
    TableProperty COMPRESSION_CODEC = Index.propertyBuilder("sleeper.table.compression.codec")
            .defaultProperty(DEFAULT_COMPRESSION_CODEC)
            .description("The compression codec to use for this table. Defaults to the value in the instance properties.")
            .propertyGroup(TablePropertyGroup.DATA_STORAGE)
            .build();
    TableProperty ITERATOR_CLASS_NAME = Index.propertyBuilder("sleeper.table.iterator.class.name")
            .description("Fully qualified class of a custom iterator to use when iterating over the values in this table.  " +
                    "Defaults to nothing.")
            .propertyGroup(TablePropertyGroup.DATA_DEFINITION)
            .build();
    TableProperty ITERATOR_CONFIG = Index.propertyBuilder("sleeper.table.iterator.config")
            .description("Iterator configuration. An iterator will be initialised with the following configuration.")
            .propertyGroup(TablePropertyGroup.DATA_DEFINITION)
            .build();
    TableProperty SPLIT_POINTS_FILE = Index.propertyBuilder("sleeper.table.splits.file")
            .description("Splits file which will be used to initialise the partitions for this table. Defaults to nothing and the " +
                    "table will be created with a single root partition.")
            .propertyGroup(TablePropertyGroup.PARTITION_SPLITTING)
            .runCDKDeployWhenChanged(true).build();
    TableProperty SPLIT_POINTS_BASE64_ENCODED = Index.propertyBuilder("sleeper.table.splits.base64.encoded")
            .defaultValue("false")
            .validationPredicate(Utils::isTrueOrFalse)
            .description("Flag to set if you have base64 encoded the split points (only used for string key types and defaults to false).")
            .propertyGroup(TablePropertyGroup.PARTITION_SPLITTING)
            .runCDKDeployWhenChanged(true).build();
    TableProperty GARBAGE_COLLECTOR_DELAY_BEFORE_DELETION = Index.propertyBuilder("sleeper.table.gc.delay.seconds")
            .defaultProperty(DEFAULT_GARBAGE_COLLECTOR_DELAY_BEFORE_DELETION)
            .description("A file will not be deleted until this number of seconds have passed after it has been marked as ready for " +
                    "garbage collection. The reason for not deleting files immediately after they have been marked as ready for " +
                    "garbage collection is that they may still be in use by queries. Defaults to the value set in the instance " +
                    "properties.")
            .propertyGroup(TablePropertyGroup.DATA_STORAGE)
            .build();
    TableProperty COMPACTION_STRATEGY_CLASS = Index.propertyBuilder("sleeper.table.compaction.strategy.class")
            .defaultProperty(DEFAULT_COMPACTION_STRATEGY_CLASS)
            .description("The name of the class that defines how compaction jobs should be created.\n" +
                    "This should implement sleeper.compaction.strategy.CompactionStrategy. Defaults to the strategy used by the whole " +
                    "instance (set in the instance properties).")
            .propertyGroup(TablePropertyGroup.COMPACTION)
            .build();
    TableProperty COMPACTION_FILES_BATCH_SIZE = Index.propertyBuilder("sleeper.table.compaction.files.batch.size")
            .defaultProperty(DEFAULT_COMPACTION_FILES_BATCH_SIZE)
            .description("The number of files to read in a compaction job. Note that the state store " +
                    "must support atomic updates for this many files.\n" +
                    "The DynamoDBStateStore must be able to atomically apply 2 updates to create the output files for a " +
                    "splitting compaction, and 2 updates for each input file to mark them as ready for garbage " +
                    "collection. There's a limit of 100 atomic updates, which equates to 48 files in a compaction.\n" +
                    "See also: https://docs.aws.amazon.com/amazondynamodb/latest/developerguide/transaction-apis.html\n" +
                    "(NB This does not apply to splitting jobs which will run even if there is only 1 file.)")
            .propertyGroup(TablePropertyGroup.COMPACTION)
            .build();
    TableProperty PARTITION_SPLIT_THRESHOLD = Index.propertyBuilder("sleeper.table.partition.splitting.threshold")
            .defaultProperty(DEFAULT_PARTITION_SPLIT_THRESHOLD)
            .description("Partitions in this table with more than the following number of records in will be split.")
            .propertyGroup(TablePropertyGroup.PARTITION_SPLITTING)
            .build();
    TableProperty STATESTORE_CLASSNAME = Index.propertyBuilder("sleeper.table.statestore.classname")
            .defaultValue("sleeper.statestore.dynamodb.DynamoDBStateStore")
            .description("The name of the class used for the metadata store. The default is DynamoDBStateStore. " +
                    "An alternative option is the S3StateStore.")
            .propertyGroup(TablePropertyGroup.METADATA)
            .build();
    TableProperty DYNAMODB_STRONGLY_CONSISTENT_READS = Index.propertyBuilder("sleeper.table.metadata.dynamo.consistent.reads")
            .defaultProperty(DEFAULT_DYNAMO_STRONGLY_CONSISTENT_READS)
            .description("This specifies whether queries and scans against DynamoDB tables used in the DynamoDB state store " +
                    "are strongly consistent.")
            .propertyGroup(TablePropertyGroup.METADATA)
            .build();
    TableProperty S3_STATE_STORE_DYNAMO_POINT_IN_TIME_RECOVERY = Index.propertyBuilder("sleeper.table.metadata.s3.dynamo.pointintimerecovery")
            .defaultProperty(DEFAULT_DYNAMO_POINT_IN_TIME_RECOVERY_ENABLED)
            .description("This specifies whether point in time recovery is enabled for the revision table if " +
                    "the S3StateStore is used.")
            .propertyGroup(TablePropertyGroup.METADATA)
            .runCDKDeployWhenChanged(true).build();
    TableProperty BULK_IMPORT_EMR_MASTER_INSTANCE_TYPE = Index.propertyBuilder("sleeper.table.bulk.import.emr.master.instance.type")
            .defaultProperty(DEFAULT_BULK_IMPORT_EMR_MASTER_INSTANCE_TYPE)
            .description("(EMR mode only) The EC2 instance type to be used for the master node of the EMR cluster. This value " +
                    "overrides the default value in the instance properties. It can be overridden by a value in the bulk " +
                    "import job specification.")
            .propertyGroup(TablePropertyGroup.BULK_IMPORT)
            .build();
    TableProperty BULK_IMPORT_EMR_EXECUTOR_INSTANCE_TYPE = Index.propertyBuilder("sleeper.table.bulk.import.emr.executor.instance.type")
            .defaultProperty(DEFAULT_BULK_IMPORT_EMR_EXECUTOR_INSTANCE_TYPE)
            .description("(EMR mode only) The EC2 instance type to be used for the executor nodes of the EMR cluster. This value " +
                    "overrides the default value in the instance properties. It can be overridden by a value in the bulk " +
                    "import job specification.")
            .propertyGroup(TablePropertyGroup.BULK_IMPORT)
            .build();
    TableProperty BULK_IMPORT_EMR_EXECUTOR_MARKET_TYPE = Index.propertyBuilder("sleeper.table.bulk.import.emr.executor.market.type")
            .defaultProperty(DEFAULT_BULK_IMPORT_EMR_EXECUTOR_MARKET_TYPE)
            .description("(EMR mode only) The purchasing option to be used for the executor nodes of the EMR cluster.\n" +
                    "Valid values are ON_DEMAND or SPOT.")
            .propertyGroup(TablePropertyGroup.BULK_IMPORT)
            .build();
    TableProperty BULK_IMPORT_EMR_INITIAL_NUMBER_OF_EXECUTORS = Index.propertyBuilder("sleeper.table.bulk.import.emr.executor.initial.instances")
            .defaultProperty(DEFAULT_BULK_IMPORT_EMR_INITIAL_NUMBER_OF_EXECUTORS)
            .description("(EMR mode only) The initial number of EC2 instances to be used as executors in the EMR cluster. This value " +
                    "overrides the default value in the instance properties. It can be overridden by a value in the bulk " +
                    "import job specification.")
            .propertyGroup(TablePropertyGroup.BULK_IMPORT)
            .build();
    TableProperty BULK_IMPORT_EMR_MAX_NUMBER_OF_EXECUTORS = Index.propertyBuilder("sleeper.table.bulk.import.emr.executor.max.instances")
            .defaultProperty(DEFAULT_BULK_IMPORT_EMR_MAX_NUMBER_OF_EXECUTORS)
            .description("(EMR mode only) The maximum number of EC2 instances to be used as executors in the EMR cluster. This value " +
                    "overrides the default value in the instance properties. It can be overridden by a value in the bulk " +
                    "import job specification.")
            .propertyGroup(TablePropertyGroup.BULK_IMPORT)
            .build();
    TableProperty BULK_IMPORT_EMR_RELEASE_LABEL = Index.propertyBuilder("sleeper.table.bulk.import.emr.release.label")
            .defaultProperty(DEFAULT_BULK_IMPORT_EMR_RELEASE_LABEL)
            .description("(EMR mode only) The EMR release label to be used when creating an EMR cluster for bulk importing data " +
                    "using Spark running on EMR. This value overrides the default value in the instance properties. It can " +
                    "be overridden by a value in the bulk import job specification.")
            .propertyGroup(TablePropertyGroup.BULK_IMPORT)
            .build();

    // Size ratio compaction strategy
    TableProperty SIZE_RATIO_COMPACTION_STRATEGY_RATIO = Index.propertyBuilder("sleeper.table.compaction.strategy.sizeratio.ratio")
            .defaultProperty(DEFAULT_SIZERATIO_COMPACTION_STRATEGY_RATIO)
            .description("Used by the SizeRatioCompactionStrategy to decide if a group of files should be compacted.\n" +
                    "If the file sizes are s_1, ..., s_n then the files are compacted if s_1 + ... + s_{n-1} >= ratio * s_n.")
            .propertyGroup(TablePropertyGroup.COMPACTION)
            .build();
    TableProperty SIZE_RATIO_COMPACTION_STRATEGY_MAX_CONCURRENT_JOBS_PER_PARTITION = Index.propertyBuilder("sleeper.table.compaction.strategy.sizeratio.max.concurrent.jobs.per.partition")
            .defaultProperty(DEFAULT_SIZERATIO_COMPACTION_STRATEGY_MAX_CONCURRENT_JOBS_PER_PARTITION)
            .description("Used by the SizeRatioCompactionStrategy to control the maximum number of jobs that can be running " +
                    "concurrently per partition.")
            .propertyGroup(TablePropertyGroup.COMPACTION)
            .build();

    // System defined
    TableProperty SPLIT_POINTS_KEY = Index.propertyBuilder("sleeper.table.splits.key")
            .description("The key of the S3 object in the config bucket that defines initial split points for the table.")
            .propertyGroup(TablePropertyGroup.PARTITION_SPLITTING)
            .systemDefined(true).build();
    TableProperty DATA_BUCKET = Index.propertyBuilder("sleeper.table.data.bucket")
            .description("The S3 bucket name where table data is stored.")
            .propertyGroup(TablePropertyGroup.DATA_STORAGE)
            .systemDefined(true).build();
    // DynamoDBStateStore properties
    TableProperty ACTIVE_FILEINFO_TABLENAME = Index.propertyBuilder("sleeper.table.metadata.dynamo.active.table")
            .description("The name of the DynamoDB table holding metadata of active files in the Sleeper table.")
            .propertyGroup(TablePropertyGroup.METADATA)
            .systemDefined(true).build();
    TableProperty READY_FOR_GC_FILEINFO_TABLENAME = Index.propertyBuilder("sleeper.table.metadata.dynamo.gc.table")
            .description("The name of the DynamoDB table holding metadata of files ready for garbage collection " +
                    "in the Sleeper table.")
            .propertyGroup(TablePropertyGroup.METADATA)
            .systemDefined(true).build();
    TableProperty PARTITION_TABLENAME = Index.propertyBuilder("sleeper.table.metadata.dynamo.partition.table")
            .description("The name of the DynamoDB table holding metadata of partitions in the Sleeper table.")
            .propertyGroup(TablePropertyGroup.METADATA).build();
    TableProperty DYNAMO_STATE_STORE_POINT_IN_TIME_RECOVERY = Index.propertyBuilder("sleeper.table.metadata.dynamo.pointintimerecovery")
            .defaultProperty(DEFAULT_DYNAMO_POINT_IN_TIME_RECOVERY_ENABLED)
            .description("This specifies whether point in time recovery is enabled for DynanmoDB tables if " +
                    "the DynamoDBStateStore is used.")
            .propertyGroup(TablePropertyGroup.METADATA)
            .runCDKDeployWhenChanged(true)
            .systemDefined(true).build();
    // S3StateStore properties
    TableProperty REVISION_TABLENAME = Index.propertyBuilder("sleeper.table.metadata.s3.dynamo.revision.table")
            .description("The name of the DynamoDB table used for atomically updating the S3StateStore.")
            .propertyGroup(TablePropertyGroup.METADATA)
            .systemDefined(true).build();

    static List<TableProperty> getAll() {
        return Index.INSTANCE.getAll();
    }

    static List<TableProperty> getSystemDefined() {
        return Index.INSTANCE.getSystemDefined();
    }

    static Optional<TableProperty> getByName(String propertyName) {
        return Index.INSTANCE.getByName(propertyName);
    }

    static boolean has(String propertyName) {
        return Index.INSTANCE.getByName(propertyName).isPresent();
    }


    class Index {
        private Index() {
        }

        private static final SleeperPropertyIndex<TableProperty> INSTANCE = new SleeperPropertyIndex<>();

        private static TablePropertyImpl.Builder propertyBuilder(String propertyName) {
            return TablePropertyImpl.named(propertyName)
                    .addToIndex(INSTANCE::add);
        }
    }

    SleeperProperty getDefaultProperty();

    PropertyGroup getPropertyGroup();
}<|MERGE_RESOLUTION|>--- conflicted
+++ resolved
@@ -85,26 +85,22 @@
             .description("The size of the page in the Parquet files - defaults to the value in the instance properties.")
             .propertyGroup(TablePropertyGroup.DATA_STORAGE)
             .build();
-<<<<<<< HEAD
-    TableProperty DICTIONARY_ENCODING_FOR_ROW_KEY_FIELDS = named("sleeper.table.parquet.dictionary.encoding.rowkey.fields")
+    TableProperty DICTIONARY_ENCODING_FOR_ROW_KEY_FIELDS = Index.propertyBuilder("sleeper.table.parquet.dictionary.encoding.rowkey.fields")
             .defaultProperty(DEFAULT_DICTIONARY_ENCODING_FOR_ROW_KEY_FIELDS)
             .description("Whether dictionary encoding should be used for row key columns in the Parquet files.")
             .propertyGroup(TablePropertyGroup.DATA_STORAGE)
             .build();
-    TableProperty DICTIONARY_ENCODING_FOR_SORT_KEY_FIELDS = named("sleeper.table.parquet.dictionary.encoding.sortkey.fields")
+    TableProperty DICTIONARY_ENCODING_FOR_SORT_KEY_FIELDS = Index.propertyBuilder("sleeper.table.parquet.dictionary.encoding.sortkey.fields")
             .defaultProperty(DEFAULT_DICTIONARY_ENCODING_FOR_SORT_KEY_FIELDS)
             .description("Whether dictionary encoding should be used for sort key columns in the Parquet files.")
             .propertyGroup(TablePropertyGroup.DATA_STORAGE)
             .build();
-    TableProperty DICTIONARY_ENCODING_FOR_VALUE_FIELDS = named("sleeper.table.parquet.dictionary.encoding.value.fields")
+    TableProperty DICTIONARY_ENCODING_FOR_VALUE_FIELDS = Index.propertyBuilder("sleeper.table.parquet.dictionary.encoding.value.fields")
             .defaultProperty(DEFAULT_DICTIONARY_ENCODING_FOR_VALUE_FIELDS)
             .description("Whether dictionary encoding should be used for value columns in the Parquet files.")
             .propertyGroup(TablePropertyGroup.DATA_STORAGE)
             .build();
-    TableProperty S3A_READAHEAD_RANGE = named("sleeper.table.fs.s3a.readahead.range")
-=======
     TableProperty S3A_READAHEAD_RANGE = Index.propertyBuilder("sleeper.table.fs.s3a.readahead.range")
->>>>>>> 1523adf6
             .defaultProperty(DEFAULT_S3A_READAHEAD_RANGE)
             .description("The S3 readahead range - defaults to the value in the instance properties.")
             .propertyGroup(TablePropertyGroup.DATA_STORAGE)
