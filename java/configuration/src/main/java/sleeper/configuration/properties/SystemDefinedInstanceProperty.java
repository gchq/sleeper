/*
 * Copyright 2022-2023 Crown Copyright
 *
 * Licensed under the Apache License, Version 2.0 (the "License");
 * you may not use this file except in compliance with the License.
 * You may obtain a copy of the License at
 *
 *     http://www.apache.org/licenses/LICENSE-2.0
 *
 * Unless required by applicable law or agreed to in writing, software
 * distributed under the License is distributed on an "AS IS" BASIS,
 * WITHOUT WARRANTIES OR CONDITIONS OF ANY KIND, either express or implied.
 * See the License for the specific language governing permissions and
 * limitations under the License.
 */
package sleeper.configuration.properties;

import edu.umd.cs.findbugs.annotations.SuppressFBWarnings;

import java.util.List;
import java.util.Optional;

import static sleeper.configuration.properties.SystemDefinedInstancePropertyImpl.named;

/**
 * Properties set internally by sleeper and not by the user. These are set by the system itself at
 * deployment time so require no default or validation. Even if you set these in your properties
 * file, they will be overwritten.
 */
// Suppress as this class will always be referenced before impl class, so initialization behaviour will be deterministic
@SuppressFBWarnings("IC_SUPERCLASS_USES_SUBCLASS_DURING_INITIALIZATION")
public interface SystemDefinedInstanceProperty extends InstanceProperty {
    // Configuration
    SystemDefinedInstanceProperty CONFIG_BUCKET = named("sleeper.config.bucket")
            .description("The S3 bucket name used to store configuration files.")
            .propertyGroup(InstancePropertyGroup.COMMON)
            .build();

    // Table metrics
    SystemDefinedInstanceProperty TABLE_METRICS_RULES = named("sleeper.table.metrics.rulenames")
            .description("The names of the CloudWatch rules that trigger generation of metrics for tables.")
            .propertyGroup(InstancePropertyGroup.COMMON)
            .build();

    // Query
    SystemDefinedInstanceProperty QUERY_LAMBDA_ROLE = named("sleeper.query.role.arn")
            .description("The ARN for the role with required permissions to query sleeper.")
            .propertyGroup(InstancePropertyGroup.QUERY)
            .build();
    SystemDefinedInstanceProperty QUERY_WEBSOCKET_API_URL = named("sleeper.query.websocket.api.url")
            .description("The URL of the WebSocket API for querying sleeper.")
            .propertyGroup(InstancePropertyGroup.QUERY)
            .build();
    SystemDefinedInstanceProperty QUERY_QUEUE_URL = named("sleeper.query.queue.url")
            .description("The URL of the queue responsible for sending a query to sleeper.")
            .propertyGroup(InstancePropertyGroup.QUERY)
            .build();
    SystemDefinedInstanceProperty QUERY_DLQ_URL = named("sleeper.query.dlq.url")
            .description("The URL of the dead letter queue used when querying sleeper.")
            .propertyGroup(InstancePropertyGroup.QUERY)
            .build();
    SystemDefinedInstanceProperty QUERY_RESULTS_QUEUE_URL = named("sleeper.query.results.queue.url")
            .description("The URL of the queue responsible for retrieving results from a query sent to sleeper.")
            .propertyGroup(InstancePropertyGroup.QUERY)
            .build();
    SystemDefinedInstanceProperty QUERY_RESULTS_BUCKET = named("sleeper.query.results.bucket")
            .description("The S3 Bucket name of the query results bucket.")
            .propertyGroup(InstancePropertyGroup.QUERY)
            .build();
    SystemDefinedInstanceProperty QUERY_TRACKER_TABLE_NAME = named("sleeper.query.tracker.table.name")
            .description("The name of the table responsible for tracking query progress.")
            .propertyGroup(InstancePropertyGroup.QUERY)
            .build();

    // Compactions
    SystemDefinedInstanceProperty COMPACTION_CLUSTER = named("sleeper.compaction.cluster")
            .description("The name of the cluster used for compactions.")
            .propertyGroup(InstancePropertyGroup.COMPACTION)
            .build();
    SystemDefinedInstanceProperty SPLITTING_COMPACTION_CLUSTER = named("sleeper.compaction.splitting.cluster")
            .description("The name of the cluster used for splitting compactions.")
            .propertyGroup(InstancePropertyGroup.COMPACTION)
            .build();
<<<<<<< HEAD
    SystemDefinedInstanceProperty COMPACTION_TASK_DEFINITION_FAMILY = named("sleeper.compaction.task.definition")
            .description("The name of the family of task definitions used for compactions.")
            .propertyGroup(InstancePropertyGroup.COMPACTION)
=======
    SystemDefinedInstanceProperty COMPACTION_TASK_EC2_DEFINITION_FAMILY = named("sleeper.compaction.ec2.task.definition")
            .description("The name of the family of EC2 task definitions used for compactions.")
            .build();
    SystemDefinedInstanceProperty COMPACTION_TASK_FARGATE_DEFINITION_FAMILY = named("sleeper.compaction.fargate.task.definition")
            .description("The name of the family of Fargate task definitions used for compactions.")
>>>>>>> 879af7ab
            .build();
    SystemDefinedInstanceProperty COMPACTION_JOB_CREATION_LAMBDA_FUNCTION = named("sleeper.compaction.job.creation.lambda.function")
            .description("The function name of the compaction job creation lambda.")
            .propertyGroup(InstancePropertyGroup.COMPACTION)
            .build();
    SystemDefinedInstanceProperty COMPACTION_JOB_CREATION_CLOUDWATCH_RULE = named("sleeper.compaction.job.creation.rule")
            .description("The name of the CloudWatch rule that periodically triggers the compaction job creation lambda.")
            .propertyGroup(InstancePropertyGroup.COMPACTION)
            .build();
    SystemDefinedInstanceProperty COMPACTION_JOB_QUEUE_URL = named("sleeper.compaction.job.queue.url")
            .description("The URL of the queue for compaction jobs.")
            .propertyGroup(InstancePropertyGroup.COMPACTION)
            .build();
    SystemDefinedInstanceProperty COMPACTION_JOB_DLQ_URL = named("sleeper.compaction.job.dlq.url")
            .description("The URL of the dead letter queue for compaction jobs.")
            .propertyGroup(InstancePropertyGroup.COMPACTION)
            .build();
    SystemDefinedInstanceProperty COMPACTION_TASK_CREATION_LAMBDA_FUNCTION = named("sleeper.compaction.task.creation.lambda.function")
            .description("The function name of the compaction task creation lambda.")
            .propertyGroup(InstancePropertyGroup.COMPACTION)
            .build();
    SystemDefinedInstanceProperty COMPACTION_TASK_CREATION_CLOUDWATCH_RULE = named("sleeper.compaction.task.creation.rule")
            .description("The name of the CloudWatch rule that periodically triggers the compaction task creation lambda.")
            .propertyGroup(InstancePropertyGroup.COMPACTION)
            .build();
<<<<<<< HEAD
    SystemDefinedInstanceProperty SPLITTING_COMPACTION_TASK_DEFINITION_FAMILY = named("sleeper.compaction.splitting.task.definition")
            .description("The name of the family of task definitions used for splitting compactions.")
            .propertyGroup(InstancePropertyGroup.COMPACTION)
=======
    SystemDefinedInstanceProperty COMPACTION_AUTO_SCALING_GROUP = named("sleeper.compaction.scaling.group")
            .description("The name of the compaction EC2 auto scaling group.")
            .build();
    SystemDefinedInstanceProperty SPLITTING_COMPACTION_TASK_EC2_DEFINITION_FAMILY = named("sleeper.compaction.splitting.ec2.task.definition")
            .description("The name of the family of EC2 task definitions used for splitting compactions.")
            .build();
    SystemDefinedInstanceProperty SPLITTING_COMPACTION_TASK_FARGATE_DEFINITION_FAMILY = named("sleeper.compaction.splitting.fargate.task.definition")
            .description("The name of the family of Fargate task definitions used for splitting compactions.")
>>>>>>> 879af7ab
            .build();
    SystemDefinedInstanceProperty SPLITTING_COMPACTION_JOB_QUEUE_URL = named("sleeper.compaction.splitting.job.queue.url")
            .description("The URL of the queue for splitting compaction jobs.")
            .propertyGroup(InstancePropertyGroup.COMPACTION)
            .build();
    SystemDefinedInstanceProperty SPLITTING_COMPACTION_JOB_DLQ_URL = named("sleeper.compaction.splitting.job.dlq.url")
            .description("The URL of the dead letter queue for splitting compaction jobs.")
            .propertyGroup(InstancePropertyGroup.COMPACTION)
            .build();
    SystemDefinedInstanceProperty SPLITTING_COMPACTION_TASK_CREATION_LAMBDA_FUNCTION = named("sleeper.compaction.splitting.task.creation.lambda.function")
            .description("The function name of the splitting compaction task creation lambda.")
            .propertyGroup(InstancePropertyGroup.COMPACTION)
            .build();
    SystemDefinedInstanceProperty SPLITTING_COMPACTION_TASK_CREATION_CLOUDWATCH_RULE = named("sleeper.compaction.splitting.task.creation.rule")
            .description("The name of the CloudWatch rule that periodically triggers the splitting compaction task creation lambda.")
            .propertyGroup(InstancePropertyGroup.COMPACTION)
            .build();
   SystemDefinedInstanceProperty SPLITTING_COMPACTION_AUTO_SCALING_GROUP = named("sleeper.compaction.splitting.scaling.group")
            .description("The name of the splitting compaction EC2 auto scaling group.")
            .build();

    // Partition splitting
    SystemDefinedInstanceProperty PARTITION_SPLITTING_QUEUE_URL = named("sleeper.partition.splitting.queue.url")
            .description("The URL of the queue for partition splitting.")
            .propertyGroup(InstancePropertyGroup.PARTITION_SPLITTING)
            .build();
    SystemDefinedInstanceProperty PARTITION_SPLITTING_DLQ_URL = named("sleeper.partition.splitting.dlq.url")
            .description("The URL of the dead letter queue for partition splitting.")
            .propertyGroup(InstancePropertyGroup.PARTITION_SPLITTING)
            .build();
    SystemDefinedInstanceProperty PARTITION_SPLITTING_LAMBDA_FUNCTION = named("sleeper.partition.splitting.lambda.function")
            .description("The function name of the partition splitting lambda.")
            .propertyGroup(InstancePropertyGroup.PARTITION_SPLITTING)
            .build();
    SystemDefinedInstanceProperty PARTITION_SPLITTING_CLOUDWATCH_RULE = named("sleeper.partition.splitting.rule")
            .description("The name of the CloudWatch rule that periodically triggers the partition splitting lambda.")
            .propertyGroup(InstancePropertyGroup.PARTITION_SPLITTING)
            .build();

    // Garbage collection
    SystemDefinedInstanceProperty GARBAGE_COLLECTOR_CLOUDWATCH_RULE = named("sleeper.gc.rule")
            .description("The name of the CloudWatch rule that periodically triggers the garbage collector lambda.")
            .propertyGroup(InstancePropertyGroup.GARBAGE_COLLECTOR)
            .build();

    // Ingest
    SystemDefinedInstanceProperty INGEST_LAMBDA_FUNCTION = named("sleeper.ingest.lambda.function")
            .description("The function name of the ingest task creator lambda.")
            .propertyGroup(InstancePropertyGroup.INGEST)
            .build();
    SystemDefinedInstanceProperty INGEST_CLOUDWATCH_RULE = named("sleeper.ingest.rule")
            .description("The name of the CloudWatch rule that periodically triggers the ingest task creator lambda.")
            .propertyGroup(InstancePropertyGroup.INGEST)
            .build();
    SystemDefinedInstanceProperty INGEST_JOB_QUEUE_URL = named("sleeper.ingest.job.queue.url")
            .description("The URL of the queue for ingest jobs.")
            .propertyGroup(InstancePropertyGroup.INGEST)
            .build();
    SystemDefinedInstanceProperty INGEST_JOB_DLQ_URL = named("sleeper.ingest.job.dlq.url")
            .description("The URL of the dead letter queue for ingest jobs.")
            .propertyGroup(InstancePropertyGroup.INGEST)
            .build();
    SystemDefinedInstanceProperty INGEST_TASK_DEFINITION_FAMILY = named("sleeper.ingest.task.definition.family")
            .description("The name of the family of task definitions used for ingest tasks.")
            .propertyGroup(InstancePropertyGroup.INGEST)
            .build();
    SystemDefinedInstanceProperty INGEST_CLUSTER = named("sleeper.ingest.cluster")
            .description("The name of the cluster used for ingest.")
            .propertyGroup(InstancePropertyGroup.INGEST)
            .build();

    // Bulk import
    SystemDefinedInstanceProperty BULK_IMPORT_BUCKET = named("sleeper.bulk.import.bucket")
            .description("The S3 Bucket name of the bulk import bucket.")
            .propertyGroup(InstancePropertyGroup.BULK_IMPORT)
            .build();

    // Bulk import using EMR - these properties are used by both the persistent
    // and non-persistent EMR stacks
    SystemDefinedInstanceProperty BULK_IMPORT_EMR_EC2_ROLE_NAME = named("sleeper.bulk.import.emr.ec2.role.name")
            .description("The name of the job flow role for bulk import using EMR.")
            .propertyGroup(InstancePropertyGroup.BULK_IMPORT)
            .build();
    SystemDefinedInstanceProperty BULK_IMPORT_EMR_CLUSTER_ROLE_NAME = named("sleeper.bulk.import.emr.role.name")
            .description("The name of the role assumed by the bulk import clusters using EMR.")
            .propertyGroup(InstancePropertyGroup.BULK_IMPORT)
            .build();
    SystemDefinedInstanceProperty BULK_IMPORT_EMR_SECURITY_CONF_NAME = named("sleeper.bulk.import.emr.security.conf.name")
            .description("The name of the security configuration used by bulk import using EMR.")
            .propertyGroup(InstancePropertyGroup.BULK_IMPORT)
            .build();

    // Bulk import using EMR
    SystemDefinedInstanceProperty BULK_IMPORT_EMR_JOB_QUEUE_URL = named("sleeper.bulk.import.emr.job.queue.url")
            .description("The URL of the queue for bulk import jobs using EMR")
            .propertyGroup(InstancePropertyGroup.BULK_IMPORT)
            .build();

    // Bulk import using persistent EMR
    SystemDefinedInstanceProperty BULK_IMPORT_PERSISTENT_EMR_JOB_QUEUE_URL = named("sleeper.bulk.import.persistent.emr.job.queue.url")
            .description("The URL of the queue for bulk import jobs using persistent EMR.")
            .propertyGroup(InstancePropertyGroup.BULK_IMPORT)
            .build();
    SystemDefinedInstanceProperty BULK_IMPORT_PERSISTENT_EMR_MASTER_DNS = named("sleeper.bulk.import.persistent.emr.master")
            .description("The public DNS name of the cluster's master node for bulk import using persistent EMR.")
            .propertyGroup(InstancePropertyGroup.BULK_IMPORT)
            .build();

    // Bulk import using EKS
    SystemDefinedInstanceProperty BULK_IMPORT_EKS_JOB_QUEUE_URL = named("sleeper.bulk.import.eks.job.queue.url")
            .description("The URL of the queue for bulk import jobs using EKS.")
            .propertyGroup(InstancePropertyGroup.BULK_IMPORT)
            .build();
    SystemDefinedInstanceProperty BULK_IMPORT_EKS_STATE_MACHINE_ARN = named("sleeper.bulk.import.eks.statemachine.arn")
            .description("The ARN of the state machine for bulk import jobs using EKS.")
            .propertyGroup(InstancePropertyGroup.BULK_IMPORT)
            .build();
    SystemDefinedInstanceProperty BULK_IMPORT_EKS_NAMESPACE = named("sleeper.bulk.import.eks.k8s.namespace")
            .description("The namespace ID of the bulk import cluster using EKS.")
            .propertyGroup(InstancePropertyGroup.BULK_IMPORT)
            .build();
    SystemDefinedInstanceProperty BULK_IMPORT_EKS_CLUSTER_ENDPOINT = named("sleeper.bulk.import.eks.k8s.endpoint")
            .description("The endpoint of the bulk import cluster using EKS.")
            .propertyGroup(InstancePropertyGroup.BULK_IMPORT)
            .build();

    static List<SystemDefinedInstanceProperty> getAll() {
        return SystemDefinedInstancePropertyImpl.getAll();
    }

    static Optional<SystemDefinedInstanceProperty> getByName(String propertyName) {
        return SystemDefinedInstancePropertyImpl.getByName(propertyName);
    }

    static boolean has(String propertyName) {
        return SystemDefinedInstancePropertyImpl.getByName(propertyName).isPresent();
    }
}<|MERGE_RESOLUTION|>--- conflicted
+++ resolved
@@ -23,9 +23,8 @@
 import static sleeper.configuration.properties.SystemDefinedInstancePropertyImpl.named;
 
 /**
- * Properties set internally by sleeper and not by the user. These are set by the system itself at
- * deployment time so require no default or validation. Even if you set these in your properties
- * file, they will be overwritten.
+ * Properties set internally by sleeper and not by the user. These are set by the system itself at deployment time
+ * so require no default or validation. Even if you set these in your properties file, they will be overwritten.
  */
 // Suppress as this class will always be referenced before impl class, so initialization behaviour will be deterministic
 @SuppressFBWarnings("IC_SUPERCLASS_USES_SUBCLASS_DURING_INITIALIZATION")
@@ -81,17 +80,12 @@
             .description("The name of the cluster used for splitting compactions.")
             .propertyGroup(InstancePropertyGroup.COMPACTION)
             .build();
-<<<<<<< HEAD
-    SystemDefinedInstanceProperty COMPACTION_TASK_DEFINITION_FAMILY = named("sleeper.compaction.task.definition")
-            .description("The name of the family of task definitions used for compactions.")
-            .propertyGroup(InstancePropertyGroup.COMPACTION)
-=======
     SystemDefinedInstanceProperty COMPACTION_TASK_EC2_DEFINITION_FAMILY = named("sleeper.compaction.ec2.task.definition")
             .description("The name of the family of EC2 task definitions used for compactions.")
             .build();
     SystemDefinedInstanceProperty COMPACTION_TASK_FARGATE_DEFINITION_FAMILY = named("sleeper.compaction.fargate.task.definition")
             .description("The name of the family of Fargate task definitions used for compactions.")
->>>>>>> 879af7ab
+            .propertyGroup(InstancePropertyGroup.COMPACTION)
             .build();
     SystemDefinedInstanceProperty COMPACTION_JOB_CREATION_LAMBDA_FUNCTION = named("sleeper.compaction.job.creation.lambda.function")
             .description("The function name of the compaction job creation lambda.")
@@ -117,21 +111,19 @@
             .description("The name of the CloudWatch rule that periodically triggers the compaction task creation lambda.")
             .propertyGroup(InstancePropertyGroup.COMPACTION)
             .build();
-<<<<<<< HEAD
-    SystemDefinedInstanceProperty SPLITTING_COMPACTION_TASK_DEFINITION_FAMILY = named("sleeper.compaction.splitting.task.definition")
-            .description("The name of the family of task definitions used for splitting compactions.")
-            .propertyGroup(InstancePropertyGroup.COMPACTION)
-=======
     SystemDefinedInstanceProperty COMPACTION_AUTO_SCALING_GROUP = named("sleeper.compaction.scaling.group")
             .description("The name of the compaction EC2 auto scaling group.")
+            .propertyGroup(InstancePropertyGroup.COMPACTION)
             .build();
     SystemDefinedInstanceProperty SPLITTING_COMPACTION_TASK_EC2_DEFINITION_FAMILY = named("sleeper.compaction.splitting.ec2.task.definition")
             .description("The name of the family of EC2 task definitions used for splitting compactions.")
+            .propertyGroup(InstancePropertyGroup.COMPACTION)
             .build();
     SystemDefinedInstanceProperty SPLITTING_COMPACTION_TASK_FARGATE_DEFINITION_FAMILY = named("sleeper.compaction.splitting.fargate.task.definition")
             .description("The name of the family of Fargate task definitions used for splitting compactions.")
->>>>>>> 879af7ab
-            .build();
+            .propertyGroup(InstancePropertyGroup.COMPACTION)
+            .build();
+
     SystemDefinedInstanceProperty SPLITTING_COMPACTION_JOB_QUEUE_URL = named("sleeper.compaction.splitting.job.queue.url")
             .description("The URL of the queue for splitting compaction jobs.")
             .propertyGroup(InstancePropertyGroup.COMPACTION)
@@ -150,6 +142,7 @@
             .build();
    SystemDefinedInstanceProperty SPLITTING_COMPACTION_AUTO_SCALING_GROUP = named("sleeper.compaction.splitting.scaling.group")
             .description("The name of the splitting compaction EC2 auto scaling group.")
+            .propertyGroup(InstancePropertyGroup.COMPACTION)
             .build();
 
     // Partition splitting
