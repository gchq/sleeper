--- conflicted
+++ resolved
@@ -24,23 +24,13 @@
 public enum CompactionMethod {
     /** Pure Java compaction implementation. */
     JAVA,
-<<<<<<< HEAD
-    /**
-     * Rust compaction method. This uses a native library written in Rust to perform a
-     * compaction.
-     */
-    RUST,
+    /** Uses a native library written in Rust to perform a compaction with Apache DataFusion. */
+    DATAFUSION,
     /**
      * GPU compaction method. This uses a separate GPU process to perform a compaction.
      */
     GPU;
 
-    public static final CompactionMethod DEFAULT = CompactionMethod.JAVA;
-=======
-    /** Uses a native library written in Rust to perform a compaction with Apache DataFusion. */
-    DATAFUSION;
->>>>>>> d00ae380
-
     public static boolean isValid(String value) {
         return EnumUtils.isValidEnumIgnoreCase(CompactionMethod.class, value);
     }
