--- conflicted
+++ resolved
@@ -75,7 +75,6 @@
         return aggregationString;
     }
 
-<<<<<<< HEAD
     public List<Aggregation> getAggregations() {
         return aggregations;
     }
@@ -88,9 +87,6 @@
     public boolean shouldIteratorBeApplied() {
         return iteratorClassName != null || !filters.isEmpty() || !aggregations.isEmpty();
     }
-
-=======
->>>>>>> d161b679
     /**
      * Builder for iterator config object.
      */
@@ -137,7 +133,6 @@
         }
 
         /**
-<<<<<<< HEAD
          * Sets the filtering configuration.
          *
          * @param  filterString the filter configuration to be applied to the data
@@ -150,8 +145,6 @@
         }
 
         /**
-=======
->>>>>>> d161b679
          * Sets the aggregation configuration.
          *
          * @param  aggregationString the aggregation configuration to be applied to the data
@@ -162,7 +155,6 @@
             return this;
         }
 
-<<<<<<< HEAD
         /**
          * Sets the aggregation configuration.
          *
@@ -175,8 +167,6 @@
             return this;
         }
 
-=======
->>>>>>> d161b679
         public IteratorConfig build() {
             return new IteratorConfig(this);
         }
