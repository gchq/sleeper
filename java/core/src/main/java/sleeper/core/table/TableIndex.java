--- conflicted
+++ resolved
@@ -20,8 +20,7 @@
 import java.util.stream.Stream;
 
 public interface TableIndex {
-<<<<<<< HEAD
-    void create(TableStatus tableId) throws TableAlreadyExistsException;
+    void create(TableStatus table) throws TableAlreadyExistsException;
 
     Stream<TableStatus> streamAllTables();
 
@@ -31,20 +30,7 @@
 
     Optional<TableStatus> getTableByUniqueId(String tableUniqueId);
 
-    void delete(TableStatus tableId);
-
-    void update(TableStatus tableId);
-=======
-    void create(TableStatus table) throws TableAlreadyExistsException;
-
-    Stream<TableStatus> streamAllTables();
-
-    Optional<TableStatus> getTableByName(String tableName);
-
-    Optional<TableStatus> getTableByUniqueId(String tableUniqueId);
-
     void delete(TableStatus table);
 
     void update(TableStatus table);
->>>>>>> 1a57f727
 }