--- conflicted
+++ resolved
@@ -42,12 +42,7 @@
     }
 
     public void split() throws StateStoreException {
-<<<<<<< HEAD
-        Map<String, List<FileReference>> activeFilesByPartitionId = stateStore.getActiveFiles().stream()
-                .filter(fileReference -> fileReference.getJobId() == null)
-=======
         Map<String, List<FileReference>> activeFilesByPartitionId = stateStore.getActiveFilesWithNoJobId().stream()
->>>>>>> 0f5b0a71
                 .collect(Collectors.groupingBy(FileReference::getPartitionId));
         List<Partition> nonLeafPartitions = stateStore.getAllPartitions().stream()
                 .filter(not(Partition::isLeafPartition)).collect(Collectors.toList());
