/*
 * Copyright 2022-2023 Crown Copyright
 *
 * Licensed under the Apache License, Version 2.0 (the "License");
 * you may not use this file except in compliance with the License.
 * You may obtain a copy of the License at
 *
 *     http://www.apache.org/licenses/LICENSE-2.0
 *
 * Unless required by applicable law or agreed to in writing, software
 * distributed under the License is distributed on an "AS IS" BASIS,
 * WITHOUT WARRANTIES OR CONDITIONS OF ANY KIND, either express or implied.
 * See the License for the specific language governing permissions and
 * limitations under the License.
 */

package sleeper.core.statestore;

import java.time.Instant;
import java.util.ArrayList;
import java.util.Iterator;
import java.util.LinkedHashMap;
import java.util.List;
import java.util.Map;
import java.util.Objects;
import java.util.stream.Collectors;
import java.util.stream.Stream;

/**
 * This class contains a snapshot of files in the state store at a point in time, to be used to build a report.
 */
public class AllFileReferences {
    private final List<String> filesWithNoReferences;
    private final List<FileInfo> activeFiles;
    private final boolean moreThanMax;

    public AllFileReferences(List<FileInfo> activeFiles, List<String> filesWithNoReferences) {
        this(activeFiles, filesWithNoReferences, false);
    }

    public AllFileReferences(List<FileInfo> activeFiles, List<String> filesWithNoReferences, boolean moreThanMax) {
        this.filesWithNoReferences = filesWithNoReferences;
        this.activeFiles = activeFiles;
        this.moreThanMax = moreThanMax;
    }

    public static AllFileReferences fromActiveFilesAndReferenceCounts(
            Stream<FileInfo> activeFiles,
            Stream<FileReferenceCount> fileReferenceCounts) {
        Map<String, List<FileInfo>> referencesByFilename = new LinkedHashMap<>();
        fileReferenceCounts.forEach(counts ->
                referencesByFilename.put(counts.getFilename(), new ArrayList<>()));
        activeFiles.forEach(file -> referencesByFilename
                .computeIfAbsent(file.getFilename(), name -> new ArrayList<>())
                .add(file));
        return new AllFileReferences(
                referencesByFilename.values().stream()
                        .flatMap(List::stream)
                        .collect(Collectors.toList()), referencesByFilename.entrySet().stream()
                .filter(entry -> entry.getValue().isEmpty())
                .map(Map.Entry::getKey)
                .collect(Collectors.toList())
        );
    }

    public static AllFileReferences fromActiveFilesAndReadyForGCFiles(
            Stream<FileInfo> activeFiles,
            Stream<String> filesWithNoReferences) {
        return new AllFileReferences(
                activeFiles.collect(Collectors.toList()),
                filesWithNoReferences.collect(Collectors.toList()));
    }

    public static AllFileReferences fromStateStoreWithReadyForGCLimit(StateStore stateStore, int maxFilenamesReadyForGC) throws StateStoreException {
        Iterator<String> filenamesReadyForGC = stateStore.getReadyForGCFilenamesBefore(Instant.ofEpochMilli(Long.MAX_VALUE)).iterator();
        List<String> readyForGC = new ArrayList<>();
        int count = 0;
        while (filenamesReadyForGC.hasNext() && count < maxFilenamesReadyForGC) {
            readyForGC.add(filenamesReadyForGC.next());
            count++;
        }
        boolean moreThanMax = filenamesReadyForGC.hasNext();
        return new AllFileReferences(stateStore.getActiveFiles(), readyForGC, moreThanMax);
    }

    public List<String> getFilesWithNoReferences() {
        return filesWithNoReferences;
    }

    public List<FileInfo> getActiveFiles() {
        return activeFiles;
    }

    @Override
    public boolean equals(Object o) {
        if (this == o) {
            return true;
        }
        if (o == null || getClass() != o.getClass()) {
            return false;
        }
        AllFileReferences that = (AllFileReferences) o;
        return Objects.equals(filesWithNoReferences, that.filesWithNoReferences) && Objects.equals(activeFiles, that.activeFiles);
    }

    @Override
    public int hashCode() {
        return Objects.hash(filesWithNoReferences, activeFiles);
    }

    @Override
    public String toString() {
        return "AllFileReferences{" +
<<<<<<< HEAD
                "filesWithNoReferences=" + filesWithNoReferences +
                ", activeFiles=" + activeFiles +
=======
                "files=" + files +
>>>>>>> 5b4b6a4e
                '}';
    }

    public boolean isMoreThanMax() {
        return moreThanMax;
    }
}<|MERGE_RESOLUTION|>--- conflicted
+++ resolved
@@ -111,12 +111,8 @@
     @Override
     public String toString() {
         return "AllFileReferences{" +
-<<<<<<< HEAD
                 "filesWithNoReferences=" + filesWithNoReferences +
                 ", activeFiles=" + activeFiles +
-=======
-                "files=" + files +
->>>>>>> 5b4b6a4e
                 '}';
     }
 
