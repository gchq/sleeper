/*
 * Copyright 2022-2024 Crown Copyright
 *
 * Licensed under the Apache License, Version 2.0 (the "License");
 * you may not use this file except in compliance with the License.
 * You may obtain a copy of the License at
 *
 *     http://www.apache.org/licenses/LICENSE-2.0
 *
 * Unless required by applicable law or agreed to in writing, software
 * distributed under the License is distributed on an "AS IS" BASIS,
 * WITHOUT WARRANTIES OR CONDITIONS OF ANY KIND, either express or implied.
 * See the License for the specific language governing permissions and
 * limitations under the License.
 */

package sleeper.core.properties.instance;

import sleeper.core.properties.SleeperPropertyIndex;
import sleeper.core.properties.validation.EmrInstanceArchitecture;
import sleeper.core.properties.validation.EmrInstanceTypeConfig;
import sleeper.core.properties.validation.SleeperPropertyValueUtils;

import java.util.List;

import static sleeper.core.properties.instance.NonPersistentEMRProperty.DEFAULT_BULK_IMPORT_EMR_EXECUTOR_ARM_INSTANCE_TYPES;
import static sleeper.core.properties.instance.NonPersistentEMRProperty.DEFAULT_BULK_IMPORT_EMR_EXECUTOR_X86_INSTANCE_TYPES;
import static sleeper.core.properties.instance.NonPersistentEMRProperty.DEFAULT_BULK_IMPORT_EMR_MASTER_ARM_INSTANCE_TYPES;
import static sleeper.core.properties.instance.NonPersistentEMRProperty.DEFAULT_BULK_IMPORT_EMR_MASTER_X86_INSTANCE_TYPES;
import static sleeper.core.properties.instance.NonPersistentEMRProperty.DEFAULT_BULK_IMPORT_EMR_RELEASE_LABEL;

/**
 * Definitions of instance properties relating to bulk import on AWS EMR with a persistent cluster.
 */
public interface PersistentEMRProperty {
    UserDefinedInstanceProperty BULK_IMPORT_PERSISTENT_EMR_RELEASE_LABEL = Index.propertyBuilder("sleeper.bulk.import.persistent.emr.release.label")
            .description("(Persistent EMR mode only) The EMR release used to create the persistent EMR cluster.")
            .defaultValue(DEFAULT_BULK_IMPORT_EMR_RELEASE_LABEL.getDefaultValue())
            .propertyGroup(InstancePropertyGroup.BULK_IMPORT)
            .runCdkDeployWhenChanged(true).build();
    UserDefinedInstanceProperty BULK_IMPORT_PERSISTENT_EMR_INSTANCE_ARCHITECTURE = Index.propertyBuilder("sleeper.bulk.import.persistent.emr.instance.architecture")
            .description("(Persistent EMR mode only) Which architecture to be used for EC2 instance types " +
                    "in the EMR cluster. Must be either \"x86_64\" \"arm64\" or \"x86_64,arm64\". " +
<<<<<<< HEAD
                    "For more information, see the Bulk import using EMR - Instance types section in docs/usage/ingest.md")
            .defaultValue("x86_64")
=======
                    "For more information, see the Bulk import using EMR - Instance types section in docs/05-ingest.md")
            .defaultValue("arm64")
>>>>>>> 7b6774ed
            .validationPredicate(EmrInstanceArchitecture::isValid)
            .propertyGroup(InstancePropertyGroup.BULK_IMPORT).build();
    UserDefinedInstanceProperty BULK_IMPORT_PERSISTENT_EMR_MASTER_X86_INSTANCE_TYPES = Index.propertyBuilder("sleeper.bulk.import.persistent.emr.master.x86.instance.types")
            .description("(Persistent EMR mode only) The EC2 x86_64 instance types and weights used for the master " +
                    "node of the persistent EMR cluster.\n" +
                    "For more information, see the Bulk import using EMR - Instance types section in docs/usage/ingest.md")
            .defaultValue(DEFAULT_BULK_IMPORT_EMR_MASTER_X86_INSTANCE_TYPES.getDefaultValue())
            .validationPredicate(EmrInstanceTypeConfig::isValidInstanceTypes)
            .propertyGroup(InstancePropertyGroup.BULK_IMPORT)
            .runCdkDeployWhenChanged(true).build();
    UserDefinedInstanceProperty BULK_IMPORT_PERSISTENT_EMR_EXECUTOR_X86_INSTANCE_TYPES = Index.propertyBuilder("sleeper.bulk.import.persistent.emr.executor.x86.instance.types")
            .description("(Persistent EMR mode only) The EC2 x86_64 instance types and weights used for the executor " +
                    "nodes of the persistent EMR cluster.\n" +
                    "For more information, see the Bulk import using EMR - Instance types section in docs/usage/ingest.md")
            .defaultValue(DEFAULT_BULK_IMPORT_EMR_EXECUTOR_X86_INSTANCE_TYPES.getDefaultValue())
            .validationPredicate(EmrInstanceTypeConfig::isValidInstanceTypes)
            .propertyGroup(InstancePropertyGroup.BULK_IMPORT)
            .runCdkDeployWhenChanged(true).build();
    UserDefinedInstanceProperty BULK_IMPORT_PERSISTENT_EMR_MASTER_ARM_INSTANCE_TYPES = Index.propertyBuilder("sleeper.bulk.import.persistent.emr.master.arm.instance.types")
            .description("(Persistent EMR mode only) The EC2 ARM64 instance types and weights used for the master " +
                    "node of the persistent EMR cluster.\n" +
                    "For more information, see the Bulk import using EMR - Instance types section in docs/usage/ingest.md")
            .defaultValue(DEFAULT_BULK_IMPORT_EMR_MASTER_ARM_INSTANCE_TYPES.getDefaultValue())
            .validationPredicate(EmrInstanceTypeConfig::isValidInstanceTypes)
            .propertyGroup(InstancePropertyGroup.BULK_IMPORT)
            .runCdkDeployWhenChanged(true).build();
    UserDefinedInstanceProperty BULK_IMPORT_PERSISTENT_EMR_EXECUTOR_ARM_INSTANCE_TYPES = Index.propertyBuilder("sleeper.bulk.import.persistent.emr.executor.arm.instance.types")
            .description("(Persistent EMR mode only) The EC2 ARM64 instance types and weights used for the executor " +
                    "nodes of the persistent EMR cluster.\n" +
                    "For more information, see the Bulk import using EMR - Instance types section in docs/usage/ingest.md")
            .defaultValue(DEFAULT_BULK_IMPORT_EMR_EXECUTOR_ARM_INSTANCE_TYPES.getDefaultValue())
            .validationPredicate(EmrInstanceTypeConfig::isValidInstanceTypes)
            .propertyGroup(InstancePropertyGroup.BULK_IMPORT)
            .runCdkDeployWhenChanged(true).build();
    UserDefinedInstanceProperty BULK_IMPORT_PERSISTENT_EMR_USE_MANAGED_SCALING = Index.propertyBuilder("sleeper.bulk.import.persistent.emr.use.managed.scaling")
            .description("(Persistent EMR mode only) Whether the persistent EMR cluster should use managed scaling or not.")
            .defaultValue("true")
            .propertyGroup(InstancePropertyGroup.BULK_IMPORT)
            .runCdkDeployWhenChanged(true).build();
    UserDefinedInstanceProperty BULK_IMPORT_PERSISTENT_EMR_MIN_CAPACITY = Index.propertyBuilder("sleeper.bulk.import.persistent.emr.min.capacity")
            .description("(Persistent EMR mode only) The minimum number of capacity units to provision as EC2 " +
                    "instances for executors in the persistent EMR cluster.\n" +
                    "This is measured in instance fleet capacity units. These are declared alongside the requested " +
                    "instance types, as each type will count for a certain number of units. By default the units are " +
                    "the number of instances.\n" +
                    "If managed scaling is not used then the cluster will be of fixed size, with a number of " +
                    "instances equal to this value.")
            .defaultValue("1")
            .validationPredicate(SleeperPropertyValueUtils::isNonNegativeInteger)
            .propertyGroup(InstancePropertyGroup.BULK_IMPORT)
            .runCdkDeployWhenChanged(true).build();
    UserDefinedInstanceProperty BULK_IMPORT_PERSISTENT_EMR_MAX_CAPACITY = Index.propertyBuilder("sleeper.bulk.import.persistent.emr.max.capacity")
            .description("(Persistent EMR mode only) The maximum number of capacity units to provision as EC2 " +
                    "instances for executors in the persistent EMR cluster.\n" +
                    "This is measured in instance fleet capacity units. These are declared alongside the requested " +
                    "instance types, as each type will count for a certain number of units. By default the units are " +
                    "the number of instances.\n" +
                    "This value is only used if managed scaling is used.")
            .defaultValue("10")
            .validationPredicate(SleeperPropertyValueUtils::isPositiveInteger)
            .propertyGroup(InstancePropertyGroup.BULK_IMPORT)
            .runCdkDeployWhenChanged(true).build();
    UserDefinedInstanceProperty BULK_IMPORT_PERSISTENT_EMR_STEP_CONCURRENCY_LEVEL = Index.propertyBuilder("sleeper.bulk.import.persistent.emr.step.concurrency.level")
            .description("(Persistent EMR mode only) This controls the number of EMR steps that can run concurrently.")
            .defaultValue("2")
            .validationPredicate(SleeperPropertyValueUtils::isPositiveInteger)
            .propertyGroup(InstancePropertyGroup.BULK_IMPORT)
            .runCdkDeployWhenChanged(true).build();

    static List<UserDefinedInstanceProperty> getAll() {
        return Index.INSTANCE.getAll();
    }

    /**
     * An index of property definitions in this file.
     */
    class Index {
        private Index() {
        }

        private static final SleeperPropertyIndex<UserDefinedInstanceProperty> INSTANCE = new SleeperPropertyIndex<>();

        private static UserDefinedInstancePropertyImpl.Builder propertyBuilder(String propertyName) {
            return UserDefinedInstancePropertyImpl.named(propertyName)
                    .addToIndex(INSTANCE::add);
        }
    }
}<|MERGE_RESOLUTION|>--- conflicted
+++ resolved
@@ -41,13 +41,8 @@
     UserDefinedInstanceProperty BULK_IMPORT_PERSISTENT_EMR_INSTANCE_ARCHITECTURE = Index.propertyBuilder("sleeper.bulk.import.persistent.emr.instance.architecture")
             .description("(Persistent EMR mode only) Which architecture to be used for EC2 instance types " +
                     "in the EMR cluster. Must be either \"x86_64\" \"arm64\" or \"x86_64,arm64\". " +
-<<<<<<< HEAD
                     "For more information, see the Bulk import using EMR - Instance types section in docs/usage/ingest.md")
-            .defaultValue("x86_64")
-=======
-                    "For more information, see the Bulk import using EMR - Instance types section in docs/05-ingest.md")
             .defaultValue("arm64")
->>>>>>> 7b6774ed
             .validationPredicate(EmrInstanceArchitecture::isValid)
             .propertyGroup(InstancePropertyGroup.BULK_IMPORT).build();
     UserDefinedInstanceProperty BULK_IMPORT_PERSISTENT_EMR_MASTER_X86_INSTANCE_TYPES = Index.propertyBuilder("sleeper.bulk.import.persistent.emr.master.x86.instance.types")
