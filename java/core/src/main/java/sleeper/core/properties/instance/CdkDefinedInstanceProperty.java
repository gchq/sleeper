--- conflicted
+++ resolved
@@ -360,11 +360,7 @@
             .build();
     CdkDefinedInstanceProperty BULK_EXPORT_S3_BUCKET = Index
             .propertyBuilder("sleeper.bulk.export.s3.bucket")
-<<<<<<< HEAD
-            .description("The location of the S3 bucket where the bulk export files are stored.")
-=======
             .description("The name of the S3 bucket where the bulk export files are stored.")
->>>>>>> 568d16b9
             .propertyGroup(InstancePropertyGroup.BULK_EXPORT)
             .build();
     // Compactions
