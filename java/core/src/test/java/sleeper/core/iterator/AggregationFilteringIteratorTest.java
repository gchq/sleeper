--- conflicted
+++ resolved
@@ -28,11 +28,6 @@
 import sleeper.core.schema.type.LongType;
 import sleeper.core.schema.type.MapType;
 import sleeper.core.schema.type.StringType;
-<<<<<<< HEAD
-import sleeper.core.util.IteratorConfig;
-import sleeper.core.util.IteratorFactory;
-=======
->>>>>>> f3b8a059
 import sleeper.core.util.ObjectFactory;
 
 import java.util.ArrayList;
@@ -76,21 +71,8 @@
     @Test
     public void shouldReturnValueFieldsWhenUsingFiltersProperty() throws IteratorCreationException {
         // Given
-<<<<<<< HEAD
         SortedRowIterator iterator = buildFilterOnlyIterator("ageOff(value,1000)");
 
-=======
-        Schema schema = Schema.builder()
-                .rowKeyFields(new Field("key", new IntType()))
-                .valueFields(new Field("value", new LongType()),
-                        new Field("notRequiredField", new IntType()))
-                .build();
-        SortedRowIterator iterator = new IteratorFactory(
-                new ObjectFactory(IteratorFactoryTest.class.getClassLoader()))
-                .getIterator(IteratorConfig.builder()
-                        .filteringString("ageOff(value,1000)")
-                        .build(), schema);
->>>>>>> f3b8a059
         // Then
         assertThat(iterator.getRequiredValueFields()).containsExactly("key", "value");
     }
@@ -99,19 +81,7 @@
     @CsvSource({"ageoff", "AGEOFF", "ageOff"})
     public void shouldApplyAgeOffFilterFromProperties(String filters) throws IteratorCreationException {
         // Given
-<<<<<<< HEAD
         SortedRowIterator ageOffIterator = buildFilterOnlyIterator(filters + "(value,1000)");
-=======
-        Schema schema = Schema.builder()
-                .rowKeyFields(new Field("key", new IntType()))
-                .valueFields(new Field("value", new LongType()))
-                .build();
-        SortedRowIterator ageOffIterator = new IteratorFactory(
-                new ObjectFactory(IteratorFactoryTest.class.getClassLoader()))
-                .getIterator(IteratorConfig.builder()
-                        .filteringString(filters + "(value,1000)")
-                        .build(), schema);
->>>>>>> f3b8a059
 
         List<Row> rows = List.of(
                 new Row(Map.of("key", "test", "value", 10L)),
@@ -150,17 +120,8 @@
     void shouldApplyMapSumAggregationFromProperties(String aggregator) throws IteratorCreationException {
         // Given
 
-<<<<<<< HEAD
         String parsedAggregatorString = "sum(value)," + aggregator + "(map_value2)";
         SortedRowIterator sumAggregatorIterator = buildAggregatorOnlyIteratorForMap(parsedAggregatorString);
-=======
-        SortedRowIterator sumAggregatorIterator = new IteratorFactory(
-                new ObjectFactory(IteratorFactoryTest.class.getClassLoader()))
-                .getIterator(IteratorConfig.builder()
-                        .filteringString("")
-                        .aggregationString("sum(value)," + aggregator + "(map_value2)")
-                        .build(), schema);
->>>>>>> f3b8a059
 
         CloseableIterator<Row> iterator = new WrappedIterator<>(List.of(
                 new Row(Map.of("key", "a", "sort", "b", "value", 1L, "map_value2",
@@ -204,23 +165,8 @@
     @CsvSource({"map_min", "Map_Min", "MAP_MIN"})
     void shouldApplyMapMinAggregationFromProperties(String aggregator) throws IteratorCreationException {
         // Given
-<<<<<<< HEAD
         String parsedAggregatorString = "sum(value)," + aggregator + "(map_value2)";
         SortedRowIterator minAggregatorIterator = buildAggregatorOnlyIteratorForMap(parsedAggregatorString);
-=======
-        Schema schema = Schema.builder()
-                .rowKeyFields(new Field("key", new StringType()))
-                .sortKeyFields(new Field("sort", new StringType()))
-                .valueFields(new Field("value", new LongType()), new Field("map_value2", new MapType(new StringType(), new LongType())))
-                .build();
-
-        SortedRowIterator sumAggregatorIterator = new IteratorFactory(
-                new ObjectFactory(IteratorFactoryTest.class.getClassLoader()))
-                .getIterator(IteratorConfig.builder()
-                        .filteringString("")
-                        .aggregationString("sum(value)," + aggregator + "(map_value2)")
-                        .build(), schema);
->>>>>>> f3b8a059
 
         CloseableIterator<Row> iterator = new WrappedIterator<>(List.of(
                 new Row(Map.of("key", "a", "sort", "b", "value", 1L, "map_value2",
@@ -263,23 +209,8 @@
     @CsvSource({"map_max", "Map_Max", "MAP_MAX"})
     void shouldApplyMapMaxAggregationFromProperties(String aggregator) throws IteratorCreationException {
         // Given
-<<<<<<< HEAD
         String parsedAggregatorString = "sum(value)," + aggregator + "(map_value2)";
         SortedRowIterator maxAggregatorIterator = buildAggregatorOnlyIteratorForMap(parsedAggregatorString);
-=======
-        Schema schema = Schema.builder()
-                .rowKeyFields(new Field("key", new StringType()))
-                .sortKeyFields(new Field("sort", new StringType()))
-                .valueFields(new Field("value", new LongType()), new Field("map_value2", new MapType(new StringType(), new LongType())))
-                .build();
-
-        SortedRowIterator sumAggregatorIterator = new IteratorFactory(
-                new ObjectFactory(IteratorFactoryTest.class.getClassLoader()))
-                .getIterator(IteratorConfig.builder()
-                        .filteringString("")
-                        .aggregationString("sum(value)," + aggregator + "(map_value2)")
-                        .build(), schema);
->>>>>>> f3b8a059
 
         CloseableIterator<Row> iterator = new WrappedIterator<>(List.of(
                 new Row(Map.of("key", "a", "sort", "b", "value", 1L, "map_value2",
@@ -310,16 +241,7 @@
                         new Field("value2", new LongType())))
                 .build();
 
-<<<<<<< HEAD
         SortedRowIterator doubleAggregatorIterator = buildAggregatorOnlyIteratorWithSchema("SUM(value1),MAX(value2)", schema);
-=======
-        SortedRowIterator doubleAggregatorIterator = new IteratorFactory(
-                new ObjectFactory(IteratorFactoryTest.class.getClassLoader()))
-                .getIterator(IteratorConfig.builder()
-                        .filteringString("")
-                        .aggregationString("SUM(value1),MAX(value2)")
-                        .build(), schema);
->>>>>>> f3b8a059
 
         CloseableIterator<Row> iterator = new WrappedIterator<>(List.of(
                 new Row(Map.of("key1", "test", "value1", 4217L,
@@ -340,24 +262,9 @@
 
     @Test
     void shouldThrowExceptionForInvalidOperandDeclared() throws IteratorCreationException {
-<<<<<<< HEAD
         assertThatThrownBy(() -> buildAggregatorOnlyIterator("bop(VALUE)"))
                 .isInstanceOf(IteratorCreationException.class)
                 .hasMessage("Unable to parse operand. Operand: bop");
-=======
-        Schema schema = Schema.builder()
-                .rowKeyFields(new Field("key", new StringType()))
-                .valueFields(new Field("value", new LongType()))
-                .build();
-
-        assertThatIllegalStateException().isThrownBy(() -> new IteratorFactory(
-                new ObjectFactory(IteratorFactoryTest.class.getClassLoader()))
-                .getIterator(IteratorConfig.builder()
-                        .filteringString("")
-                        .aggregationString("bop(VALUE)")
-                        .build(), schema))
-                .withMessage("Unable to parse operand. Operand: bop");
->>>>>>> f3b8a059
     }
 
     @Test
@@ -368,19 +275,9 @@
                 .valueFields(new Field("value", new LongType()))
                 .build();
 
-<<<<<<< HEAD
         assertThatThrownBy(() -> buildAggregatorOnlyIteratorWithSchema("MIN(failKey),MIN(sortKey),SUM(value)", schema))
                 .isInstanceOf(IteratorCreationException.class)
                 .hasMessage("Column for aggregation not allowed to be a Row Key or Sort Key. Column names: failKey, sortKey");
-=======
-        assertThatIllegalStateException().isThrownBy(() -> new IteratorFactory(
-                new ObjectFactory(IteratorFactoryTest.class.getClassLoader()))
-                .getIterator(IteratorConfig.builder()
-                        .filteringString("")
-                        .aggregationString("MIN(failKey),MIN(sortKey),SUM(value)")
-                        .build(), schema))
-                .withMessage("Column for aggregation not allowed to be a Row Key or Sort Key. Column names: failKey, sortKey");
->>>>>>> f3b8a059
     }
 
     @Test
@@ -390,19 +287,9 @@
                 .valueFields(new Field("doubleValue", new LongType()))
                 .build();
 
-<<<<<<< HEAD
         assertThatThrownBy(() -> buildAggregatorOnlyIteratorWithSchema("MIN(doubleValue),SUM(doubleValue)", schema))
                 .isInstanceOf(IteratorCreationException.class)
                 .hasMessage("Not allowed duplicate columns for aggregation. Column name: doubleValue");
-=======
-        assertThatIllegalStateException().isThrownBy(() -> new IteratorFactory(
-                new ObjectFactory(IteratorFactoryTest.class.getClassLoader()))
-                .getIterator(IteratorConfig.builder()
-                        .filteringString("")
-                        .aggregationString("MIN(doubleValue),SUM(doubleValue)")
-                        .build(), schema))
-                .withMessage("Not allowed duplicate columns for aggregation. Column name: doubleValue");
->>>>>>> f3b8a059
     }
 
     @Test
@@ -422,16 +309,13 @@
         return (AggregationFilteringIterator) new IteratorFactory(
                 new ObjectFactory(AggregationFilteringIteratorTest.class.getClassLoader()))
                 .getIterator(IteratorConfig.builder()
-<<<<<<< HEAD
-                        .filters(filters)
+                        .filteringString(filters)
                         .build(), defaultSchema);
     }
-=======
-                        .filteringString("")
-                        .aggregationString("MIN(existsValue)")
-                        .build(), schema))
-                .withMessage("Not all value fields have aggregation declared. Missing columns: ignoredValue");
->>>>>>> f3b8a059
+
+    private SortedRowIterator buildAggregatorOnlyIterator(String aggregator) throws IteratorCreationException {
+        return buildAggregatorOnlyIteratorWithSchema(aggregator, defaultSchema);
+    }
 
     private SortedRowIterator buildAggregatorOnlyIteratorWithSchema(String aggregator, Schema schema) throws IteratorCreationException {
         return (AggregationFilteringIterator) new IteratorFactory(
@@ -441,11 +325,6 @@
                         .build(), schema);
     }
 
-    private SortedRowIterator buildAggregatorOnlyIterator(String aggregator) throws IteratorCreationException {
-        return buildAggregatorOnlyIteratorWithSchema(aggregator, defaultSchema);
-
-    }
-
     private SortedRowIterator buildAggregatorOnlyIteratorForMap(String aggregator) throws IteratorCreationException {
         Schema mapSchema = Schema.builder()
                 .rowKeyFields(new Field("key", new StringType()))
