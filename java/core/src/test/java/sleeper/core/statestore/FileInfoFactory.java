/*
 * Copyright 2022-2023 Crown Copyright
 *
 * Licensed under the Apache License, Version 2.0 (the "License");
 * you may not use this file except in compliance with the License.
 * You may obtain a copy of the License at
 *
 *     http://www.apache.org/licenses/LICENSE-2.0
 *
 * Unless required by applicable law or agreed to in writing, software
 * distributed under the License is distributed on an "AS IS" BASIS,
 * WITHOUT WARRANTIES OR CONDITIONS OF ANY KIND, either express or implied.
 * See the License for the specific language governing permissions and
 * limitations under the License.
 */
package sleeper.core.statestore;

import sleeper.core.partition.Partition;
import sleeper.core.partition.PartitionTree;
import sleeper.core.schema.Schema;

import java.time.Instant;
import java.util.List;
import java.util.Objects;

public class FileInfoFactory {
    private final PartitionTree partitionTree;
    private final Instant lastStateStoreUpdate;

<<<<<<< HEAD
=======
    public FileInfoFactory(Schema schema, List<Partition> partitions) {
        this(schema, partitions, null);
    }

    public FileInfoFactory(Schema schema, List<Partition> partitions, Instant lastStateStoreUpdate) {
        this(new Builder().schema(schema).partitions(partitions).lastStateStoreUpdate(lastStateStoreUpdate));
    }

>>>>>>> 5adf5ffb
    private FileInfoFactory(Builder builder) {
        partitionTree = Objects.requireNonNull(builder.partitionTree, "partitionTree must not be null");
        lastStateStoreUpdate = builder.lastStateStoreUpdate;
    }

<<<<<<< HEAD
    public static Builder fromTree(PartitionTree tree) {
        return new Builder().partitionTree(tree);
=======
    public static FileInfoFactory from(Schema schema, StateStore stateStore) {
        try {
            return new FileInfoFactory(schema, stateStore.getAllPartitions());
        } catch (StateStoreException e) {
            throw new RuntimeException(e);
        }
    }

    public static Builder builder() {
        return new Builder();
    }

    public FileInfo leafFile(long records, Object min, Object max) {
        return fileForPartition(leafPartition(min, max), records);
>>>>>>> 5adf5ffb
    }

    public static Builder fromPartitions(Schema schema, List<Partition> partitions) {
        return fromTree(new PartitionTree(schema, partitions));
    }

    public FileInfo rootFile(long records) {
        return fileForPartition(partitionTree.getRootPartition(), records);
    }

    public FileInfo rootFile(String filename, long records) {
        return fileForPartition(partitionTree.getRootPartition(), filename, records);
    }

    public FileInfo partitionFile(String partitionId, long records) {
        return fileForPartition(partitionTree.getPartition(partitionId), records);
    }

    public FileInfo partitionFile(String partitionId, String filename, long records) {
        return fileForPartition(partitionTree.getPartition(partitionId), filename, records);
    }

    private FileInfo fileForPartition(Partition partition, long records) {
        return fileForPartition(partition, partition.getId() + ".parquet", records);
    }

    private FileInfo fileForPartition(Partition partition, String filename, long records) {
        return FileInfo.builder()
                .filename(filename)
                .partitionId(partition.getId())
                .numberOfRecords(records)
                .fileStatus(FileInfo.FileStatus.ACTIVE)
                .lastStateStoreUpdateTime(lastStateStoreUpdate)
                .build();
    }

    public static final class Builder {
        private PartitionTree partitionTree;
        private Instant lastStateStoreUpdate;

        private Builder() {
        }

        public Builder partitionTree(PartitionTree partitionTree) {
            this.partitionTree = partitionTree;
            return this;
        }

        public Builder lastStateStoreUpdate(Instant lastStateStoreUpdate) {
            this.lastStateStoreUpdate = lastStateStoreUpdate;
            return this;
        }

        public FileInfoFactory build() {
            return new FileInfoFactory(this);
        }
    }
}<|MERGE_RESOLUTION|>--- conflicted
+++ resolved
@@ -27,41 +27,21 @@
     private final PartitionTree partitionTree;
     private final Instant lastStateStoreUpdate;
 
-<<<<<<< HEAD
-=======
-    public FileInfoFactory(Schema schema, List<Partition> partitions) {
-        this(schema, partitions, null);
-    }
-
-    public FileInfoFactory(Schema schema, List<Partition> partitions, Instant lastStateStoreUpdate) {
-        this(new Builder().schema(schema).partitions(partitions).lastStateStoreUpdate(lastStateStoreUpdate));
-    }
-
->>>>>>> 5adf5ffb
     private FileInfoFactory(Builder builder) {
         partitionTree = Objects.requireNonNull(builder.partitionTree, "partitionTree must not be null");
         lastStateStoreUpdate = builder.lastStateStoreUpdate;
     }
 
-<<<<<<< HEAD
-    public static Builder fromTree(PartitionTree tree) {
-        return new Builder().partitionTree(tree);
-=======
     public static FileInfoFactory from(Schema schema, StateStore stateStore) {
         try {
-            return new FileInfoFactory(schema, stateStore.getAllPartitions());
+            return fromPartitions(schema, stateStore.getAllPartitions()).build();
         } catch (StateStoreException e) {
             throw new RuntimeException(e);
         }
     }
 
-    public static Builder builder() {
-        return new Builder();
-    }
-
-    public FileInfo leafFile(long records, Object min, Object max) {
-        return fileForPartition(leafPartition(min, max), records);
->>>>>>> 5adf5ffb
+    public static Builder fromTree(PartitionTree tree) {
+        return new Builder().partitionTree(tree);
     }
 
     public static Builder fromPartitions(Schema schema, List<Partition> partitions) {
