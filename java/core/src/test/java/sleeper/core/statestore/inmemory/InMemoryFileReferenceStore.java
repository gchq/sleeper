--- conflicted
+++ resolved
@@ -154,18 +154,7 @@
     }
 
     @Override
-<<<<<<< HEAD
-    public void atomicallyReplaceFileReferencesWithNewOnes(String jobId, String partitionId, List<String> inputFiles, List<FileReference> newReferences) throws StateStoreException {
-        Map<String, List<FileReference>> newFilesByFilename = newReferences.stream()
-                .collect(Collectors.groupingBy(FileReference::getFilename));
-        for (String newFilename : newFilesByFilename.keySet()) {
-            if (newFilesByFilename.get(newFilename).size() > 1) {
-                throw new NewReferencesForSameFileException(newFilename);
-            }
-        }
-=======
     public void atomicallyReplaceFileReferencesWithNewOne(String jobId, String partitionId, List<String> inputFiles, FileReference newReference) throws StateStoreException {
->>>>>>> cbfe8d33
         for (String filename : inputFiles) {
             AllReferencesToAFile file = filesByFilename.get(filename);
             if (file == null) {
@@ -180,13 +169,8 @@
             if (!jobId.equals(reference.getJobId())) {
                 throw new FileReferenceNotAssignedToJobException(reference, jobId);
             }
-<<<<<<< HEAD
-            if (newFilesByFilename.containsKey(filename)) {
+            if (filename.equals(newReference.getFilename())) {
                 throw new NewReferenceSameAsOldReferenceException(filename);
-=======
-            if (filename.equals(newReference.getFilename())) {
-                throw new StateStoreException("File reference to be removed has same filename as new file: " + filename);
->>>>>>> cbfe8d33
             }
         }
 
