--- conflicted
+++ resolved
@@ -38,12 +38,7 @@
 import sleeper.athena.FilterTranslator;
 import sleeper.configuration.jars.S3UserJarsLoader;
 import sleeper.core.iterator.CloseableIterator;
-<<<<<<< HEAD
 import sleeper.core.iterator.SortedRowIterator;
-=======
-import sleeper.core.iterator.IteratorCreationException;
-import sleeper.core.iterator.SortedRecordIterator;
->>>>>>> f8bf1029
 import sleeper.core.properties.table.TableProperties;
 import sleeper.core.row.Row;
 import sleeper.core.schema.Field;
@@ -128,13 +123,8 @@
     }
 
     @Override
-<<<<<<< HEAD
     protected CloseableIterator<Row> createRecordIterator(ReadRecordsRequest recordsRequest, Schema schema,
             TableProperties tableProperties) throws RecordRetrievalException, ObjectFactoryException {
-=======
-    protected CloseableIterator<Record> createRecordIterator(ReadRecordsRequest recordsRequest, Schema schema,
-            TableProperties tableProperties) throws RecordRetrievalException, IteratorCreationException {
->>>>>>> f8bf1029
         Split split = recordsRequest.getSplit();
         Set<String> relevantFiles = new HashSet<>(new Gson().fromJson(split.getProperty(RELEVANT_FILES_FIELD), List.class));
         List<Field> rowKeyFields = schema.getRowKeyFields();
@@ -263,23 +253,15 @@
      * @return                           a combined iterator
      * @throws IteratorCreationException if the iterator can't be instantiated
      */
-<<<<<<< HEAD
+
     private CloseableIterator<Row> applyCompactionIterators(CloseableIterator<Row> mergingIterator, Schema schema, TableProperties tableProperties) throws ObjectFactoryException {
-=======
-    private CloseableIterator<Record> applyCompactionIterators(CloseableIterator<Record> mergingIterator, Schema schema, TableProperties tableProperties) throws IteratorCreationException {
->>>>>>> f8bf1029
         String iteratorClass = tableProperties.get(ITERATOR_CLASS_NAME);
         if (iteratorClass == null) {
             return mergingIterator;
         }
         String iteratorConfig = tableProperties.get(ITERATOR_CONFIG);
-<<<<<<< HEAD
-        SortedRowIterator sortedRecordIterator = objectFactory.getObject(iteratorClass, SortedRowIterator.class);
-        sortedRecordIterator.init(iteratorConfig, schema);
-        LOGGER.debug("Initialised iterator with config " + iteratorConfig);
-=======
-        SortedRecordIterator sortedRecordIterator = new IteratorFactory(objectFactory).getIterator(iteratorClass, iteratorConfig, schema);
->>>>>>> f8bf1029
-        return sortedRecordIterator.apply(mergingIterator);
+        SortedRowIterator sortedRowIterator = new IteratorFactory(objectFactory).getIterator(iteratorClass, iteratorConfig, schema);
+
+        return sortedRowIterator.apply(mergingIterator);
     }
 }