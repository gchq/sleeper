/*
 * Copyright 2022 Crown Copyright
 *
 * Licensed under the Apache License, Version 2.0 (the "License");
 * you may not use this file except in compliance with the License.
 * You may obtain a copy of the License at
 *
 *     http://www.apache.org/licenses/LICENSE-2.0
 *
 * Unless required by applicable law or agreed to in writing, software
 * distributed under the License is distributed on an "AS IS" BASIS,
 * WITHOUT WARRANTIES OR CONDITIONS OF ANY KIND, either express or implied.
 * See the License for the specific language governing permissions and
 * limitations under the License.
 */

package sleeper.ingest.testutils;

import org.apache.hadoop.conf.Configuration;
import org.apache.hadoop.fs.Path;
import org.apache.parquet.hadoop.ParquetReader;
import org.apache.parquet.hadoop.ParquetWriter;
import sleeper.configuration.jars.ObjectFactory;
import sleeper.configuration.properties.InstanceProperties;
import sleeper.configuration.properties.table.TableProperties;
import sleeper.configuration.properties.table.TablePropertiesProvider;
import sleeper.core.partition.Partition;
import sleeper.core.range.Region;
import sleeper.core.record.CloneRecord;
import sleeper.core.record.Record;
import sleeper.core.schema.Field;
import sleeper.core.schema.Schema;
import sleeper.core.schema.type.LongType;
import sleeper.core.schema.type.PrimitiveType;
import sleeper.ingest.impl.IngestCoordinatorFactory;
import sleeper.io.parquet.record.ParquetRecordReader;
import sleeper.sketches.Sketches;
import sleeper.sketches.s3.SketchesSerDeToS3;
import sleeper.statestore.StateStoreProvider;

import java.io.File;
import java.io.IOException;
import java.nio.file.Files;
import java.nio.file.LinkOption;
import java.util.ArrayList;
import java.util.Collections;
import java.util.List;

import static org.assertj.core.api.Assertions.assertThat;
import static sleeper.configuration.properties.UserDefinedInstanceProperty.ARROW_INGEST_BATCH_BUFFER_BYTES;
import static sleeper.configuration.properties.UserDefinedInstanceProperty.ARROW_INGEST_MAX_SINGLE_WRITE_TO_FILE_RECORDS;
import static sleeper.configuration.properties.UserDefinedInstanceProperty.ARROW_INGEST_WORKING_BUFFER_BYTES;
import static sleeper.configuration.properties.UserDefinedInstanceProperty.FILE_SYSTEM;
import static sleeper.configuration.properties.UserDefinedInstanceProperty.ID;
import static sleeper.configuration.properties.UserDefinedInstanceProperty.INGEST_PARTITION_FILE_WRITER_TYPE;
import static sleeper.configuration.properties.UserDefinedInstanceProperty.INGEST_PARTITION_REFRESH_PERIOD_IN_SECONDS;
import static sleeper.configuration.properties.UserDefinedInstanceProperty.INGEST_RECORD_BATCH_TYPE;
import static sleeper.configuration.properties.UserDefinedInstanceProperty.MAX_IN_MEMORY_BATCH_SIZE;
import static sleeper.configuration.properties.UserDefinedInstanceProperty.MAX_RECORDS_TO_WRITE_LOCALLY;
import static sleeper.configuration.properties.table.TableProperty.COMPRESSION_CODEC;
import static sleeper.configuration.properties.table.TableProperty.DATA_BUCKET;
import static sleeper.configuration.properties.table.TableProperty.PAGE_SIZE;
import static sleeper.configuration.properties.table.TableProperty.ROW_GROUP_SIZE;
import static sleeper.configuration.properties.table.TableProperty.TABLE_NAME;

public class IngestRecordsTestDataHelper {
    public static String TEST_TABLE_NAME = "test-table";

    private IngestRecordsTestDataHelper() {
    }

<<<<<<< HEAD
=======
    public static IngestProperties.Builder defaultPropertiesBuilder(
            StateStore stateStore, Schema sleeperSchema, String ingestLocalWorkingDirectory, String sketchDirectory) {
        return IngestProperties.builder()
                .objectFactory(ObjectFactory.noUserJars())
                .localDir(ingestLocalWorkingDirectory)
                .maxRecordsToWriteLocally(10L)
                .maxInMemoryBatchSize(1000L)
                .rowGroupSize(ParquetWriter.DEFAULT_BLOCK_SIZE)
                .pageSize(ParquetWriter.DEFAULT_PAGE_SIZE)
                .compressionCodec("zstd")
                .stateStore(stateStore)
                .schema(sleeperSchema)
                .filePathPrefix(sketchDirectory)
                .ingestPartitionRefreshFrequencyInSecond(120);
    }

>>>>>>> d6cd52d0
    public static Schema schemaWithRowKeys(Field... fields) {
        return Schema.builder()
                .rowKeyFields(fields)
                .valueFields(new Field("value1", new LongType()), new Field("value2", new LongType()))
                .build();
    }

    public static Partition createRootPartition(Region region, PrimitiveType... rowKeyTypes) {
        return Partition.builder()
                .rowKeyTypes(rowKeyTypes)
                .id("root")
                .region(region)
                .leafPartition(false)
                .parentPartitionId(null)
                .build();
    }

    public static Partition createLeafPartition(String id, Region region, PrimitiveType... rowKeyTypes) {
        return Partition.builder()
                .rowKeyTypes(rowKeyTypes)
                .id(id)
                .region(region)
                .leafPartition(true)
                .parentPartitionId("root")
                .childPartitionIds(Collections.emptyList())
                .build();
    }

    public static List<Record> getSingleRecord() {
        Record record1 = new Record();
        record1.put("key", 1L);
        record1.put("value1", 2L);
        record1.put("value2", 3L);
        return Collections.singletonList(record1);
    }

    public static List<Record> getRecords() {
        List<Record> records = new ArrayList<>();
        Record record1 = new Record();
        record1.put("key", 1L);
        record1.put("value1", 2L);
        record1.put("value2", 3L);
        Record record2 = new Record();
        record2.put("key", 3L);
        record2.put("value1", 4L);
        record2.put("value2", 6L);
        records.add(record1);
        records.add(record2);
        return records;
    }

    public static List<Record> getLotsOfRecords() {
        List<Record> records = new ArrayList<>();
        for (int i = 0; i < 200; i++) {
            Record record1 = new Record();
            record1.put("key", 1L - i);
            record1.put("value1", 2L * i);
            record1.put("value2", 3L * i);
            Record record2 = new Record();
            record2.put("key", 2L + i);
            record2.put("value1", 4L * i);
            record2.put("value2", 6L * i);
            records.add(record1);
            records.add(record2);
        }
        return records;
    }

    public static List<Record> getRecordsInFirstPartitionOnly() {
        List<Record> records = new ArrayList<>();
        Record record1 = new Record();
        record1.put("key", 1L);
        record1.put("value1", 2L);
        record1.put("value2", 3L);
        Record record2 = new Record();
        record2.put("key", 0L);
        record2.put("value1", 4L);
        record2.put("value2", 6L);
        records.add(record1);
        records.add(record2);
        return records;
    }

    public static List<Record> getRecordsByteArrayKey() {
        List<Record> records = new ArrayList<>();
        Record record1 = new Record();
        record1.put("key", new byte[]{1, 1});
        record1.put("value1", 2L);
        record1.put("value2", 3L);
        Record record2 = new Record();
        record2.put("key", new byte[]{2, 2});
        record2.put("value1", 2L);
        record2.put("value2", 3L);
        Record record3 = new Record();
        record3.put("key", new byte[]{64, 65});
        record3.put("value1", 4L);
        record3.put("value2", 6L);
        records.add(record1);
        records.add(record2);
        records.add(record3);
        return records;
    }

    public static List<Record> getRecords2DimByteArrayKey() {
        List<Record> records = new ArrayList<>();
        Record record1 = new Record();
        record1.put("key1", new byte[]{1, 1});
        record1.put("key2", new byte[]{2, 3});
        record1.put("value1", 2L);
        record1.put("value2", 3L);
        Record record2 = new Record();
        record2.put("key1", new byte[]{11, 2});
        record2.put("key2", new byte[]{2, 2});
        record2.put("value1", 2L);
        record2.put("value2", 3L);
        Record record3 = new Record();
        record3.put("key1", new byte[]{64, 65});
        record3.put("key2", new byte[]{67, 68});
        record3.put("value1", 4L);
        record3.put("value2", 6L);
        Record record4 = new Record();
        record4.put("key1", new byte[]{5});
        record4.put("key2", new byte[]{99});
        record4.put("value1", 2L);
        record4.put("value2", 3L);
        records.add(record1);
        records.add(record2);
        records.add(record3);
        records.add(record3); // Add twice so that one file has more entries so we can tell them apart
        records.add(record4);
        return records;
    }

    public static List<Record> getUnsortedRecords() {
        List<Record> records = new ArrayList<>();
        for (int i = 10; i > 0; i--) {
            Record record1 = new Record();
            record1.put("key", (long) i);
            record1.put("value1", 2L);
            record1.put("value2", 3L);
            records.add(record1);
            Record record2 = new Record();
            record2.put("key", 5L);
            record2.put("value1", 4L);
            record2.put("value2", 6L);
            records.add(record2);
        }
        return records;
    }

    public static List<Record> getRecordsForAggregationIteratorTest() {
        List<Record> records = new ArrayList<>();
        Record record1 = new Record();
        record1.put("key", new byte[]{1, 1});
        record1.put("sort", 2L);
        record1.put("value", 1L);
        Record record2 = new Record();
        record2.put("key", new byte[]{11, 2});
        record2.put("sort", 1L);
        record2.put("value", 1L);
        Record record3 = new Record();
        record3.put("key", new byte[]{1, 1});
        record3.put("sort", 2L);
        record3.put("value", 6L);
        Record record4 = new Record();
        record4.put("key", new byte[]{11, 2});
        record4.put("sort", 1L);
        record4.put("value", 3L);
        records.add(record1);
        records.add(record2);
        records.add(record3);
        records.add(record4);
        return records;
    }

    public static List<Record> getRecordsOscillatingBetween2Partitions() {
        List<Record> records = new ArrayList<>();
        Record record1 = new Record();
        record1.put("key1", 0);
        record1.put("key2", 1L);
        record1.put("value1", 2L);
        record1.put("value2", 1L);
        Record record2 = new Record();
        record2.put("key1", 0);
        record2.put("key2", 20L);
        record2.put("value1", 200L);
        record2.put("value2", 100L);
        Record record3 = new Record();
        record3.put("key1", 100);
        record3.put("key2", 1L);
        record3.put("value1", 20000L);
        record3.put("value2", 10000L);
        Record record4 = new Record();
        record4.put("key1", 100);
        record4.put("key2", 50L);
        record4.put("value1", 2000000L);
        record4.put("value2", 1000000L);
        records.add(record1);
        records.add(record2);
        records.add(record3);
        records.add(record4);
        return records;
    }

    public static List<Record> readRecordsFromParquetFile(String filename, Schema schema) throws IOException {
        ParquetReader<Record> reader = new ParquetRecordReader.Builder(new Path(filename), schema).build();
        List<Record> readRecords = new ArrayList<>();
        CloneRecord cloneRecord = new CloneRecord(schema);
        Record record = reader.read();
        while (null != record) {
            readRecords.add(cloneRecord.clone(record));
            record = reader.read();
        }
        reader.close();
        return readRecords;
    }

    public static Sketches getSketches(Schema schema, String filename) throws IOException {
        String sketchFile = filename.replace(".parquet", ".sketches");
        assertThat(Files.exists(new File(sketchFile).toPath(), LinkOption.NOFOLLOW_LINKS)).isTrue();
        return new SketchesSerDeToS3(schema).loadFromHadoopFS("", sketchFile, new Configuration());
    }

    public static InstanceProperties createInstanceProperties(String instanceName, String fileSystemPrefix, String recordBatchType, String partitionFileWriterType) {
        InstanceProperties instanceProperties = new InstanceProperties();
        instanceProperties.set(ID, instanceName);
        instanceProperties.set(FILE_SYSTEM, fileSystemPrefix);
        instanceProperties.set(INGEST_RECORD_BATCH_TYPE, recordBatchType);
        instanceProperties.set(INGEST_PARTITION_FILE_WRITER_TYPE, partitionFileWriterType);
        instanceProperties.setNumber(INGEST_PARTITION_REFRESH_PERIOD_IN_SECONDS, Integer.MAX_VALUE);
        instanceProperties.setNumber(ARROW_INGEST_MAX_SINGLE_WRITE_TO_FILE_RECORDS, 10);
        instanceProperties.setNumber(ARROW_INGEST_WORKING_BUFFER_BYTES, 16 * 1024 * 1024L);
        instanceProperties.setNumber(ARROW_INGEST_BATCH_BUFFER_BYTES, 16 * 1024 * 1024L);
        instanceProperties.setNumber(ARROW_INGEST_BATCH_BUFFER_BYTES, 16 * 1024 * 1024L);
        instanceProperties.setNumber(MAX_RECORDS_TO_WRITE_LOCALLY, 128);
        instanceProperties.setNumber(MAX_IN_MEMORY_BATCH_SIZE, 100000L);
        return instanceProperties;
    }

    public static TableProperties createTableProperties(InstanceProperties instanceProperties, Schema schema, String bucketName) {
        TableProperties tableProperties = new TableProperties(instanceProperties);
        tableProperties.set(TABLE_NAME, TEST_TABLE_NAME);
        tableProperties.setSchema(schema);
        tableProperties.set(DATA_BUCKET, bucketName);
        tableProperties.set(COMPRESSION_CODEC, "zstd");
        tableProperties.setNumber(PAGE_SIZE, ParquetWriter.DEFAULT_PAGE_SIZE);
        tableProperties.setNumber(ROW_GROUP_SIZE, ParquetWriter.DEFAULT_BLOCK_SIZE);
        return tableProperties;
    }

    public static Configuration defaultHadoopConfiguration() {
        Configuration conf = new Configuration();
        conf.set("fs.s3a.aws.credentials.provider", "com.amazonaws.auth.EC2ContainerCredentialsProviderWrapper");
        conf.set("fs.s3a.fast.upload", "true");
        return conf;
    }

    public static IngestCoordinatorFactory defaultFactory(String localDir, StateStoreProvider stateStoreProvider, InstanceProperties instanceProperties,
                                                          TablePropertiesProvider tablePropertiesProvider, Configuration hadoopConfiguration) {
        return IngestCoordinatorFactory.builder()
                .objectFactory(ObjectFactory.noUserJars())
                .localDir(localDir)
                .stateStoreProvider(stateStoreProvider)
                .instanceProperties(instanceProperties)
                .hadoopConfiguration(hadoopConfiguration).build();
    }

    public static IngestCoordinatorFactory defaultFactory(String localDir, StateStoreProvider stateStoreProvider, InstanceProperties instanceProperties, TablePropertiesProvider tablePropertiesProvider) {
        return defaultFactory(localDir, stateStoreProvider, instanceProperties, tablePropertiesProvider, defaultHadoopConfiguration());
    }
}<|MERGE_RESOLUTION|>--- conflicted
+++ resolved
@@ -69,25 +69,6 @@
     private IngestRecordsTestDataHelper() {
     }
 
-<<<<<<< HEAD
-=======
-    public static IngestProperties.Builder defaultPropertiesBuilder(
-            StateStore stateStore, Schema sleeperSchema, String ingestLocalWorkingDirectory, String sketchDirectory) {
-        return IngestProperties.builder()
-                .objectFactory(ObjectFactory.noUserJars())
-                .localDir(ingestLocalWorkingDirectory)
-                .maxRecordsToWriteLocally(10L)
-                .maxInMemoryBatchSize(1000L)
-                .rowGroupSize(ParquetWriter.DEFAULT_BLOCK_SIZE)
-                .pageSize(ParquetWriter.DEFAULT_PAGE_SIZE)
-                .compressionCodec("zstd")
-                .stateStore(stateStore)
-                .schema(sleeperSchema)
-                .filePathPrefix(sketchDirectory)
-                .ingestPartitionRefreshFrequencyInSecond(120);
-    }
-
->>>>>>> d6cd52d0
     public static Schema schemaWithRowKeys(Field... fields) {
         return Schema.builder()
                 .rowKeyFields(fields)
