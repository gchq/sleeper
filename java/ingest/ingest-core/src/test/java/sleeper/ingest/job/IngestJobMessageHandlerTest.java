/*
 * Copyright 2022-2024 Crown Copyright
 *
 * Licensed under the Apache License, Version 2.0 (the "License");
 * you may not use this file except in compliance with the License.
 * You may obtain a copy of the License at
 *
 *     http://www.apache.org/licenses/LICENSE-2.0
 *
 * Unless required by applicable law or agreed to in writing, software
 * distributed under the License is distributed on an "AS IS" BASIS,
 * WITHOUT WARRANTIES OR CONDITIONS OF ANY KIND, either express or implied.
 * See the License for the specific language governing permissions and
 * limitations under the License.
 */

package sleeper.ingest.job;

import org.junit.jupiter.api.BeforeEach;
import org.junit.jupiter.api.DisplayName;
import org.junit.jupiter.api.Nested;
import org.junit.jupiter.api.Test;

import sleeper.core.table.InMemoryTableIndex;
import sleeper.core.table.TableIndex;
import sleeper.core.table.TableStatus;
import sleeper.ingest.job.status.InMemoryIngestJobStatusStore;
import sleeper.ingest.job.status.IngestJobStatus;
import sleeper.ingest.job.status.IngestJobStatusStore;

import java.time.Instant;
import java.util.List;
import java.util.Map;
import java.util.Optional;
import java.util.stream.Collectors;
import java.util.stream.Stream;

import static org.assertj.core.api.Assertions.assertThat;
import static sleeper.ingest.job.status.IngestJobStatusTestData.jobStatus;
import static sleeper.ingest.job.status.IngestJobStatusTestData.rejectedRun;

public class IngestJobMessageHandlerTest {

    private final TableIndex tableIndex = new InMemoryTableIndex();
    private final IngestJobStatusStore ingestJobStatusStore = new InMemoryIngestJobStatusStore();
<<<<<<< HEAD
    private final TableStatus tableId = TableStatus.uniqueIdAndName("test-table-id", "test-table");
=======
    private final TableStatus table = TableStatus.uniqueIdAndName("test-table-id", "test-table");
    private final String tableId = table.getTableUniqueId();
>>>>>>> 1a57f727

    @BeforeEach
    void setUp() {
        tableIndex.create(table);
    }

    @Nested
    @DisplayName("Read job")
    class ReadJob {

        @Test
        void shouldReadJob() {
            // Given
            IngestJobMessageHandler<IngestJob> ingestJobMessageHandler = messageHandler().build();
            String json = "{" +
                    "\"id\":\"test-job-id\"," +
                    "\"tableName\":\"test-table\"," +
                    "\"files\":[\"file1.parquet\",\"file2.parquet\"]" +
                    "}";

            // When / Then
            assertThat(ingestJobMessageHandler.deserialiseAndValidate(json))
                    .contains(IngestJob.builder()
                            .id("test-job-id")
                            .tableName("test-table")
                            .tableId("test-table-id")
                            .files("file1.parquet", "file2.parquet")
                            .build());
            assertThat(ingestJobStatusStore.getInvalidJobs()).isEmpty();
            assertThat(ingestJobStatusStore.getAllJobs(tableId)).isEmpty();
        }

        @Test
        void shouldGenerateId() {
            // Given
            IngestJobMessageHandler<IngestJob> ingestJobMessageHandler = messageHandler()
                    .jobIdSupplier(() -> "test-job-id")
                    .build();
            String json = "{" +
                    "\"tableName\":\"test-table\"," +
                    "\"files\":[\"file1.parquet\",\"file2.parquet\"]" +
                    "}";

            // When / Then
            assertThat(ingestJobMessageHandler.deserialiseAndValidate(json))
                    .contains(IngestJob.builder()
                            .id("test-job-id")
                            .tableName("test-table")
                            .tableId("test-table-id")
                            .files("file1.parquet", "file2.parquet")
                            .build());
            assertThat(ingestJobStatusStore.getInvalidJobs()).isEmpty();
            assertThat(ingestJobStatusStore.getAllJobs(tableId)).isEmpty();
        }

        @Test
        void shouldGenerateIdWhenEmpty() {
            // Given
            IngestJobMessageHandler<IngestJob> ingestJobMessageHandler = messageHandler()
                    .jobIdSupplier(() -> "test-job-id")
                    .build();
            String json = "{" +
                    "\"id\":\"\"," +
                    "\"tableName\":\"test-table\"," +
                    "\"files\":[\"file1.parquet\",\"file2.parquet\"]" +
                    "}";

            // When / Then
            assertThat(ingestJobMessageHandler.deserialiseAndValidate(json))
                    .contains(IngestJob.builder()
                            .id("test-job-id")
                            .tableName("test-table")
                            .tableId("test-table-id")
                            .files("file1.parquet", "file2.parquet")
                            .build());
            assertThat(ingestJobStatusStore.getInvalidJobs()).isEmpty();
            assertThat(ingestJobStatusStore.getAllJobs(tableId)).isEmpty();
        }

        @Test
        void shouldReadJobByTableId() {
            // Given
            IngestJobMessageHandler<IngestJob> ingestJobMessageHandler = messageHandler().build();
            String json = "{" +
                    "\"id\":\"test-job-id\"," +
                    "\"tableId\":\"test-table-id\"," +
                    "\"files\":[\"file1.parquet\",\"file2.parquet\"]" +
                    "}";

            // When / Then
            assertThat(ingestJobMessageHandler.deserialiseAndValidate(json))
                    .contains(IngestJob.builder()
                            .id("test-job-id")
                            .tableName("test-table")
                            .tableId("test-table-id")
                            .files("file1.parquet", "file2.parquet")
                            .build());
            assertThat(ingestJobStatusStore.getInvalidJobs()).isEmpty();
            assertThat(ingestJobStatusStore.getAllJobs(tableId)).isEmpty();
        }
    }

    @Nested
    @DisplayName("Expand directories")
    class ExpandDirectories {

        @Test
        void shouldExpandDirectories() {
            // Given
            IngestJobMessageHandler<IngestJob> ingestJobMessageHandler = messageHandlerWithDirectories(
                    Map.of("dir1", List.of("file1a.parquet", "file1b.parquet"),
                            "dir2", List.of("file2.parquet")))
                                    .build();
            String json = "{" +
                    "\"id\":\"test-job-id\"," +
                    "\"tableName\":\"test-table\"," +
                    "\"files\":[\"dir1\",\"dir2\"]" +
                    "}";

            // When / Then
            assertThat(ingestJobMessageHandler.deserialiseAndValidate(json))
                    .get().extracting(IngestJob::getTableName, IngestJob::getFiles)
                    .containsExactly("test-table", List.of("dir1/file1a.parquet", "dir1/file1b.parquet", "dir2/file2.parquet"));
            assertThat(ingestJobStatusStore.getInvalidJobs()).isEmpty();
            assertThat(ingestJobStatusStore.getAllJobs(tableId)).isEmpty();
        }

        @Test
        void shouldFailValidationWhenDirectoryIsEmpty() {
            // Given
            Instant validationTime = Instant.parse("2023-07-03T16:14:00Z");
            IngestJobMessageHandler<IngestJob> ingestJobMessageHandler = messageHandlerWithDirectories(
                    Map.of("dir", List.of()))
                            .timeSupplier(() -> validationTime)
                            .build();
            String json = "{" +
                    "\"id\":\"test-job-id\"," +
                    "\"tableName\":\"test-table\"," +
                    "\"files\":[\"dir\"]" +
                    "}";

            // When / Then
            IngestJobStatus expected = jobStatus("test-job-id",
                    rejectedRun("test-job-id", json, validationTime,
                            "Could not find one or more files"));
            assertThat(ingestJobMessageHandler.deserialiseAndValidate(json)).isEmpty();
            assertThat(ingestJobStatusStore.getInvalidJobs())
                    .containsExactly(expected);
            assertThat(ingestJobStatusStore.getAllJobs(tableId))
                    .containsExactly(expected);
        }

        @Test
        void shouldFailValidationWhenDirectoryIsEmptyAndIdIsGenerated() {
            // Given
            Instant validationTime = Instant.parse("2023-07-03T16:14:00Z");
            IngestJobMessageHandler<IngestJob> ingestJobMessageHandler = messageHandlerWithDirectories(
                    Map.of("dir", List.of()))
                            .jobIdSupplier(() -> "test-job-id")
                            .timeSupplier(() -> validationTime)
                            .build();
            String json = "{" +
                    "\"tableName\":\"test-table\"," +
                    "\"files\":[\"dir\"]" +
                    "}";

            // When / Then
            IngestJobStatus expected = jobStatus("test-job-id",
                    rejectedRun("test-job-id", json, validationTime,
                            "Could not find one or more files"));
            assertThat(ingestJobMessageHandler.deserialiseAndValidate(json)).isEmpty();
            assertThat(ingestJobStatusStore.getInvalidJobs()).containsExactly(expected);
            assertThat(ingestJobStatusStore.getAllJobs(tableId)).containsExactly(expected);
        }
    }

    @Nested
    @DisplayName("Validate job")
    class ValidateJob {
        @Test
        void shouldReportValidationFailureIfJsonInvalid() {
            // Given
            Instant validationTime = Instant.parse("2023-07-03T16:14:00Z");
            IngestJobMessageHandler<IngestJob> ingestJobMessageHandler = messageHandler()
                    .jobIdSupplier(() -> "test-job-id")
                    .timeSupplier(() -> validationTime)
                    .build();
            String json = "{";

            // When / Then
            assertThat(ingestJobMessageHandler.deserialiseAndValidate(json)).isEmpty();
            assertThat(ingestJobStatusStore.getInvalidJobs())
                    .containsExactly(jobStatus("test-job-id",
                            rejectedRun("test-job-id", json, validationTime,
                                    "Error parsing JSON. Reason: End of input at line 1 column 2 path $.")));
            assertThat(ingestJobStatusStore.getAllJobs(tableId))
                    .isEmpty();
        }

        @Test
        void shouldReportModelValidationFailureIfTableNameNotProvided() {
            // Given
            Instant validationTime = Instant.parse("2023-07-03T16:14:00Z");
            IngestJobMessageHandler<IngestJob> ingestJobMessageHandler = messageHandler()
                    .jobIdSupplier(() -> "test-job-id")
                    .timeSupplier(() -> validationTime)
                    .build();
            String json = "{" +
                    "\"files\":[]" +
                    "}";

            // When / Then
            assertThat(ingestJobMessageHandler.deserialiseAndValidate(json)).isEmpty();
            assertThat(ingestJobStatusStore.getInvalidJobs())
                    .containsExactly(jobStatus("test-job-id",
                            rejectedRun("test-job-id", json, validationTime,
                                    "Table not found")));
            assertThat(ingestJobStatusStore.getAllJobs(tableId))
                    .isEmpty();
        }

        @Test
        void shouldReportModelValidationFailureIfFilesNotProvided() {
            // Given
            Instant validationTime = Instant.parse("2023-07-03T16:14:00Z");
            IngestJobMessageHandler<IngestJob> ingestJobMessageHandler = messageHandler()
                    .jobIdSupplier(() -> "test-job-id")
                    .timeSupplier(() -> validationTime)
                    .build();
            String json = "{" +
                    "\"tableName\":\"test-table\"" +
                    "}";

            // When / Then
            IngestJobStatus expected = jobStatus("test-job-id",
                    rejectedRun("test-job-id", json, validationTime,
                            "Missing property \"files\""));
            assertThat(ingestJobMessageHandler.deserialiseAndValidate(json)).isEmpty();
            assertThat(ingestJobStatusStore.getInvalidJobs())
                    .containsExactly(expected);
            assertThat(ingestJobStatusStore.getAllJobs(tableId))
                    .containsExactly(expected);
        }

        @Test
        void shouldReportValidationFailureIfTableDoesNotExistByName() {
            // Given
            Instant validationTime = Instant.parse("2023-07-03T16:14:00Z");
            IngestJobMessageHandler<IngestJob> ingestJobMessageHandler = messageHandler()
                    .jobIdSupplier(() -> "test-job-id")
                    .timeSupplier(() -> validationTime)
                    .build();
            String json = "{" +
                    "\"id\":\"test-job-id\"," +
                    "\"tableName\":\"non-existent-table\"," +
                    "\"files\":[\"file1.parquet\",\"file2.parquet\"]" +
                    "}";

            // When / Then
            IngestJobStatus expectedStatus = jobStatus("test-job-id",
                    rejectedRun("test-job-id", json, validationTime,
                            "Table not found"));
            assertThat(ingestJobMessageHandler.deserialiseAndValidate(json)).isEmpty();
            assertThat(ingestJobStatusStore.getInvalidJobs())
                    .containsExactly(expectedStatus);
        }

        @Test
        void shouldReportValidationFailureIfTableDoesNotExistById() {
            // Given
            Instant validationTime = Instant.parse("2023-07-03T16:14:00Z");
            IngestJobMessageHandler<IngestJob> ingestJobMessageHandler = messageHandler()
                    .jobIdSupplier(() -> "test-job-id")
                    .timeSupplier(() -> validationTime)
                    .build();
            String json = "{" +
                    "\"id\":\"test-job-id\"," +
                    "\"tableId\":\"non-existent-table\"," +
                    "\"files\":[\"file1.parquet\",\"file2.parquet\"]" +
                    "}";

            // When / Then
            IngestJobStatus expectedStatus = jobStatus("test-job-id",
                    rejectedRun("test-job-id", json, validationTime,
                            "Table not found"));
            assertThat(ingestJobMessageHandler.deserialiseAndValidate(json)).isEmpty();
            assertThat(ingestJobStatusStore.getInvalidJobs())
                    .containsExactly(expectedStatus);
        }

        @Test
        void shouldReportMultipleModelValidationFailures() {
            // Given
            Instant validationTime = Instant.parse("2023-07-03T16:14:00Z");
            IngestJobMessageHandler<IngestJob> ingestJobMessageHandler = messageHandler()
                    .jobIdSupplier(() -> "test-job-id")
                    .timeSupplier(() -> validationTime)
                    .build();
            String json = "{}";

            // When / Then
            assertThat(ingestJobMessageHandler.deserialiseAndValidate(json)).isEmpty();
            assertThat(ingestJobStatusStore.getInvalidJobs())
                    .containsExactly(jobStatus("test-job-id",
                            rejectedRun("test-job-id", json, validationTime,
                                    "Missing property \"files\"",
                                    "Table not found")));
            assertThat(ingestJobStatusStore.getAllJobs(tableId))
                    .isEmpty();
        }

        @Test
        void shouldReportValidationFailureIfFileIsNull() {
            // Given
            Instant validationTime = Instant.parse("2023-07-03T16:14:00Z");
            IngestJobMessageHandler<IngestJob> ingestJobMessageHandler = messageHandler()
                    .timeSupplier(() -> validationTime)
                    .build();
            String json = "{" +
                    "\"id\": \"invalid-job-1\"," +
                    "\"tableName\": \"test-table\"," +
                    "\"files\": [,]" +
                    "}";

            // When / Then
            IngestJobStatus expected = jobStatus("invalid-job-1",
                    rejectedRun("invalid-job-1", json, validationTime,
                            "One of the files was null"));
            assertThat(ingestJobMessageHandler.deserialiseAndValidate(json)).isEmpty();
            assertThat(ingestJobStatusStore.getInvalidJobs())
                    .containsExactly(expected);
            assertThat(ingestJobStatusStore.getAllJobs(tableId))
                    .containsExactly(expected);
        }
    }

    private IngestJobMessageHandler.Builder<IngestJob> messageHandler() {
        return messageHandlerWithDirectories(Map.of());
    }

    private IngestJobMessageHandler.Builder<IngestJob> messageHandlerWithDirectories(Map<String, List<String>> directoryContents) {
        return IngestJobMessageHandler.forIngestJob()
                .tableIndex(tableIndex)
                .ingestJobStatusStore(ingestJobStatusStore)
                .expandDirectories(files -> expandDirFiles(files, directoryContents));
    }

    private static List<String> expandDirFiles(List<String> files, Map<String, List<String>> directoryContents) {
        return files.stream()
                .flatMap(dir -> Optional.ofNullable(directoryContents.get(dir))
                        .map(dirFiles -> dirFiles.stream().map(file -> dir + "/" + file))
                        .orElseGet(() -> Stream.of(dir)))
                .collect(Collectors.toUnmodifiableList());
    }
}<|MERGE_RESOLUTION|>--- conflicted
+++ resolved
@@ -43,12 +43,8 @@
 
     private final TableIndex tableIndex = new InMemoryTableIndex();
     private final IngestJobStatusStore ingestJobStatusStore = new InMemoryIngestJobStatusStore();
-<<<<<<< HEAD
-    private final TableStatus tableId = TableStatus.uniqueIdAndName("test-table-id", "test-table");
-=======
     private final TableStatus table = TableStatus.uniqueIdAndName("test-table-id", "test-table");
     private final String tableId = table.getTableUniqueId();
->>>>>>> 1a57f727
 
     @BeforeEach
     void setUp() {
