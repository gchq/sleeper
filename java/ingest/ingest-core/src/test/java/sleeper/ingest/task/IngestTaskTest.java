--- conflicted
+++ resolved
@@ -47,17 +47,10 @@
 import static sleeper.ingest.IngestResultTestData.defaultFileIngestResultReadAndWritten;
 import static sleeper.ingest.job.IngestJobTestData.DEFAULT_TABLE_ID;
 import static sleeper.ingest.job.status.IngestJobStatusTestHelper.failedIngestJob;
-<<<<<<< HEAD
 import static sleeper.ingest.job.status.IngestJobStatusTestHelper.finishedIngestJobUncommitted;
-import static sleeper.ingest.job.status.IngestJobStatusType.FAILED;
-import static sleeper.ingest.job.status.IngestJobStatusType.IN_PROGRESS;
-import static sleeper.ingest.job.status.IngestJobStatusType.UNCOMMITTED;
-=======
-import static sleeper.ingest.job.status.IngestJobStatusTestHelper.finishedIngestJob;
 import static sleeper.ingest.job.status.IngestJobUpdateType.FAILED;
-import static sleeper.ingest.job.status.IngestJobUpdateType.FINISHED;
+import static sleeper.ingest.job.status.IngestJobUpdateType.FINISHED_WHEN_FILES_COMMITTED;
 import static sleeper.ingest.job.status.IngestJobUpdateType.STARTED;
->>>>>>> 406241e2
 import static sleeper.ingest.task.IngestTaskStatusTestData.finishedMultipleJobs;
 import static sleeper.ingest.task.IngestTaskStatusTestData.finishedNoJobs;
 import static sleeper.ingest.task.IngestTaskStatusTestData.finishedOneJob;
@@ -365,13 +358,8 @@
                             ProcessStatusUpdateRecord::getJobRunId,
                             record -> IngestJobUpdateType.typeOfUpdate(record.getStatusUpdate()))
                     .containsExactly(
-<<<<<<< HEAD
-                            tuple("test-job-run", IN_PROGRESS),
-                            tuple("test-job-run", UNCOMMITTED));
-=======
                             tuple("test-job-run", STARTED),
-                            tuple("test-job-run", FINISHED));
->>>>>>> 406241e2
+                            tuple("test-job-run", FINISHED_WHEN_FILES_COMMITTED));
         }
 
         @Test
