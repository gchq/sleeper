--- conflicted
+++ resolved
@@ -16,11 +16,6 @@
 
 package sleeper.ingest.job.status;
 
-<<<<<<< HEAD
-import sleeper.core.table.TableStatus;
-
-=======
->>>>>>> 1a57f727
 import java.time.Instant;
 import java.util.List;
 import java.util.Optional;
@@ -40,17 +35,6 @@
     default void jobFinished(IngestJobFinishedEvent event) {
     }
 
-<<<<<<< HEAD
-    default Stream<IngestJobStatus> streamAllJobs(TableStatus tableId) {
-        throw new UnsupportedOperationException("Instance has no ingest job status store");
-    }
-
-    default List<IngestJobStatus> getAllJobs(TableStatus tableId) {
-        return streamAllJobs(tableId).collect(Collectors.toList());
-    }
-
-    default List<IngestJobStatus> getUnfinishedJobs(TableStatus tableId) {
-=======
     default Stream<IngestJobStatus> streamAllJobs(String tableId) {
         throw new UnsupportedOperationException("Instance has no ingest job status store");
     }
@@ -60,27 +44,18 @@
     }
 
     default List<IngestJobStatus> getUnfinishedJobs(String tableId) {
->>>>>>> 1a57f727
         return streamAllJobs(tableId)
                 .filter(job -> !job.isFinished())
                 .collect(Collectors.toList());
     }
 
-<<<<<<< HEAD
-    default List<IngestJobStatus> getJobsByTaskId(TableStatus tableId, String taskId) {
-=======
     default List<IngestJobStatus> getJobsByTaskId(String tableId, String taskId) {
->>>>>>> 1a57f727
         return streamAllJobs(tableId)
                 .filter(job -> job.isTaskIdAssigned(taskId))
                 .collect(Collectors.toList());
     }
 
-<<<<<<< HEAD
-    default List<IngestJobStatus> getJobsInTimePeriod(TableStatus tableId, Instant startTime, Instant endTime) {
-=======
     default List<IngestJobStatus> getJobsInTimePeriod(String tableId, Instant startTime, Instant endTime) {
->>>>>>> 1a57f727
         return streamAllJobs(tableId)
                 .filter(job -> job.isInPeriod(startTime, endTime))
                 .collect(Collectors.toList());
