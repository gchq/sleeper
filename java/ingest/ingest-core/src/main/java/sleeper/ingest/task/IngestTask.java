/*
 * Copyright 2022-2024 Crown Copyright
 *
 * Licensed under the Apache License, Version 2.0 (the "License");
 * you may not use this file except in compliance with the License.
 * You may obtain a copy of the License at
 *
 *     http://www.apache.org/licenses/LICENSE-2.0
 *
 * Unless required by applicable law or agreed to in writing, software
 * distributed under the License is distributed on an "AS IS" BASIS,
 * WITHOUT WARRANTIES OR CONDITIONS OF ANY KIND, either express or implied.
 * See the License for the specific language governing permissions and
 * limitations under the License.
 */
package sleeper.ingest.task;

import org.slf4j.Logger;
import org.slf4j.LoggerFactory;

import sleeper.core.record.process.ProcessRunTime;
import sleeper.core.record.process.RecordsProcessedSummary;
import sleeper.core.util.LoggedDuration;
import sleeper.ingest.IngestResult;
import sleeper.ingest.job.IngestJob;
import sleeper.ingest.job.IngestJobHandler;
import sleeper.ingest.job.status.IngestJobStatusStore;

import java.time.Instant;
import java.util.ArrayList;
import java.util.List;
import java.util.Optional;
import java.util.function.Supplier;

import static sleeper.ingest.job.status.IngestJobFailedEvent.ingestJobFailed;
import static sleeper.ingest.job.status.IngestJobFinishedEvent.ingestJobFinished;
import static sleeper.ingest.job.status.IngestJobStartedEvent.ingestJobStarted;

/**
 * Runs an ingest task. Executes jobs from a queue, updating the status stores with progress of the task.
 */
public class IngestTask {
    public static final Logger LOGGER = LoggerFactory.getLogger(IngestTask.class);
    private final Supplier<Instant> timeSupplier;
    private final MessageReceiver messageReceiver;
    private final IngestJobHandler ingester;
    private final IngestJobStatusStore jobStatusStore;
    private final IngestTaskStatusStore taskStatusStore;
    private final String taskId;
    private int totalNumberOfMessagesProcessed = 0;

    public IngestTask(Supplier<Instant> timeSupplier, MessageReceiver messageReceiver, IngestJobHandler ingester,
            IngestJobStatusStore jobStatusStore, IngestTaskStatusStore taskStore, String taskId) {
        this.timeSupplier = timeSupplier;
        this.messageReceiver = messageReceiver;
        this.ingester = ingester;
        this.jobStatusStore = jobStatusStore;
        this.taskStatusStore = taskStore;
        this.taskId = taskId;
    }

    /**
     * Executes jobs from a queue, updating the status stores with progress of the task.
     */
    public void run() {
        Instant startTime = timeSupplier.get();
        IngestTaskStatus.Builder taskStatusBuilder = IngestTaskStatus.builder().taskId(taskId).startTime(startTime);
        LOGGER.info("Starting task {}", taskId);
        taskStatusStore.taskStarted(taskStatusBuilder.build());
        IngestTaskFinishedStatus.Builder taskFinishedBuilder = IngestTaskFinishedStatus.builder();
        Instant finishTime = handleMessages(startTime, taskFinishedBuilder);
        LOGGER.info("Total number of messages processed = {}", totalNumberOfMessagesProcessed);
        LOGGER.info("Total run time = {}", LoggedDuration.withFullOutput(startTime, finishTime));

        IngestTaskStatus taskFinished = taskStatusBuilder.finished(finishTime, taskFinishedBuilder).build();
        taskStatusStore.taskFinished(taskFinished);
    }

<<<<<<< HEAD
    /**
     * Receives a message, then deserialises and runs the ingest job. Updates the ingest job status store with progress
     * on the job.
     *
     * @param  startTime       the start time
     * @param  summaryConsumer a consumer for finished job summaries
     * @return                 the finish time
     */
    public Instant handleMessages(Instant startTime, Consumer<RecordsProcessedSummary> summaryConsumer) {
=======
    private Instant handleMessages(Instant startTime, IngestTaskFinishedStatus.Builder taskFinishedBuilder) {
>>>>>>> 6312cfc8
        while (true) {
            Optional<MessageHandle> messageOpt = messageReceiver.receiveMessage();
            if (!messageOpt.isPresent()) {
                LOGGER.info("Terminating ingest task as no messages were received");
                return timeSupplier.get();
            }
            try (MessageHandle message = messageOpt.get()) {
                IngestJob job = message.getJob();
                LOGGER.info("IngestJob is: {}", job);
                Instant jobStartTime = timeSupplier.get();
                try {
                    jobStatusStore.jobStarted(ingestJobStarted(taskId, job, jobStartTime));
                    IngestResult result = ingester.ingest(job);
                    LOGGER.info("{} records were written", result.getRecordsWritten());
                    Instant jobFinishTime = timeSupplier.get();
                    RecordsProcessedSummary summary = new RecordsProcessedSummary(result.asRecordsProcessed(), jobStartTime, jobFinishTime);
                    jobStatusStore.jobFinished(ingestJobFinished(taskId, job, summary));
                    taskFinishedBuilder.addJobSummary(summary);
                    message.completed(summary);
                    totalNumberOfMessagesProcessed++;
                } catch (Exception e) {
                    Instant jobFinishTime = timeSupplier.get();
                    jobStatusStore.jobFailed(ingestJobFailed(job, new ProcessRunTime(jobStartTime, jobFinishTime))
                            .taskId(taskId)
                            .failureReasons(getFailureReasons(e))
                            .build());
                    LOGGER.error("Failed processing ingest job, terminating task", e);
                    message.failed();
                    return timeSupplier.get();
                }
            }
        }
    }

<<<<<<< HEAD
    /**
     * An interface for receiving message handles.
     */
=======
    private static List<String> getFailureReasons(Exception e) {
        List<String> reasons = new ArrayList<>();
        Throwable failure = e;
        while (failure != null) {
            reasons.add(failure.getMessage());
            failure = failure.getCause();
        }
        return reasons;
    }

>>>>>>> 6312cfc8
    @FunctionalInterface
    public interface MessageReceiver {
        /**
         * Receives a message.
         *
         * @return a {@link MessageHandle}, or an empty optional if there are no messages
         */
        Optional<MessageHandle> receiveMessage();
    }

    /**
     * An interface for a message. Used to control the message visibility of an SQS message.
     */
    public interface MessageHandle extends AutoCloseable {
        /**
         * Gets the ingest job this message handle is linked to.
         *
         * @return an {@link IngestJob}
         */
        IngestJob getJob();

        /**
         * Called when a job completes successfully.
         *
         * @param summary the records processed summary for the finished job
         */
        void completed(RecordsProcessedSummary summary);

        /**
         * Called when a job fails.
         */
        void failed();

        /**
         * Called when this message handle is closed.
         */
        void close();
    }
}<|MERGE_RESOLUTION|>--- conflicted
+++ resolved
@@ -76,19 +76,15 @@
         taskStatusStore.taskFinished(taskFinished);
     }
 
-<<<<<<< HEAD
     /**
      * Receives a message, then deserialises and runs the ingest job. Updates the ingest job status store with progress
      * on the job.
      *
-     * @param  startTime       the start time
-     * @param  summaryConsumer a consumer for finished job summaries
-     * @return                 the finish time
+     * @param  startTime           the start time
+     * @param  taskFinishedBuilder the ingest task finished builder
+     * @return                     the finish time
      */
-    public Instant handleMessages(Instant startTime, Consumer<RecordsProcessedSummary> summaryConsumer) {
-=======
     private Instant handleMessages(Instant startTime, IngestTaskFinishedStatus.Builder taskFinishedBuilder) {
->>>>>>> 6312cfc8
         while (true) {
             Optional<MessageHandle> messageOpt = messageReceiver.receiveMessage();
             if (!messageOpt.isPresent()) {
@@ -123,11 +119,6 @@
         }
     }
 
-<<<<<<< HEAD
-    /**
-     * An interface for receiving message handles.
-     */
-=======
     private static List<String> getFailureReasons(Exception e) {
         List<String> reasons = new ArrayList<>();
         Throwable failure = e;
@@ -138,7 +129,9 @@
         return reasons;
     }
 
->>>>>>> 6312cfc8
+    /**
+     * An interface for receiving message handles.
+     */
     @FunctionalInterface
     public interface MessageReceiver {
         /**
