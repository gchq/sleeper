/*
 * Copyright 2022-2023 Crown Copyright
 *
 * Licensed under the Apache License, Version 2.0 (the "License");
 * you may not use this file except in compliance with the License.
 * You may obtain a copy of the License at
 *
 *     http://www.apache.org/licenses/LICENSE-2.0
 *
 * Unless required by applicable law or agreed to in writing, software
 * distributed under the License is distributed on an "AS IS" BASIS,
 * WITHOUT WARRANTIES OR CONDITIONS OF ANY KIND, either express or implied.
 * See the License for the specific language governing permissions and
 * limitations under the License.
 */

package sleeper.ingest.task;

import org.slf4j.Logger;
import org.slf4j.LoggerFactory;

import sleeper.core.iterator.IteratorException;
import sleeper.core.record.process.RecordsProcessedSummary;
import sleeper.ingest.IngestResult;
import sleeper.ingest.job.IngestJob;
import sleeper.ingest.job.IngestJobHandler;
import sleeper.ingest.job.IngestJobSource;
import sleeper.ingest.job.status.IngestJobFinishedData;
import sleeper.ingest.job.status.IngestJobStatusStore;
import sleeper.statestore.StateStoreException;

import java.io.IOException;
import java.time.Instant;
import java.util.function.Supplier;

<<<<<<< HEAD
import static sleeper.ingest.job.status.IngestJobStartedData.startOfRun;
=======
import static sleeper.ingest.job.status.IngestJobFinishedEvent.ingestJobFinished;
import static sleeper.ingest.job.status.IngestJobStartedEvent.ingestJobStarted;
>>>>>>> 73a50d24

public class IngestTask {
    private static final Logger LOGGER = LoggerFactory.getLogger(IngestTask.class);

    private final IngestJobSource jobSource;
    private final String taskId;
    private final IngestTaskStatusStore taskStatusStore;
    private final IngestJobStatusStore jobStatusStore;
    private final Supplier<Instant> getTimeNow;
    private final IngestJobHandler runJobCallback;

    public IngestTask(
            IngestJobSource jobSource, String taskId,
            IngestTaskStatusStore taskStatusStore,
            IngestJobStatusStore jobStatusStore,
            IngestJobHandler runJobCallback, Supplier<Instant> getTimeNow) {
        this.getTimeNow = getTimeNow;
        this.jobSource = jobSource;
        this.taskId = taskId;
        this.taskStatusStore = taskStatusStore;
        this.jobStatusStore = jobStatusStore;
        this.runJobCallback = runJobCallback;
    }

    public IngestTask(
            IngestJobSource jobSource, String taskId,
            IngestTaskStatusStore taskStatusStore, IngestJobStatusStore jobStatusStore,
            IngestJobHandler runJobCallback) {
        this(jobSource, taskId, taskStatusStore, jobStatusStore, runJobCallback, Instant::now);
    }

    public void run() throws IOException, IteratorException, StateStoreException {
        Instant startTaskTime = getTimeNow.get();
        IngestTaskStatus.Builder taskStatusBuilder = IngestTaskStatus.builder().taskId(taskId).startTime(startTaskTime);
        taskStatusStore.taskStarted(taskStatusBuilder.build());
        LOGGER.info("IngestTask started at = {}", startTaskTime);

        IngestTaskFinishedStatus.Builder taskFinishedStatusBuilder = IngestTaskFinishedStatus.builder();
        try {
            jobSource.consumeJobs(job -> runJob(job, taskFinishedStatusBuilder));
        } finally {
            Instant finishTaskTime = getTimeNow.get();
            taskStatusBuilder.finished(finishTaskTime, taskFinishedStatusBuilder);
            taskStatusStore.taskFinished(taskStatusBuilder.build());
            LOGGER.info("IngestTask finished at = {}", finishTaskTime);
        }
    }

    private IngestResult runJob(IngestJob job, IngestTaskFinishedStatus.Builder taskBuilder)
            throws IteratorException, StateStoreException, IOException {

        Instant startTime = getTimeNow.get();
<<<<<<< HEAD
        jobStatusStore.jobStarted(startOfRun(taskId, job, startTime));
=======
        jobStatusStore.jobStarted(ingestJobStarted(taskId, job, startTime));
>>>>>>> 73a50d24

        IngestResult result = IngestResult.noFiles();
        try {
            result = runJobCallback.ingest(job);
        } finally {
            Instant finishTime = getTimeNow.get();
            RecordsProcessedSummary summary = new RecordsProcessedSummary(result.asRecordsProcessed(), startTime, finishTime);
<<<<<<< HEAD
            jobStatusStore.jobFinished(IngestJobFinishedData.from(taskId, job, summary));
=======
            jobStatusStore.jobFinished(ingestJobFinished(taskId, job, summary));
>>>>>>> 73a50d24
            taskBuilder.addJobSummary(summary);
        }

        return result;
    }
}<|MERGE_RESOLUTION|>--- conflicted
+++ resolved
@@ -25,7 +25,6 @@
 import sleeper.ingest.job.IngestJob;
 import sleeper.ingest.job.IngestJobHandler;
 import sleeper.ingest.job.IngestJobSource;
-import sleeper.ingest.job.status.IngestJobFinishedData;
 import sleeper.ingest.job.status.IngestJobStatusStore;
 import sleeper.statestore.StateStoreException;
 
@@ -33,12 +32,8 @@
 import java.time.Instant;
 import java.util.function.Supplier;
 
-<<<<<<< HEAD
-import static sleeper.ingest.job.status.IngestJobStartedData.startOfRun;
-=======
 import static sleeper.ingest.job.status.IngestJobFinishedEvent.ingestJobFinished;
 import static sleeper.ingest.job.status.IngestJobStartedEvent.ingestJobStarted;
->>>>>>> 73a50d24
 
 public class IngestTask {
     private static final Logger LOGGER = LoggerFactory.getLogger(IngestTask.class);
@@ -91,11 +86,7 @@
             throws IteratorException, StateStoreException, IOException {
 
         Instant startTime = getTimeNow.get();
-<<<<<<< HEAD
-        jobStatusStore.jobStarted(startOfRun(taskId, job, startTime));
-=======
         jobStatusStore.jobStarted(ingestJobStarted(taskId, job, startTime));
->>>>>>> 73a50d24
 
         IngestResult result = IngestResult.noFiles();
         try {
@@ -103,11 +94,7 @@
         } finally {
             Instant finishTime = getTimeNow.get();
             RecordsProcessedSummary summary = new RecordsProcessedSummary(result.asRecordsProcessed(), startTime, finishTime);
-<<<<<<< HEAD
-            jobStatusStore.jobFinished(IngestJobFinishedData.from(taskId, job, summary));
-=======
             jobStatusStore.jobFinished(ingestJobFinished(taskId, job, summary));
->>>>>>> 73a50d24
             taskBuilder.addJobSummary(summary);
         }
 
