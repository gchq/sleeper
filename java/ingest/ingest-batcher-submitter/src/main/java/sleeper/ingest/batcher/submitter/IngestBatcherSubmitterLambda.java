--- conflicted
+++ resolved
@@ -74,19 +74,12 @@
             LOGGER.warn("Received invalid ingest request: {}", json, e);
             return;
         }
-<<<<<<< HEAD
+
+        // Table properties are needed to set the expiry time on DynamoDB records in the store.
+        // To avoid that failing, we can discard the message here if the table does not exist.
         if (tablePropertiesProvider.getTablePropertiesIfExists(request.getTableName())
                 .isEmpty()) {
             LOGGER.warn("Table does not exist for ingest request: {}", json);
-=======
-
-        // Table properties are needed to set the expiry time on DynamoDB records in the store.
-        // To avoid that failing, we can discard the message here if the table does not exist.
-        try {
-            tablePropertiesProvider.getTableProperties(request.getTableName());
-        } catch (RuntimeException e) {
-            LOGGER.warn("Table does not exist for ingest request: {}", json, e);
->>>>>>> cbd2c7c0
             return;
         }
         store.addFile(request);
