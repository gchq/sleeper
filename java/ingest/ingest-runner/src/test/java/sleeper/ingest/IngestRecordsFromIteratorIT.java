/*
 * Copyright 2022-2023 Crown Copyright
 *
 * Licensed under the Apache License, Version 2.0 (the "License");
 * you may not use this file except in compliance with the License.
 * You may obtain a copy of the License at
 *
 *     http://www.apache.org/licenses/LICENSE-2.0
 *
 * Unless required by applicable law or agreed to in writing, software
 * distributed under the License is distributed on an "AS IS" BASIS,
 * WITHOUT WARRANTIES OR CONDITIONS OF ANY KIND, either express or implied.
 * See the License for the specific language governing permissions and
 * limitations under the License.
 */

package sleeper.ingest;

import org.junit.jupiter.api.Test;

import sleeper.core.partition.PartitionsBuilder;
import sleeper.core.record.Record;
import sleeper.ingest.testutils.AssertQuantiles;
import sleeper.statestore.FileInfo;
import sleeper.statestore.StateStore;

import java.util.Collections;
import java.util.List;
import java.util.stream.Collectors;

import static org.assertj.core.api.Assertions.assertThat;
import static sleeper.ingest.testutils.IngestRecordsTestDataHelper.getRecords;
import static sleeper.ingest.testutils.IngestRecordsTestDataHelper.getSingleRecord;
import static sleeper.ingest.testutils.IngestRecordsTestDataHelper.getSketches;
import static sleeper.ingest.testutils.IngestRecordsTestDataHelper.readRecordsFromParquetFile;
import static sleeper.statestore.inmemory.StateStoreTestHelper.inMemoryStateStoreWithFixedPartitions;
import static sleeper.statestore.inmemory.StateStoreTestHelper.inMemoryStateStoreWithFixedSinglePartition;

class IngestRecordsFromIteratorIT extends IngestRecordsTestBase {

    @Test
    void shouldWriteMultipleRecords() throws Exception {
        // Given
        StateStore stateStore = inMemoryStateStoreWithFixedPartitions(
                new PartitionsBuilder(schema)
                        .rootFirst("root")
                        .splitToNewChildren("root", "partition1", "partition2", 2L)
                        .buildList()
        );

        // When
        long numWritten = ingestFromRecordIterator(schema, stateStore, getRecords().iterator()).getRecordsWritten();

        // Then:
        //  - Check the correct number of records were written
        assertThat(numWritten).isEqualTo(getRecords().size());
        //  - Check StateStore has correct information
        List<FileInfo> fileInPartitionList = stateStore.getFileInPartitionList()
                .stream()
                .sorted((f1, f2) -> (int) (((long) f1.getMinRowKey().get(0)) - ((long) f2.getMinRowKey().get(0))))
                .collect(Collectors.toList());
        assertThat(fileInPartitionList).hasSize(2);
        FileInfo fileInfo = fileInPartitionList.get(0);
        assertThat((long) fileInfo.getMinRowKey().get(0)).isOne();
        assertThat((long) fileInfo.getMaxRowKey().get(0)).isOne();
        assertThat(fileInfo.getNumberOfRecords().longValue()).isOne();
<<<<<<< HEAD
        assertThat(fileInfo.getPartitionId()).isEqualTo(partition1.getId());
        fileInfo = fileInPartitionList.get(1);
=======
        assertThat(fileInfo.getPartitionId()).isEqualTo("partition1");
        fileInfo = activeFiles.get(1);
>>>>>>> b975c7c0
        assertThat((long) fileInfo.getMinRowKey().get(0)).isEqualTo(3L);
        assertThat((long) fileInfo.getMaxRowKey().get(0)).isEqualTo(3L);
        assertThat(fileInfo.getNumberOfRecords().longValue()).isOne();
        assertThat(fileInfo.getPartitionId()).isEqualTo("partition2");
        //  - Read files and check they have the correct records
        List<Record> readRecords = readRecordsFromParquetFile(fileInPartitionList.get(0).getFilename(), schema);
        assertThat(readRecords).containsExactly(getRecords().get(0));
        readRecords = readRecordsFromParquetFile(fileInPartitionList.get(1).getFilename(), schema);
        assertThat(readRecords).containsExactly(getRecords().get(1));
        //  - Check quantiles sketches have been written and are correct (NB the sketches are stochastic so may not be identical)
        AssertQuantiles.forSketch(getSketches(schema, fileInPartitionList.get(0).getFilename()).getQuantilesSketch("key"))
                .min(1L).max(1L)
                .quantile(0.0, 1L).quantile(0.1, 1L)
                .quantile(0.2, 1L).quantile(0.3, 1L)
                .quantile(0.4, 1L).quantile(0.5, 1L)
                .quantile(0.6, 1L).quantile(0.7, 1L)
                .quantile(0.8, 1L).quantile(0.9, 1L).verify();
        AssertQuantiles.forSketch(getSketches(schema, fileInPartitionList.get(1).getFilename()).getQuantilesSketch("key"))
                .min(3L).max(3L)
                .quantile(0.0, 3L).quantile(0.1, 3L)
                .quantile(0.2, 3L).quantile(0.3, 3L)
                .quantile(0.4, 3L).quantile(0.5, 3L)
                .quantile(0.6, 3L).quantile(0.7, 3L)
                .quantile(0.8, 3L).quantile(0.9, 3L).verify();
    }

    @Test
    void shouldWriteSingleRecord() throws Exception {
        // Given
        StateStore stateStore = inMemoryStateStoreWithFixedPartitions(
                new PartitionsBuilder(schema)
                        .rootFirst("root")
                        .splitToNewChildren("root", "partition1", "partition2", 2L)
                        .buildList()
        );

        // When
        long numWritten = ingestFromRecordIterator(schema, stateStore, getSingleRecord().iterator()).getRecordsWritten();

        // Then:
        //  - Check the correct number of records were written
        assertThat(numWritten).isEqualTo(getSingleRecord().size());
        //  - Check StateStore has correct information
        List<FileInfo> fileInPartitionList = stateStore.getFileInPartitionList()
                .stream()
                .sorted((f1, f2) -> (int) (((long) f1.getMinRowKey().get(0)) - ((long) f2.getMinRowKey().get(0))))
                .collect(Collectors.toList());
        assertThat(fileInPartitionList).hasSize(1);
        FileInfo fileInfo = fileInPartitionList.get(0);
        assertThat((long) fileInfo.getMinRowKey().get(0)).isOne();
        assertThat((long) fileInfo.getMaxRowKey().get(0)).isOne();
        assertThat(fileInfo.getNumberOfRecords().longValue()).isOne();
        assertThat(fileInfo.getPartitionId()).isEqualTo("partition1");

        //  - Read files and check they have the correct records
        List<Record> readRecords = readRecordsFromParquetFile(fileInPartitionList.get(0).getFilename(), schema);
        assertThat(readRecords).containsExactly(getSingleRecord().get(0));
        //  - Check quantiles sketches have been written and are correct (NB the sketches are stochastic so may not be identical)
        AssertQuantiles.forSketch(getSketches(schema, fileInPartitionList.get(0).getFilename()).getQuantilesSketch("key"))
                .min(1L).max(1L)
                .quantile(0.0, 1L).quantile(0.1, 1L)
                .quantile(0.2, 1L).quantile(0.3, 1L)
                .quantile(0.4, 1L).quantile(0.5, 1L)
                .quantile(0.6, 1L).quantile(0.7, 1L)
                .quantile(0.8, 1L).quantile(0.9, 1L).verify();
    }

    @Test
    void shouldWriteNoRecordsWhenIteratorIsEmpty() throws Exception {
        // Given
        StateStore stateStore = inMemoryStateStoreWithFixedSinglePartition(schema);

        // When
        long numWritten = ingestFromRecordIterator(schema, stateStore, Collections.emptyIterator()).getRecordsWritten();

        // Then:
        //  - Check the correct number of records were written
        assertThat(numWritten).isZero();
        //  - Check StateStore has correct information
        List<FileInfo> fileInPartitionList = stateStore.getFileInPartitionList();
        assertThat(fileInPartitionList).isEmpty();
    }
}<|MERGE_RESOLUTION|>--- conflicted
+++ resolved
@@ -64,13 +64,8 @@
         assertThat((long) fileInfo.getMinRowKey().get(0)).isOne();
         assertThat((long) fileInfo.getMaxRowKey().get(0)).isOne();
         assertThat(fileInfo.getNumberOfRecords().longValue()).isOne();
-<<<<<<< HEAD
-        assertThat(fileInfo.getPartitionId()).isEqualTo(partition1.getId());
+        assertThat(fileInfo.getPartitionId()).isEqualTo("partition1");
         fileInfo = fileInPartitionList.get(1);
-=======
-        assertThat(fileInfo.getPartitionId()).isEqualTo("partition1");
-        fileInfo = activeFiles.get(1);
->>>>>>> b975c7c0
         assertThat((long) fileInfo.getMinRowKey().get(0)).isEqualTo(3L);
         assertThat((long) fileInfo.getMaxRowKey().get(0)).isEqualTo(3L);
         assertThat(fileInfo.getNumberOfRecords().longValue()).isOne();
