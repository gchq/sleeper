/*
 * Copyright 2022-2025 Crown Copyright
 *
 * Licensed under the Apache License, Version 2.0 (the "License");
 * you may not use this file except in compliance with the License.
 * You may obtain a copy of the License at
 *
 *     http://www.apache.org/licenses/LICENSE-2.0
 *
 * Unless required by applicable law or agreed to in writing, software
 * distributed under the License is distributed on an "AS IS" BASIS,
 * WITHOUT WARRANTIES OR CONDITIONS OF ANY KIND, either express or implied.
 * See the License for the specific language governing permissions and
 * limitations under the License.
 */

package sleeper.ingest.runner;

import org.junit.jupiter.api.BeforeEach;
import org.junit.jupiter.api.io.TempDir;

import sleeper.core.iterator.IteratorCreationException;
import sleeper.core.properties.instance.InstanceProperties;
import sleeper.core.properties.table.TableProperties;
import sleeper.core.record.Record;
import sleeper.core.schema.Field;
import sleeper.core.schema.Schema;
import sleeper.core.schema.type.LongType;
import sleeper.core.statestore.FileReference;
import sleeper.core.statestore.StateStore;
import sleeper.core.statestore.testutils.FixedStateStoreProvider;
import sleeper.core.util.ObjectFactory;
import sleeper.ingest.core.IngestResult;
import sleeper.localstack.test.LocalStackTestBase;
import sleeper.sketches.store.S3SketchesStore;
import sleeper.sketches.store.SketchesStore;
import sleeper.statestore.transactionlog.DynamoDBTransactionLogStateStore;
import sleeper.statestore.transactionlog.TransactionLogStateStoreCreator;

import java.io.IOException;
import java.nio.file.Path;
import java.util.Iterator;
import java.util.List;

import static java.nio.file.Files.createTempDirectory;
import static sleeper.core.properties.instance.CdkDefinedInstanceProperty.DATA_BUCKET;
import static sleeper.core.properties.testutils.InstancePropertiesTestHelper.createTestInstanceProperties;
import static sleeper.core.properties.testutils.TablePropertiesTestHelper.createTestTableProperties;
import static sleeper.core.statestore.testutils.StateStoreUpdatesWrapper.update;
import static sleeper.ingest.runner.testutils.IngestRecordsTestDataHelper.schemaWithRowKeys;
import static sleeper.ingest.runner.testutils.ResultVerifier.readMergedRecordsFromPartitionDataFiles;

public class IngestRecordsLocalStackITBase extends LocalStackTestBase {
    @TempDir
    private static Path tempDir;

    private final Field field = new Field("key", new LongType());
    protected Schema schema = schemaWithRowKeys(field);
    protected String ingestLocalFiles;
    private final InstanceProperties instanceProperties = createTestInstanceProperties();
    private final TableProperties tableProperties = createTestTableProperties(instanceProperties, schema);
    protected final SketchesStore sketchesStore = new S3SketchesStore(s3ClientV2, s3TransferManager);

    @BeforeEach
<<<<<<< HEAD
    void setUp() {
        new TransactionLogStateStoreCreator(instanceProperties, SleeperLocalStackClients.DYNAMO_CLIENT).create();
=======
    void setUp() throws Exception {
        ingestLocalFiles = createTempDirectory(tempDir, null).toString();
        new TransactionLogStateStoreCreator(instanceProperties, dynamoClientV2).create();
        createBucket(instanceProperties.get(DATA_BUCKET));
>>>>>>> f187798c
    }

    protected StateStore initialiseStateStore() {
        StateStore stateStore = DynamoDBTransactionLogStateStore.builderFrom(instanceProperties, tableProperties,
<<<<<<< HEAD
                SleeperLocalStackClients.DYNAMO_CLIENT, SleeperLocalStackClients.S3_CLIENT).build();
=======
                dynamoClientV2, s3ClientV2).build();
>>>>>>> f187798c
        update(stateStore).initialise(tableProperties.getSchema());
        return stateStore;
    }

    protected IngestResult ingestRecords(StateStore stateStore, List<Record> records) throws Exception {
        IngestFactory factory = createIngestFactory(stateStore);

        IngestRecords ingestRecords = factory.createIngestRecords(tableProperties);
        ingestRecords.init();
        for (Record record : records) {
            ingestRecords.write(record);
        }
        return ingestRecords.close();
    }

    protected IngestResult ingestFromRecordIterator(StateStore stateStore, Iterator<Record> iterator) throws IteratorCreationException, IOException {
        IngestFactory factory = createIngestFactory(stateStore);
        return factory.ingestFromRecordIterator(tableProperties, iterator);
    }

    protected List<Record> readRecords(List<FileReference> fileReferences) {
        return readMergedRecordsFromPartitionDataFiles(schema, fileReferences, hadoopConf);
    }

    private IngestFactory createIngestFactory(StateStore stateStore) {
        return IngestFactory.builder()
                .objectFactory(ObjectFactory.noUserJars())
                .localDir(ingestLocalFiles)
                .stateStoreProvider(new FixedStateStoreProvider(tableProperties, stateStore))
                .instanceProperties(instanceProperties)
                .s3AsyncClient(s3AsyncClient)
                .build();
    }

}<|MERGE_RESOLUTION|>--- conflicted
+++ resolved
@@ -59,27 +59,17 @@
     protected String ingestLocalFiles;
     private final InstanceProperties instanceProperties = createTestInstanceProperties();
     private final TableProperties tableProperties = createTestTableProperties(instanceProperties, schema);
-    protected final SketchesStore sketchesStore = new S3SketchesStore(s3ClientV2, s3TransferManager);
+    protected final SketchesStore sketchesStore = new S3SketchesStore(s3Client, s3TransferManager);
 
     @BeforeEach
-<<<<<<< HEAD
-    void setUp() {
-        new TransactionLogStateStoreCreator(instanceProperties, SleeperLocalStackClients.DYNAMO_CLIENT).create();
-=======
     void setUp() throws Exception {
         ingestLocalFiles = createTempDirectory(tempDir, null).toString();
-        new TransactionLogStateStoreCreator(instanceProperties, dynamoClientV2).create();
+        new TransactionLogStateStoreCreator(instanceProperties, dynamoClient).create();
         createBucket(instanceProperties.get(DATA_BUCKET));
->>>>>>> f187798c
     }
 
     protected StateStore initialiseStateStore() {
-        StateStore stateStore = DynamoDBTransactionLogStateStore.builderFrom(instanceProperties, tableProperties,
-<<<<<<< HEAD
-                SleeperLocalStackClients.DYNAMO_CLIENT, SleeperLocalStackClients.S3_CLIENT).build();
-=======
-                dynamoClientV2, s3ClientV2).build();
->>>>>>> f187798c
+        StateStore stateStore = DynamoDBTransactionLogStateStore.builderFrom(instanceProperties, tableProperties, dynamoClient, s3Client).build();
         update(stateStore).initialise(tableProperties.getSchema());
         return stateStore;
     }
