--- conflicted
+++ resolved
@@ -29,15 +29,9 @@
 import sleeper.dynamodb.tools.DynamoDBRecordBuilder;
 import sleeper.ingest.job.IngestJob;
 import sleeper.ingest.job.status.IngestJobAcceptedStatus;
-<<<<<<< HEAD
-import sleeper.ingest.job.status.IngestJobFinishedData;
-import sleeper.ingest.job.status.IngestJobRejectedStatus;
-import sleeper.ingest.job.status.IngestJobStartedData;
-=======
 import sleeper.ingest.job.status.IngestJobFinishedEvent;
 import sleeper.ingest.job.status.IngestJobRejectedStatus;
 import sleeper.ingest.job.status.IngestJobStartedEvent;
->>>>>>> 73a50d24
 import sleeper.ingest.job.status.IngestJobStartedStatus;
 import sleeper.ingest.job.status.IngestJobStatus;
 import sleeper.ingest.job.status.IngestJobValidatedEvent;
@@ -89,59 +83,23 @@
         this.getTimeNow = getTimeNow;
     }
 
-<<<<<<< HEAD
-    public Map<String, AttributeValue> createJobAcceptedRecord(
-            IngestJob job, Instant validationTime, String runId) {
-        return createJobRecord(job, UPDATE_TYPE_VALIDATED)
-                .number(VALIDATION_TIME, validationTime.toEpochMilli())
-                .bool(VALIDATION_RESULT, true)
-                .string(RUN_ID, runId)
-                .build();
-    }
-
-    public Map<String, AttributeValue> createJobRejectedRecord(
-            IngestJob job, Instant validationTime, List<String> reasons, String runId) {
-        return createJobRecord(job, UPDATE_TYPE_VALIDATED)
-                .number(VALIDATION_TIME, validationTime.toEpochMilli())
-                .bool(VALIDATION_RESULT, false)
-                .list(VALIDATION_REASONS, reasons.stream()
-                        .map(DynamoDBAttributes::createStringAttribute)
-                        .collect(Collectors.toList()))
-                .string(RUN_ID, runId)
-                .build();
-    }
-
-    public Map<String, AttributeValue> createJobStartedRecord(IngestJobStartedData startedData) {
-        return createJobRecord(startedData.getJob(), UPDATE_TYPE_STARTED)
-                .number(START_TIME, startedData.getStartTime().toEpochMilli())
-                .string(RUN_ID, startedData.getRunId())
-                .string(TASK_ID, startedData.getTaskId())
-                .number(INPUT_FILES_COUNT, startedData.getJob().getFiles().size())
-                .bool(START_OF_RUN, startedData.isStartOfRun())
-                .build();
-    }
-
-    public Map<String, AttributeValue> createJobFinishedRecord(IngestJobFinishedData finishedData) {
-        return createJobRecord(finishedData.getJob(), UPDATE_TYPE_FINISHED)
-                .number(START_TIME, finishedData.getSummary().getStartTime().toEpochMilli())
-                .string(TASK_ID, finishedData.getTaskId())
-                .number(FINISH_TIME, finishedData.getSummary().getFinishTime().toEpochMilli())
-                .number(RECORDS_READ, finishedData.getSummary().getRecordsRead())
-                .number(RECORDS_WRITTEN, finishedData.getSummary().getRecordsWritten())
-=======
     public Map<String, AttributeValue> createJobValidatedRecord(IngestJobValidatedEvent event) {
+        // TODO pass reasons & run ID
         return createJobRecord(event.getJob(), UPDATE_TYPE_VALIDATED)
                 .number(VALIDATION_TIME, event.getValidationTime().toEpochMilli())
                 .bool(VALIDATION_RESULT, event.isAccepted())
-                .string(VALIDATION_REASON, event.getReason())
+                .list(VALIDATION_REASONS, List.of(event.getReason()))
                 .string(TASK_ID, event.getTaskId())
+                .string(RUN_ID, null)
                 .build();
     }
 
     public Map<String, AttributeValue> createJobStartedRecord(IngestJobStartedEvent event) {
+        // TODO pass run ID
         return createJobRecord(event.getJob(), UPDATE_TYPE_STARTED)
                 .number(START_TIME, event.getStartTime().toEpochMilli())
                 .string(TASK_ID, event.getTaskId())
+                .string(RUN_ID, null)
                 .number(INPUT_FILES_COUNT, event.getJob().getFiles().size())
                 .bool(START_OF_RUN, event.isStartOfRun())
                 .build();
@@ -149,13 +107,15 @@
 
     public Map<String, AttributeValue> createJobFinishedRecord(IngestJobFinishedEvent event) {
         RecordsProcessedSummary summary = event.getSummary();
+        // TODO pass run ID
+        // Note that it wasn't passed on this branch before,
+        // so it needs to be tested
         return createJobRecord(event.getJob(), UPDATE_TYPE_FINISHED)
                 .number(START_TIME, summary.getStartTime().toEpochMilli())
                 .string(TASK_ID, event.getTaskId())
                 .number(FINISH_TIME, summary.getFinishTime().toEpochMilli())
                 .number(RECORDS_READ, summary.getRecordsRead())
                 .number(RECORDS_WRITTEN, summary.getRecordsWritten())
->>>>>>> 73a50d24
                 .build();
     }
 
