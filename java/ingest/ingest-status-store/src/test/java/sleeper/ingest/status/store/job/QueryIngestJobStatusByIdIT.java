/*
 * Copyright 2022-2023 Crown Copyright
 *
 * Licensed under the Apache License, Version 2.0 (the "License");
 * you may not use this file except in compliance with the License.
 * You may obtain a copy of the License at
 *
 *     http://www.apache.org/licenses/LICENSE-2.0
 *
 * Unless required by applicable law or agreed to in writing, software
 * distributed under the License is distributed on an "AS IS" BASIS,
 * WITHOUT WARRANTIES OR CONDITIONS OF ANY KIND, either express or implied.
 * See the License for the specific language governing permissions and
 * limitations under the License.
 */
package sleeper.ingest.status.store.job;

import org.junit.jupiter.api.Test;

import sleeper.ingest.job.IngestJob;
import sleeper.ingest.status.store.testutils.DynamoDBIngestJobStatusStoreTestBase;

import java.time.Instant;

import static org.assertj.core.api.Assertions.assertThat;
<<<<<<< HEAD
import static sleeper.ingest.job.status.IngestJobStartedData.startOfRun;
=======
import static sleeper.ingest.job.status.IngestJobStartedEvent.ingestJobStarted;
>>>>>>> 73a50d24
import static sleeper.ingest.job.status.IngestJobStatusTestData.startedIngestJob;

public class QueryIngestJobStatusByIdIT extends DynamoDBIngestJobStatusStoreTestBase {

    @Test
    public void shouldReturnIngestJobById() {
        // Given
        IngestJob job1 = jobWithFiles("file1");
        IngestJob job2 = jobWithTableAndFiles("other-table", "file2");
        Instant startedTime1 = Instant.parse("2022-12-14T13:51:12.001Z");
        Instant startedTime2 = Instant.parse("2022-12-14T13:52:12.001Z");

        // When
<<<<<<< HEAD
        store.jobStarted(startOfRun(DEFAULT_TASK_ID, job1, startedTime1));
        store.jobStarted(startOfRun(DEFAULT_TASK_ID, job2, startedTime2));
=======
        store.jobStarted(ingestJobStarted(DEFAULT_TASK_ID, job1, startedTime1));
        store.jobStarted(ingestJobStarted(DEFAULT_TASK_ID, job2, startedTime2));
>>>>>>> 73a50d24

        // Then
        assertThat(getJobStatus(job1.getId()))
                .usingRecursiveComparison(IGNORE_UPDATE_TIMES)
                .isEqualTo(startedIngestJob(job1, DEFAULT_TASK_ID, startedTime1));
    }

    @Test
    public void shouldReturnNoIngestJobById() {
        // When / Then
        assertThat(store.getJob("not-present")).isNotPresent();
    }
}<|MERGE_RESOLUTION|>--- conflicted
+++ resolved
@@ -23,11 +23,7 @@
 import java.time.Instant;
 
 import static org.assertj.core.api.Assertions.assertThat;
-<<<<<<< HEAD
-import static sleeper.ingest.job.status.IngestJobStartedData.startOfRun;
-=======
 import static sleeper.ingest.job.status.IngestJobStartedEvent.ingestJobStarted;
->>>>>>> 73a50d24
 import static sleeper.ingest.job.status.IngestJobStatusTestData.startedIngestJob;
 
 public class QueryIngestJobStatusByIdIT extends DynamoDBIngestJobStatusStoreTestBase {
@@ -41,13 +37,8 @@
         Instant startedTime2 = Instant.parse("2022-12-14T13:52:12.001Z");
 
         // When
-<<<<<<< HEAD
-        store.jobStarted(startOfRun(DEFAULT_TASK_ID, job1, startedTime1));
-        store.jobStarted(startOfRun(DEFAULT_TASK_ID, job2, startedTime2));
-=======
         store.jobStarted(ingestJobStarted(DEFAULT_TASK_ID, job1, startedTime1));
         store.jobStarted(ingestJobStarted(DEFAULT_TASK_ID, job2, startedTime2));
->>>>>>> 73a50d24
 
         // Then
         assertThat(getJobStatus(job1.getId()))
