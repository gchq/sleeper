--- conflicted
+++ resolved
@@ -68,10 +68,6 @@
         // Then
         assertThat(getAllJobStatuses())
                 .usingRecursiveFieldByFieldElementComparator(IGNORE_UPDATE_TIMES)
-<<<<<<< HEAD
-                .containsExactly(jobStatus(job,
-                        rejectedRun(job, validationTime, "Test failure")));
-=======
                 .containsExactly(jobStatus(job, acceptedRunWhichStarted(job, taskId,
                         validationTime, startTime)));
     }
@@ -90,8 +86,7 @@
         assertThat(getAllJobStatuses())
                 .usingRecursiveFieldByFieldElementComparator(IGNORE_UPDATE_TIMES)
                 .containsExactly(jobStatus(job, rejectedRun(
-                        validationTime, "Test validation reason")));
->>>>>>> 4bdd59b1
+                        job, validationTime, "Test validation reason")));
     }
 
     @Test
@@ -108,13 +103,7 @@
         // Then
         assertThat(getAllJobStatuses())
                 .usingRecursiveFieldByFieldElementComparator(IGNORE_UPDATE_TIMES)
-<<<<<<< HEAD
-                .containsExactly(jobStatus(job,
-                        rejectedRun(job, validationTime,
-                                List.of("Test validation reason 1", "Test validation reason 2"))));
-=======
-                .containsExactly(jobStatus(job, rejectedRun(validationTime,
+                .containsExactly(jobStatus(job, rejectedRun(job, validationTime,
                         List.of("Test validation reason 1", "Test validation reason 2"))));
->>>>>>> 4bdd59b1
     }
 }