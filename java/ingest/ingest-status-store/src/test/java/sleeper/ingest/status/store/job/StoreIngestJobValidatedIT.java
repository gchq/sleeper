/*
 * Copyright 2022-2023 Crown Copyright
 *
 * Licensed under the Apache License, Version 2.0 (the "License");
 * you may not use this file except in compliance with the License.
 * You may obtain a copy of the License at
 *
 *     http://www.apache.org/licenses/LICENSE-2.0
 *
 * Unless required by applicable law or agreed to in writing, software
 * distributed under the License is distributed on an "AS IS" BASIS,
 * WITHOUT WARRANTIES OR CONDITIONS OF ANY KIND, either express or implied.
 * See the License for the specific language governing permissions and
 * limitations under the License.
 */

package sleeper.ingest.status.store.job;

import org.junit.jupiter.api.Test;

import sleeper.ingest.job.IngestJob;
import sleeper.ingest.job.status.IngestJobStartedData;
import sleeper.ingest.status.store.testutils.DynamoDBIngestJobStatusStoreTestBase;

import java.time.Instant;
import java.util.List;

import static org.assertj.core.api.Assertions.assertThat;
import static sleeper.ingest.job.status.IngestJobStartedEvent.validatedIngestJobStarted;
import static sleeper.ingest.job.status.IngestJobStatusTestData.acceptedRunWhichStarted;
import static sleeper.ingest.job.status.IngestJobStatusTestData.jobStatus;
import static sleeper.ingest.job.status.IngestJobStatusTestData.rejectedRun;
import static sleeper.ingest.job.status.IngestJobValidatedEvent.ingestJobAccepted;
import static sleeper.ingest.job.status.IngestJobValidatedEvent.ingestJobRejected;

public class StoreIngestJobValidatedIT extends DynamoDBIngestJobStatusStoreTestBase {
    @Test
    void shouldReportIngestJobStartedWithValidation() {
        // Given
        IngestJob job = jobWithFiles("file1");
        Instant validationTime = Instant.parse("2022-12-14T13:50:12.001Z");
        Instant startedTime = Instant.parse("2022-12-14T13:51:12.001Z");

        // When
<<<<<<< HEAD
        store.jobAccepted(DEFAULT_RUN_ID, job, validationTime);
        store.jobStarted(IngestJobStartedData.builder()
                .runId(DEFAULT_RUN_ID).taskId(DEFAULT_TASK_ID)
                .job(job).startTime(startedTime).startOfRun(false)
                .build());
=======
        store.jobValidated(ingestJobAccepted(DEFAULT_TASK_ID, job, validationTime));
        store.jobStarted(validatedIngestJobStarted(DEFAULT_TASK_ID, job, startedTime));
>>>>>>> 73a50d24

        // Then
        assertThat(getAllJobStatuses())
                .usingRecursiveFieldByFieldElementComparator(IGNORE_UPDATE_TIMES)
                .containsExactly(jobStatus(job,
                        acceptedRunWhichStarted(job, DEFAULT_TASK_ID,
                                validationTime, startedTime)));
    }

    @Test
    void shouldReportIngestJobWithOneValidationFailure() {
        // Given
        IngestJob job = jobWithFiles("file1");
        Instant validationTime = Instant.parse("2022-12-14T13:50:12.001Z");

        // When
<<<<<<< HEAD
        store.jobRejected(DEFAULT_RUN_ID, job, validationTime, List.of("Test failure"));
=======
        store.jobValidated(ingestJobRejected(DEFAULT_TASK_ID, job, validationTime, "Test failure"));
>>>>>>> 73a50d24

        // Then
        assertThat(getAllJobStatuses())
                .usingRecursiveFieldByFieldElementComparator(IGNORE_UPDATE_TIMES)
                .containsExactly(jobStatus(job,
                        rejectedRun(validationTime, "Test failure")));
    }

    @Test
    void shouldReportJobWithMultipleValidationFailures() {
        // Given
        IngestJob job = jobWithFiles("file1");
        Instant validationTime = Instant.parse("2022-12-14T13:50:12.001Z");

        // When
        store.jobRejected(DEFAULT_TASK_ID, job, validationTime,
                List.of("Test validation reason 1", "Test validation reason 2"));

        // Then
        assertThat(store.getAllJobs(tableName))
                .usingRecursiveFieldByFieldElementComparator(IGNORE_UPDATE_TIMES)
                .containsExactly(jobStatus(job,
                        rejectedRun(validationTime,
                                List.of("Test validation reason 1", "Test validation reason 2"))));
    }
}<|MERGE_RESOLUTION|>--- conflicted
+++ resolved
@@ -19,7 +19,6 @@
 import org.junit.jupiter.api.Test;
 
 import sleeper.ingest.job.IngestJob;
-import sleeper.ingest.job.status.IngestJobStartedData;
 import sleeper.ingest.status.store.testutils.DynamoDBIngestJobStatusStoreTestBase;
 
 import java.time.Instant;
@@ -42,16 +41,9 @@
         Instant startedTime = Instant.parse("2022-12-14T13:51:12.001Z");
 
         // When
-<<<<<<< HEAD
-        store.jobAccepted(DEFAULT_RUN_ID, job, validationTime);
-        store.jobStarted(IngestJobStartedData.builder()
-                .runId(DEFAULT_RUN_ID).taskId(DEFAULT_TASK_ID)
-                .job(job).startTime(startedTime).startOfRun(false)
-                .build());
-=======
+        // TODO add run ID
         store.jobValidated(ingestJobAccepted(DEFAULT_TASK_ID, job, validationTime));
         store.jobStarted(validatedIngestJobStarted(DEFAULT_TASK_ID, job, startedTime));
->>>>>>> 73a50d24
 
         // Then
         assertThat(getAllJobStatuses())
@@ -68,11 +60,8 @@
         Instant validationTime = Instant.parse("2022-12-14T13:50:12.001Z");
 
         // When
-<<<<<<< HEAD
-        store.jobRejected(DEFAULT_RUN_ID, job, validationTime, List.of("Test failure"));
-=======
+        // TODO add run ID
         store.jobValidated(ingestJobRejected(DEFAULT_TASK_ID, job, validationTime, "Test failure"));
->>>>>>> 73a50d24
 
         // Then
         assertThat(getAllJobStatuses())
@@ -88,8 +77,8 @@
         Instant validationTime = Instant.parse("2022-12-14T13:50:12.001Z");
 
         // When
-        store.jobRejected(DEFAULT_TASK_ID, job, validationTime,
-                List.of("Test validation reason 1", "Test validation reason 2"));
+        store.jobRejected(ingestJobRejected(DEFAULT_TASK_ID, job, validationTime,
+                List.of("Test validation reason 1", "Test validation reason 2")));
 
         // Then
         assertThat(store.getAllJobs(tableName))
