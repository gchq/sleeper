/*
 * Copyright 2022-2023 Crown Copyright
 *
 * Licensed under the Apache License, Version 2.0 (the "License");
 * you may not use this file except in compliance with the License.
 * You may obtain a copy of the License at
 *
 *     http://www.apache.org/licenses/LICENSE-2.0
 *
 * Unless required by applicable law or agreed to in writing, software
 * distributed under the License is distributed on an "AS IS" BASIS,
 * WITHOUT WARRANTIES OR CONDITIONS OF ANY KIND, either express or implied.
 * See the License for the specific language governing permissions and
 * limitations under the License.
 */

package sleeper.ingest.status.store.job;

import org.junit.jupiter.api.Test;

import sleeper.ingest.job.IngestJob;
import sleeper.ingest.job.status.IngestJobFinishedData;
import sleeper.ingest.job.status.IngestJobStatusStore;
import sleeper.ingest.status.store.testutils.DynamoDBIngestJobStatusStoreTestBase;

import java.time.Duration;
import java.time.Instant;
import java.time.temporal.ChronoField;

import static org.assertj.core.api.Assertions.assertThat;
import static sleeper.ingest.job.status.IngestJobFinishedEvent.ingestJobFinished;
import static sleeper.ingest.job.status.IngestJobStartedEvent.ingestJobStarted;
import static sleeper.core.record.process.status.TestRunStatusUpdates.defaultUpdateTime;
import static sleeper.ingest.job.status.IngestJobStartedData.startOfRun;

public class StoreIngestJobExpiryIT extends DynamoDBIngestJobStatusStoreTestBase {

    @Test
    public void shouldSetExpiryDateForStartedJob() {
        // Given
        IngestJob job = jobWithFiles("test-file");
        Instant startTime = Instant.parse("2022-12-15T11:32:42.001Z");
        Duration timeToLive = Duration.ofDays(7);

        IngestJobStatusStore store = storeWithTimeToLiveAndUpdateTimes(timeToLive, defaultUpdateTime(startTime));
<<<<<<< HEAD
        store.jobStarted(startOfRun(DEFAULT_TASK_ID, job, startTime));
=======
        store.jobStarted(ingestJobStarted(DEFAULT_TASK_ID, job, startTime));
>>>>>>> 73a50d24

        // When/Then
        assertThat(getJobStatus(store, job.getId()).getExpiryDate())
                .isEqualTo(timePlusDurationAsExpiry(startTime, timeToLive));
    }

    @Test
    public void shouldSetExpiryDateForFinishedJob() {
        // Given
        IngestJob job = jobWithFiles("test-file");
        Instant startTime = Instant.parse("2022-12-15T11:32:42.001Z");
        Instant finishTime = Instant.parse("2022-12-15T11:33:42.001Z");
        Duration timeToLive = Duration.ofDays(7);

        IngestJobStatusStore store = storeWithTimeToLiveAndUpdateTimes(timeToLive,
                defaultUpdateTime(startTime), defaultUpdateTime(finishTime));
<<<<<<< HEAD
        store.jobStarted(startOfRun(DEFAULT_TASK_ID, job, startTime));
        store.jobFinished(IngestJobFinishedData.from(DEFAULT_TASK_ID, job, defaultSummary(startTime, finishTime)));
=======
        store.jobStarted(ingestJobStarted(DEFAULT_TASK_ID, job, startTime));
        store.jobFinished(ingestJobFinished(DEFAULT_TASK_ID, job, defaultSummary(startTime, finishTime)));
>>>>>>> 73a50d24

        // When/Then
        assertThat(getJobStatus(store, job.getId()).getExpiryDate())
                .isEqualTo(timePlusDurationAsExpiry(startTime, timeToLive));
    }

    @Test
    public void shouldSetDifferentExpiryDateForStartedJob() {
        // Given
        IngestJob job = jobWithFiles("test-file");
        Instant startTime = Instant.parse("2022-12-15T11:32:42.001Z");
        Duration timeToLive = Duration.ofDays(1);

        IngestJobStatusStore store = storeWithTimeToLiveAndUpdateTimes(timeToLive, defaultUpdateTime(startTime));
<<<<<<< HEAD
        store.jobStarted(startOfRun(DEFAULT_TASK_ID, job, startTime));
=======
        store.jobStarted(ingestJobStarted(DEFAULT_TASK_ID, job, startTime));
>>>>>>> 73a50d24

        // When/Then
        assertThat(getJobStatus(store, job.getId()).getExpiryDate())
                .isEqualTo(timePlusDurationAsExpiry(startTime, timeToLive));
    }

    private static Instant timePlusDurationAsExpiry(Instant time, Duration timeToLive) {
        return time.plus(timeToLive).with(ChronoField.MILLI_OF_SECOND, 0);
    }
}<|MERGE_RESOLUTION|>--- conflicted
+++ resolved
@@ -19,7 +19,6 @@
 import org.junit.jupiter.api.Test;
 
 import sleeper.ingest.job.IngestJob;
-import sleeper.ingest.job.status.IngestJobFinishedData;
 import sleeper.ingest.job.status.IngestJobStatusStore;
 import sleeper.ingest.status.store.testutils.DynamoDBIngestJobStatusStoreTestBase;
 
@@ -31,7 +30,6 @@
 import static sleeper.ingest.job.status.IngestJobFinishedEvent.ingestJobFinished;
 import static sleeper.ingest.job.status.IngestJobStartedEvent.ingestJobStarted;
 import static sleeper.core.record.process.status.TestRunStatusUpdates.defaultUpdateTime;
-import static sleeper.ingest.job.status.IngestJobStartedData.startOfRun;
 
 public class StoreIngestJobExpiryIT extends DynamoDBIngestJobStatusStoreTestBase {
 
@@ -43,11 +41,7 @@
         Duration timeToLive = Duration.ofDays(7);
 
         IngestJobStatusStore store = storeWithTimeToLiveAndUpdateTimes(timeToLive, defaultUpdateTime(startTime));
-<<<<<<< HEAD
-        store.jobStarted(startOfRun(DEFAULT_TASK_ID, job, startTime));
-=======
         store.jobStarted(ingestJobStarted(DEFAULT_TASK_ID, job, startTime));
->>>>>>> 73a50d24
 
         // When/Then
         assertThat(getJobStatus(store, job.getId()).getExpiryDate())
@@ -64,13 +58,8 @@
 
         IngestJobStatusStore store = storeWithTimeToLiveAndUpdateTimes(timeToLive,
                 defaultUpdateTime(startTime), defaultUpdateTime(finishTime));
-<<<<<<< HEAD
-        store.jobStarted(startOfRun(DEFAULT_TASK_ID, job, startTime));
-        store.jobFinished(IngestJobFinishedData.from(DEFAULT_TASK_ID, job, defaultSummary(startTime, finishTime)));
-=======
         store.jobStarted(ingestJobStarted(DEFAULT_TASK_ID, job, startTime));
         store.jobFinished(ingestJobFinished(DEFAULT_TASK_ID, job, defaultSummary(startTime, finishTime)));
->>>>>>> 73a50d24
 
         // When/Then
         assertThat(getJobStatus(store, job.getId()).getExpiryDate())
@@ -85,11 +74,7 @@
         Duration timeToLive = Duration.ofDays(1);
 
         IngestJobStatusStore store = storeWithTimeToLiveAndUpdateTimes(timeToLive, defaultUpdateTime(startTime));
-<<<<<<< HEAD
-        store.jobStarted(startOfRun(DEFAULT_TASK_ID, job, startTime));
-=======
         store.jobStarted(ingestJobStarted(DEFAULT_TASK_ID, job, startTime));
->>>>>>> 73a50d24
 
         // When/Then
         assertThat(getJobStatus(store, job.getId()).getExpiryDate())
