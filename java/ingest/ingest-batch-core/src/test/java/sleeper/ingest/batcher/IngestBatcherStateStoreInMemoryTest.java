/*
 * Copyright 2022-2023 Crown Copyright
 *
 * Licensed under the Apache License, Version 2.0 (the "License");
 * you may not use this file except in compliance with the License.
 * You may obtain a copy of the License at
 *
 *     http://www.apache.org/licenses/LICENSE-2.0
 *
 * Unless required by applicable law or agreed to in writing, software
 * distributed under the License is distributed on an "AS IS" BASIS,
 * WITHOUT WARRANTIES OR CONDITIONS OF ANY KIND, either express or implied.
 * See the License for the specific language governing permissions and
 * limitations under the License.
 */

package sleeper.ingest.batcher;

import org.junit.jupiter.api.BeforeEach;
import org.junit.jupiter.api.DisplayName;
import org.junit.jupiter.api.Nested;
import org.junit.jupiter.api.Test;

import java.time.Duration;
import java.time.Instant;
import java.util.List;

import static org.assertj.core.api.Assertions.assertThat;
import static sleeper.ingest.batcher.FileIngestRequestTestHelper.onJob;

class IngestBatcherStateStoreInMemoryTest {
    private final IngestBatcherStateStore store = new IngestBatcherStateStoreInMemory();
    private static final Instant FIRST_REQUEST_TIME = Instant.parse("2023-05-19T15:33:42Z");
    private int requestCount = 0;

    @Nested
    @DisplayName("Add ingest requests")
    class AddIngestRequests {

        @Test
        void shouldTrackOneFile() {
            // Given
            FileIngestRequest fileIngestRequest = fileRequest()
                    .pathToFile("test-bucket/test.parquet")
                    .tableName("test-table").build();

            // When
            store.addFile(fileIngestRequest);

            // Then
            assertThat(store.getAllFilesNewestFirst())
                    .containsExactly(fileIngestRequest);
            assertThat(store.getPendingFilesOldestFirst())
                    .containsExactly(fileIngestRequest);
        }

        @Test
        void shouldOverwriteTrackingInformationWhenAddingTheSameFileTwice() {
            // Given
            FileIngestRequest fileIngestRequest1 = fileRequest()
                    .pathToFile("test-bucket/test.parquet")
                    .tableName("test-table")
                    .fileSizeBytes(1024).build();
            FileIngestRequest fileIngestRequest2 = fileRequest()
                    .pathToFile("test-bucket/test.parquet")
                    .tableName("test-table")
                    .fileSizeBytes(2048).build();

            // When
            store.addFile(fileIngestRequest1);
            store.addFile(fileIngestRequest2);

            // Then
            assertThat(store.getAllFilesNewestFirst())
                    .containsExactly(fileIngestRequest2);
            assertThat(store.getPendingFilesOldestFirst())
                    .containsExactly(fileIngestRequest2);
        }

        @Test
        void shouldTrackTheSameFileForMultipleTables() {
            // Given
            FileIngestRequest fileIngestRequest1 = fileRequest()
                    .pathToFile("test-bucket/test.parquet")
                    .tableName("test-table-1").build();
            FileIngestRequest fileIngestRequest2 = fileRequest()
                    .pathToFile("test-bucket/test.parquet")
                    .tableName("test-table-2").build();

            // When
            store.addFile(fileIngestRequest1);
            store.addFile(fileIngestRequest2);

            // Then
            assertThat(store.getAllFilesNewestFirst())
                    .containsExactlyInAnyOrder(fileIngestRequest1, fileIngestRequest2);
            assertThat(store.getPendingFilesOldestFirst())
                    .containsExactlyInAnyOrder(fileIngestRequest1, fileIngestRequest2);
        }
    }

    @Nested
    @DisplayName("Assign files to jobs")
    class AssignFilesToJobs {

        @Test
        void shouldTrackJobWasCreatedWithTwoFiles() {
            // Given
            FileIngestRequest fileIngestRequest1 = fileRequest()
                    .pathToFile("test-bucket/test-1.parquet")
                    .tableName("test-table-1").build();
            FileIngestRequest fileIngestRequest2 = fileRequest()
                    .pathToFile("test-bucket/test-2.parquet")
                    .tableName("test-table-1").build();

            // When
            store.addFile(fileIngestRequest1);
            store.addFile(fileIngestRequest2);
            store.assignJob("test-job", List.of(fileIngestRequest1, fileIngestRequest2));

            // Then
            assertThat(store.getAllFilesNewestFirst()).containsExactlyInAnyOrder(
                    onJob("test-job", fileIngestRequest1),
                    onJob("test-job", fileIngestRequest2));
            assertThat(store.getPendingFilesOldestFirst()).isEmpty();
        }

        @Test
        void shouldSendSameFileTwiceIfFirstRequestAssignedToJob() {
            // Given
            FileIngestRequest fileIngestRequest1 = fileRequest()
                    .pathToFile("test-bucket/test.parquet")
                    .tableName("test-table-1").build();
            FileIngestRequest fileIngestRequest2 = fileRequest()
                    .pathToFile("test-bucket/test.parquet")
                    .tableName("test-table-1").build();

            // When
            store.addFile(fileIngestRequest1);
            store.assignJob("test-job", List.of(fileIngestRequest1));
            store.addFile(fileIngestRequest2);

            // Then
            assertThat(store.getAllFilesNewestFirst()).containsExactlyInAnyOrder(
                    onJob("test-job", fileIngestRequest1),
                    fileIngestRequest2);
            assertThat(store.getPendingFilesOldestFirst()).containsExactly(fileIngestRequest2);
        }

        @Test
        void shouldRetainAllFileRequestParametersAfterAssigningToJob() {
            // Given
            FileIngestRequest fileIngestRequest = fileRequest()
                    .pathToFile("test-bucket/test.parquet")
                    .fileSizeBytes(1234L)
                    .tableName("test-table")
                    .receivedTime(Instant.parse("2023-05-19T15:40:12Z"))
                    .build();

            // When
            store.addFile(fileIngestRequest);
            store.assignJob("test-job", List.of(fileIngestRequest));

            // Then
            assertThat(store.getAllFilesNewestFirst()).containsExactly(
                    fileRequest()
                            .pathToFile("test-bucket/test.parquet")
                            .fileSizeBytes(1234L)
                            .tableName("test-table")
                            .receivedTime(Instant.parse("2023-05-19T15:40:12Z"))
                            .jobId("test-job")
                            .build());
        }
    }

    @Nested
    @DisplayName("Order files returned from the store")
    class OrderFilesReturnedFromStore {

        final FileIngestRequest fileIngestRequest1 = fileRequest()
                .pathToFile("test-bucket/first.parquet")
                .tableName("test-table").build();
        final FileIngestRequest fileIngestRequest2 = fileRequest()
                .pathToFile("test-bucket/another.parquet")
                .tableName("test-table").build();
        final FileIngestRequest fileIngestRequest3 = fileRequest()
                .pathToFile("test-bucket/last.parquet")
                .tableName("test-table").build();

        @BeforeEach
        void setUp() {
            // Given
            store.addFile(fileIngestRequest1);
            store.addFile(fileIngestRequest2);
            store.addFile(fileIngestRequest3);
        }

        @Test
        void shouldReportAllFilesInOrderRequestsReceivedMostRecentFirst() {
            // When / Then
            assertThat(store.getAllFilesNewestFirst()).containsExactly(
                    fileIngestRequest3, fileIngestRequest2, fileIngestRequest1);
        }

        @Test
        void shouldListPendingFilesInOrderRequestsReceivedOldestFirst() {
            // When / Then
            assertThat(store.getPendingFilesOldestFirst()).containsExactly(
                    fileIngestRequest1, fileIngestRequest2, fileIngestRequest3);
        }

        @Test
        void shouldReportAllFilesInOrderRequestsReceivedMostRecentFirstWhenOneHasBeenAssignedToAJob() {
            // Given
            store.assignJob("test-job", List.of(fileIngestRequest2));

            // When / Then
            assertThat(store.getAllFilesNewestFirst()).containsExactly(
                    fileIngestRequest3, onJob("test-job", fileIngestRequest2), fileIngestRequest1);
        }
    }

<<<<<<< HEAD
    private static FileIngestRequest.Builder fileRequest() {
        return FileIngestRequest.builder().fileSizeBytes(1024);
=======
    private static FileIngestRequest onJob(String jobId, FileIngestRequest request) {
        return request.toBuilder().jobId(jobId).build();
    }

    private FileIngestRequest.Builder fileRequest() {
        return FileIngestRequest.builder().fileSizeBytes(1024)
                .receivedTime(FIRST_REQUEST_TIME.plus(Duration.ofSeconds(requestCount++)));
>>>>>>> d58462ed
    }

}<|MERGE_RESOLUTION|>--- conflicted
+++ resolved
@@ -220,18 +220,9 @@
         }
     }
 
-<<<<<<< HEAD
-    private static FileIngestRequest.Builder fileRequest() {
-        return FileIngestRequest.builder().fileSizeBytes(1024);
-=======
-    private static FileIngestRequest onJob(String jobId, FileIngestRequest request) {
-        return request.toBuilder().jobId(jobId).build();
-    }
-
     private FileIngestRequest.Builder fileRequest() {
         return FileIngestRequest.builder().fileSizeBytes(1024)
                 .receivedTime(FIRST_REQUEST_TIME.plus(Duration.ofSeconds(requestCount++)));
->>>>>>> d58462ed
     }
 
 }