/*
 * Copyright 2022-2023 Crown Copyright
 *
 * Licensed under the Apache License, Version 2.0 (the "License");
 * you may not use this file except in compliance with the License.
 * You may obtain a copy of the License at
 *
 *     http://www.apache.org/licenses/LICENSE-2.0
 *
 * Unless required by applicable law or agreed to in writing, software
 * distributed under the License is distributed on an "AS IS" BASIS,
 * WITHOUT WARRANTIES OR CONDITIONS OF ANY KIND, either express or implied.
 * See the License for the specific language governing permissions and
 * limitations under the License.
 */
package sleeper.statestore.s3;

import com.amazonaws.services.dynamodbv2.AmazonDynamoDB;
import com.amazonaws.services.dynamodbv2.model.AttributeValue;
import com.amazonaws.services.dynamodbv2.model.ConditionalCheckFailedException;
import com.amazonaws.services.dynamodbv2.model.DeleteItemRequest;
import com.amazonaws.services.dynamodbv2.model.PutItemRequest;
import org.apache.hadoop.conf.Configuration;
import org.apache.hadoop.fs.Path;
import org.apache.parquet.hadoop.ParquetReader;
import org.apache.parquet.hadoop.ParquetWriter;
import org.slf4j.Logger;
import org.slf4j.LoggerFactory;

import sleeper.core.key.KeySerDe;
import sleeper.core.record.Record;
import sleeper.core.schema.Field;
import sleeper.core.schema.Schema;
import sleeper.core.schema.type.ByteArrayType;
import sleeper.core.schema.type.LongType;
import sleeper.core.schema.type.PrimitiveType;
import sleeper.core.schema.type.StringType;
import sleeper.core.statestore.FileInfo;
import sleeper.core.statestore.FileInfoStore;
import sleeper.core.statestore.StateStoreException;
import sleeper.io.parquet.record.ParquetReaderIterator;
import sleeper.io.parquet.record.ParquetRecordReader;
import sleeper.io.parquet.record.ParquetRecordWriterFactory;

import java.io.IOException;
import java.io.UncheckedIOException;
import java.time.Clock;
import java.time.Instant;
import java.time.ZoneId;
import java.util.ArrayList;
import java.util.Collections;
import java.util.HashMap;
import java.util.HashSet;
import java.util.Iterator;
import java.util.List;
import java.util.Map;
import java.util.Objects;
import java.util.Set;
import java.util.UUID;
import java.util.function.Function;
import java.util.stream.Collectors;

import static sleeper.statestore.s3.S3RevisionUtils.RevisionId;
import static sleeper.statestore.s3.S3StateStore.CURRENT_REVISION;
import static sleeper.statestore.s3.S3StateStore.CURRENT_UUID;
import static sleeper.statestore.s3.S3StateStore.REVISION_ID_KEY;

public class S3FileInfoStore implements FileInfoStore {
    private static final Logger LOGGER = LoggerFactory.getLogger(S3FileInfoStore.class);
    public static final String CURRENT_FILES_REVISION_ID_KEY = "CURRENT_FILES_REVISION_ID_KEY";
    private final List<PrimitiveType> rowKeyTypes;
    private final int garbageCollectorDelayBeforeDeletionInMinutes;
    private final KeySerDe keySerDe;
    private final String fs;
    private final String s3Path;
    private final AmazonDynamoDB dynamoDB;
    private final String dynamoRevisionIdTable;
    private final Schema fileSchema;
    private final Configuration conf;
    private final S3RevisionUtils s3RevisionUtils;
    private Clock clock = Clock.systemUTC();

    private S3FileInfoStore(Builder builder) {
        this.fs = Objects.requireNonNull(builder.fs, "fs must not be null");
        this.s3Path = Objects.requireNonNull(builder.s3Path, "s3Path must not be null");
        this.dynamoRevisionIdTable = Objects.requireNonNull(builder.dynamoRevisionIdTable, "dynamoRevisionIdTable must not be null");
        this.rowKeyTypes = builder.rowKeyTypes;
        this.garbageCollectorDelayBeforeDeletionInMinutes = builder.garbageCollectorDelayBeforeDeletionInMinutes;
        this.dynamoDB = Objects.requireNonNull(builder.dynamoDB, "dynamoDB must not be null");
        this.keySerDe = new KeySerDe(rowKeyTypes);
        this.fileSchema = initialiseFileInfoSchema();
        this.conf = builder.conf;
        this.s3RevisionUtils = new S3RevisionUtils(dynamoDB, dynamoRevisionIdTable);
    }

    public static Builder builder() {
        return new Builder();
    }

    @Override
    public void addFile(FileInfo fileInfo) throws StateStoreException {
        addFiles(Collections.singletonList(fileInfo));
    }

    @Override
    public void addFiles(List<FileInfo> fileInfos) throws StateStoreException {
        for (FileInfo fileInfo : fileInfos) {
            if (null == fileInfo.getFilename()
                    || null == fileInfo.getFileStatus()
                    || null == fileInfo.getPartitionId()
                    || null == fileInfo.getNumberOfRecords()) {
                throw new IllegalArgumentException("FileInfo needs non-null filename, status, partition id and number of records: got " + fileInfo);
            }
        }
        Function<List<FileInfo>, List<FileInfo>> update = list -> {
            list.addAll(fileInfos);
            return list;
        };
        try {
            updateFiles(update);
        } catch (IOException e) {
            throw new StateStoreException("IOException updating file infos", e);
        }
    }

    @Override
    public void atomicallyUpdateFilesToReadyForGCAndCreateNewActiveFile(List<FileInfo> filesToBeMarkedReadyForGC, FileInfo newActiveFile)
            throws StateStoreException {
        Set<String> namesOfFilesToBeMarkedReadyForGC = filesToBeMarkedReadyForGC.stream()
                .map(FileInfo::getFilename)
                .collect(Collectors.toSet());

        Function<List<FileInfo>, String> condition = list -> {
            Map<String, FileInfo> fileNameToFileInfo = new HashMap<>();
            list.forEach(f -> fileNameToFileInfo.put(f.getFilename(), f));
            for (FileInfo fileInfo : filesToBeMarkedReadyForGC) {
                if (!fileNameToFileInfo.containsKey(fileInfo.getFilename())
                        || !fileNameToFileInfo.get(fileInfo.getFilename()).getFileStatus().equals(FileInfo.FileStatus.ACTIVE)) {
                    return "Files in filesToBeMarkedReadyForGC should be active: file " + fileInfo.getFilename() + " is not active";
                }
            }
            return "";
        };

        Function<List<FileInfo>, List<FileInfo>> update = list -> {
            List<FileInfo> filteredFiles = new ArrayList<>();
            for (FileInfo fileInfo : list) {
                if (namesOfFilesToBeMarkedReadyForGC.contains(fileInfo.getFilename())) {
                    fileInfo = fileInfo.toBuilder()
                            .fileStatus(FileInfo.FileStatus.READY_FOR_GARBAGE_COLLECTION)
                            .lastStateStoreUpdateTime(System.currentTimeMillis())
                            .build();
                }
                filteredFiles.add(fileInfo);
            }
            filteredFiles.add(newActiveFile);
            return filteredFiles;
        };

        try {
            updateFiles(update, condition);
        } catch (IOException e) {
            throw new StateStoreException("IOException updating file infos", e);
        }
    }

    @Override
    public void atomicallyUpdateFilesToReadyForGCAndCreateNewActiveFiles(List<FileInfo> filesToBeMarkedReadyForGC,
                                                                         FileInfo leftFileInfo,
                                                                         FileInfo rightFileInfo) throws StateStoreException {
        Set<String> namesOfFilesToBeMarkedReadyForGC = new HashSet<>();
        filesToBeMarkedReadyForGC.stream().map(FileInfo::getFilename).forEach(namesOfFilesToBeMarkedReadyForGC::add);

        Function<List<FileInfo>, String> condition = list -> {
            Map<String, FileInfo> fileNameToFileInfo = new HashMap<>();
            list.forEach(f -> fileNameToFileInfo.put(f.getFilename(), f));
            for (FileInfo fileInfo : filesToBeMarkedReadyForGC) {
                if (!fileNameToFileInfo.containsKey(fileInfo.getFilename())
                        || !fileNameToFileInfo.get(fileInfo.getFilename()).getFileStatus().equals(FileInfo.FileStatus.ACTIVE)) {
                    return "Files in filesToBeMarkedReadyForGC should be active: file " + fileInfo.getFilename() + " is not active";
                }
            }
            return "";
        };

        Function<List<FileInfo>, List<FileInfo>> update = list -> {
            List<FileInfo> filteredFiles = new ArrayList<>();
            for (FileInfo fileInfo : list) {
                if (namesOfFilesToBeMarkedReadyForGC.contains(fileInfo.getFilename())) {
                    fileInfo = fileInfo.toBuilder()
                            .fileStatus(FileInfo.FileStatus.READY_FOR_GARBAGE_COLLECTION)
                            .lastStateStoreUpdateTime(System.currentTimeMillis())
                            .build();
                }
                filteredFiles.add(fileInfo);
            }
            filteredFiles.add(leftFileInfo);
            filteredFiles.add(rightFileInfo);
            return filteredFiles;
        };
        try {
            updateFiles(update, condition);
        } catch (IOException e) {
            throw new StateStoreException("IOException updating file infos", e);
        }
    }

    @Override
    public void atomicallyUpdateJobStatusOfFiles(String jobId, List<FileInfo> fileInfos) throws StateStoreException {
        Set<String> namesOfFiles = new HashSet<>();
        fileInfos.stream().map(FileInfo::getFilename).forEach(namesOfFiles::add);

        Function<List<FileInfo>, String> condition = list -> {
            Map<String, FileInfo> fileNameToFileInfo = new HashMap<>();
            list.forEach(f -> fileNameToFileInfo.put(f.getFilename(), f));
            for (FileInfo fileInfo : fileInfos) {
                if (!fileNameToFileInfo.containsKey(fileInfo.getFilename())
                        || null != fileNameToFileInfo.get(fileInfo.getFilename()).getJobId()) {
                    return "Files should have a null job status: file " + fileInfo.getFilename() + " doesn't meet this criteria";
                }
            }
            return "";
        };

        Function<List<FileInfo>, List<FileInfo>> update = list -> {
            List<FileInfo> filteredFiles = new ArrayList<>();
            for (FileInfo fileInfo : list) {
                if (namesOfFiles.contains(fileInfo.getFilename())) {
                    fileInfo = fileInfo.toBuilder().jobId(jobId).build();
                }
                filteredFiles.add(fileInfo);
            }
            return filteredFiles;
        };

        try {
            updateFiles(update, condition);
        } catch (IOException e) {
            throw new StateStoreException("IOException updating file infos", e);
        } catch (StateStoreException e) {
            throw new StateStoreException("StateStoreException updating jobid of files");
        }
    }

    @Override
    public void deleteReadyForGCFile(FileInfo readyForGCFileInfo) throws StateStoreException {
        Function<List<FileInfo>, String> condition = list -> {
            Map<String, FileInfo> fileNameToFileInfo = new HashMap<>();
            list.forEach(f -> fileNameToFileInfo.put(f.getFilename(), f));

            FileInfo currentFileInfo = fileNameToFileInfo.get(readyForGCFileInfo.getFilename());
            if (!currentFileInfo.getFileStatus().equals(FileInfo.FileStatus.READY_FOR_GARBAGE_COLLECTION)) {
                return "File to be deleted should be marked as ready for GC, got " + currentFileInfo.getFileStatus();
            }
            return "";
        };

        Function<List<FileInfo>, List<FileInfo>> update = list -> {
            List<FileInfo> filteredFiles = new ArrayList<>();
            for (FileInfo fileInfo : list) {
                if (!readyForGCFileInfo.getFilename().equals(fileInfo.getFilename())) {
                    filteredFiles.add(fileInfo);
                }
            }
            return filteredFiles;
        };

        try {
            updateFiles(update, condition);
        } catch (IOException e) {
            throw new StateStoreException("IOException updating file infos", e);
        }
    }

    @Override
    public List<FileInfo> getActiveFiles() throws StateStoreException {
        // TODO Optimise the following by pushing the predicate down to the Parquet reader
        RevisionId revisionId = getCurrentFilesRevisionId();
        if (null == revisionId) {
            return Collections.emptyList();
        }
        try {
            List<FileInfo> fileInfos = readFileInfosFromParquet(getFilesPath(revisionId));
            return fileInfos.stream().filter(f -> f.getFileStatus().equals(FileInfo.FileStatus.ACTIVE)).collect(Collectors.toList());
        } catch (IOException e) {
            throw new StateStoreException("IOException retrieving active files", e);
        }
    }

    @Override
    public Iterator<FileInfo> getReadyForGCFiles() throws StateStoreException {
        // TODO Optimise the following by pushing the predicate down to the Parquet reader
        try {
            long delayInMilliseconds = 1000L * 60L * garbageCollectorDelayBeforeDeletionInMinutes;
            long deleteTime = clock.millis() - delayInMilliseconds;
            List<FileInfo> fileInfos = readFileInfosFromParquet(getFilesPath(getCurrentFilesRevisionId()));
            List<FileInfo> filesReadyForGC = fileInfos.stream().filter(f -> {
                if (!f.getFileStatus().equals(FileInfo.FileStatus.READY_FOR_GARBAGE_COLLECTION)) {
                    return false;
                }
                long lastUpdateTime = f.getLastStateStoreUpdateTime();
                return lastUpdateTime < deleteTime;
            }).collect(Collectors.toList());
            return filesReadyForGC.iterator();
        } catch (IOException e) {
            throw new StateStoreException("IOException retrieving ready for GC files", e);
        }
    }

    @Override
    public List<FileInfo> getActiveFilesWithNoJobId() throws StateStoreException {
        // TODO Optimise the following by pushing the predicate down to the Parquet reader
        try {
            List<FileInfo> fileInfos = readFileInfosFromParquet(getFilesPath(getCurrentFilesRevisionId()));
            return fileInfos.stream().filter(f -> {
                if (!f.getFileStatus().equals(FileInfo.FileStatus.ACTIVE)) {
                    return false;
                }
                return null == f.getJobId();
            }).collect(Collectors.toList());
        } catch (IOException e) {
            throw new StateStoreException("IOException retrieving active files with no job id", e);
        }
    }

    @Override
    public Map<String, List<String>> getPartitionToActiveFilesMap() throws StateStoreException {
        List<FileInfo> files = getActiveFiles();
        Map<String, List<String>> partitionToFiles = new HashMap<>();
        for (FileInfo fileInfo : files) {
            String partition = fileInfo.getPartitionId();
            if (!partitionToFiles.containsKey(partition)) {
                partitionToFiles.put(partition, new ArrayList<>());
            }
            partitionToFiles.get(partition).add(fileInfo.getFilename());
        }
        return partitionToFiles;
    }

    private void updateFiles(Function<List<FileInfo>, List<FileInfo>> update) throws IOException, StateStoreException {
        updateFiles(update, l -> "");
    }

    private void updateFiles(Function<List<FileInfo>, List<FileInfo>> update, Function<List<FileInfo>, String> condition)
            throws IOException, StateStoreException {
        int numberAttempts = 0;
        while (numberAttempts < 10) {
            RevisionId revisionId = getCurrentFilesRevisionId();
            String filesPath = getFilesPath(revisionId);
            List<FileInfo> files;
            try {
                files = readFileInfosFromParquet(filesPath);
                LOGGER.debug("Attempt number {}: reading file information (revisionId = {}, path = {})",
                        numberAttempts, revisionId, filesPath);
            } catch (IOException e) {
                LOGGER.debug("IOException thrown attempting to read file information; retrying");
                numberAttempts++;
                sleep(numberAttempts);
                continue;
            }

            // Check condition
            String conditionCheck = condition.apply(files);
            if (!conditionCheck.isEmpty()) {
                throw new StateStoreException("Conditional check failed: " + conditionCheck);
            }

            // Apply update
            List<FileInfo> updatedFiles = update.apply(files);
            LOGGER.debug("Applied update to file information");

            // Attempt to write update
            RevisionId nextRevisionId = s3RevisionUtils.getNextRevisionId(revisionId);
            String nextRevisionIdPath = getFilesPath(nextRevisionId);
            try {
                LOGGER.debug("Writing updated file information (revisionId = {}, path = {})",
                        nextRevisionId, nextRevisionIdPath);
                writeFileInfosToParquet(updatedFiles, nextRevisionIdPath);
            } catch (IOException e) {
                LOGGER.debug("IOException thrown attempting to write file information; retrying");
                numberAttempts++;
                continue;
            }
            try {
                conditionalUpdateOfFileInfoRevisionId(revisionId, nextRevisionId);
                LOGGER.debug("Updated file information to revision {}", nextRevisionId);
                break;
            } catch (ConditionalCheckFailedException e) {
                LOGGER.info("Attempt number {} to update files failed with conditional check failure, deleting file {} and retrying ({}) ",
                        numberAttempts, nextRevisionIdPath, e.getMessage());
                Path path = new Path(nextRevisionIdPath);
                path.getFileSystem(new Configuration()).delete(path, false);
                LOGGER.info("Deleted file {}", path);
                numberAttempts++;
                sleep(numberAttempts);
            }
        }
    }

    private void sleep(int n) {
        // Implements exponential back-off with jitter, see
        // https://aws.amazon.com/blogs/architecture/exponential-backoff-and-jitter/
        int sleepTimeInSeconds = (int) Math.min(120, Math.pow(2.0, n + 1));
        long sleepTimeWithJitter = (long) (Math.random() * sleepTimeInSeconds * 1000L);
        try {
            Thread.sleep(sleepTimeWithJitter);
        } catch (InterruptedException e) {
            // Do nothing
        }
    }


    private RevisionId getCurrentFilesRevisionId() {
        return s3RevisionUtils.getCurrentFilesRevisionId();
    }

    private void conditionalUpdateOfFileInfoRevisionId(RevisionId currentRevisionId, RevisionId newRevisionId) {
        s3RevisionUtils.conditionalUpdateOfFileInfoRevisionId(currentRevisionId, newRevisionId);
    }

    private Schema initialiseFileInfoSchema() {
        return Schema.builder()
                .rowKeyFields(new Field("fileName", new StringType()))
                .valueFields(
                        new Field("fileStatus", new StringType()),
                        new Field("partitionId", new StringType()),
                        new Field("lastStateStoreUpdateTime", new LongType()),
                        new Field("numberOfRecords", new LongType()),
                        new Field("jobId", new StringType()),
                        new Field("minRowKeys", new ByteArrayType()),
                        new Field("maxRowKeys", new ByteArrayType()))
                .build();
    }

    public void initialise() throws StateStoreException {
        RevisionId firstRevisionId = new RevisionId(S3StateStore.getZeroPaddedLong(1L), UUID.randomUUID().toString());
        String path = getFilesPath(firstRevisionId);
        try {
            writeFileInfosToParquet(Collections.emptyList(), path);
            LOGGER.debug("Written initial empty file to {}", path);
        } catch (IOException e) {
            throw new StateStoreException("IOException writing files to file " + path, e);
        }
        Map<String, AttributeValue> item = new HashMap<>();
        item.put(REVISION_ID_KEY, new AttributeValue().withS(CURRENT_FILES_REVISION_ID_KEY));
        item.put(CURRENT_REVISION, new AttributeValue().withS(firstRevisionId.getRevision()));
        item.put(CURRENT_UUID, new AttributeValue().withS(firstRevisionId.getUuid()));
        PutItemRequest putItemRequest = new PutItemRequest()
                .withTableName(dynamoRevisionIdTable)
                .withItem(item);
        dynamoDB.putItem(putItemRequest);
        LOGGER.debug("Put item to DynamoDB (item = {}, table = {})", item, dynamoRevisionIdTable);
    }

    @Override
<<<<<<< HEAD
    public void clearTable() {
        Path path = new Path(fs + s3Path + "/statestore/files");
        try {
            path.getFileSystem(conf).delete(path, true);
        } catch (IOException e) {
            throw new UncheckedIOException(e);
        }
        dynamoDB.deleteItem(new DeleteItemRequest()
                .withTableName(dynamoRevisionIdTable)
                .withKey(Map.of(REVISION_ID_KEY, new AttributeValue().withS(CURRENT_FILES_REVISION_ID_KEY))));
=======
    public boolean isHasNoFiles() {
        RevisionId revisionId = getCurrentFilesRevisionId();
        if (revisionId == null) {
            return true;
        }
        String path = getFilesPath(revisionId);
        try (ParquetReader<Record> reader = fileInfosReader(path)) {
            return reader.read() == null;
        } catch (IOException e) {
            throw new UncheckedIOException("Failed loading files", e);
        }
>>>>>>> cef78bcd
    }

    private String getFilesPath(RevisionId revisionId) {
        return fs + s3Path + "/statestore/files/" + revisionId.getRevision() + "-" + revisionId.getUuid() + "-files.parquet";
    }

    private Record getRecordFromFileInfo(FileInfo fileInfo) throws IOException {
        Record record = new Record();
        record.put("fileName", fileInfo.getFilename());
        record.put("fileStatus", "" + fileInfo.getFileStatus());
        record.put("partitionId", fileInfo.getPartitionId());
        record.put("lastStateStoreUpdateTime", fileInfo.getLastStateStoreUpdateTime());
        record.put("numberOfRecords", fileInfo.getNumberOfRecords());
        if (null == fileInfo.getJobId()) {
            record.put("jobId", "null");
        } else {
            record.put("jobId", fileInfo.getJobId());
        }
        record.put("minRowKeys", keySerDe.serialise(fileInfo.getMinRowKey()));
        record.put("maxRowKeys", keySerDe.serialise(fileInfo.getMaxRowKey()));
        return record;
    }

    private FileInfo getFileInfoFromRecord(Record record) throws IOException {
        String jobId = (String) record.get("jobId");
        return FileInfo.builder()
                .filename((String) record.get("fileName"))
                .fileStatus(FileInfo.FileStatus.valueOf((String) record.get("fileStatus")))
                .partitionId((String) record.get("partitionId"))
                .lastStateStoreUpdateTime((Long) record.get("lastStateStoreUpdateTime"))
                .numberOfRecords((Long) record.get("numberOfRecords"))
                .jobId("null".equals(jobId) ? null : jobId)
                .minRowKey(keySerDe.deserialise((byte[]) record.get("minRowKeys")))
                .maxRowKey(keySerDe.deserialise((byte[]) record.get("maxRowKeys")))
                .rowKeyTypes(rowKeyTypes)
                .build();
    }

    private void writeFileInfosToParquet(List<FileInfo> fileInfos, String path) throws IOException {
        ParquetWriter<Record> recordWriter = ParquetRecordWriterFactory.createParquetRecordWriter(new Path(path), fileSchema, conf);

        for (FileInfo fileInfo : fileInfos) {
            recordWriter.write(getRecordFromFileInfo(fileInfo));
        }
        recordWriter.close();
        LOGGER.debug("Wrote fileinfos to " + path);
    }

    private List<FileInfo> readFileInfosFromParquet(String path) throws IOException {
        List<FileInfo> fileInfos = new ArrayList<>();
        try (ParquetReader<Record> reader = fileInfosReader(path)) {
            ParquetReaderIterator recordReader = new ParquetReaderIterator(reader);
            while (recordReader.hasNext()) {
                fileInfos.add(getFileInfoFromRecord(recordReader.next()));
            }
        }
        return fileInfos;
    }

    private ParquetReader<Record> fileInfosReader(String path) throws IOException {
        return new ParquetRecordReader.Builder(new Path(path), fileSchema)
                .withConf(conf)
                .build();
    }

    public void fixTime(Instant now) {
        clock = Clock.fixed(now, ZoneId.of("UTC"));
    }

    public static final class Builder {
        private AmazonDynamoDB dynamoDB;
        private String dynamoRevisionIdTable;
        private List<PrimitiveType> rowKeyTypes;
        private String fs;
        private String s3Path;
        private int garbageCollectorDelayBeforeDeletionInMinutes;
        private Configuration conf;

        public Builder() {
        }

        public Builder dynamoDB(AmazonDynamoDB dynamoDB) {
            this.dynamoDB = dynamoDB;
            return this;
        }

        public Builder dynamoRevisionIdTable(String dynamoRevisionIdTable) {
            this.dynamoRevisionIdTable = dynamoRevisionIdTable;
            return this;
        }

        public Builder rowKeyTypes(List<PrimitiveType> rowKeyTypes) {
            this.rowKeyTypes = rowKeyTypes;
            return this;
        }

        public Builder fs(String fs) {
            this.fs = fs;
            return this;
        }

        public Builder s3Path(String s3Path) {
            this.s3Path = s3Path;
            return this;
        }

        public S3FileInfoStore build() {
            return new S3FileInfoStore(this);
        }

        public Builder garbageCollectorDelayBeforeDeletionInMinutes(int garbageCollectorDelayBeforeDeletionInMinutes) {
            this.garbageCollectorDelayBeforeDeletionInMinutes = garbageCollectorDelayBeforeDeletionInMinutes;
            return this;
        }

        public Builder conf(Configuration conf) {
            this.conf = conf;
            return this;
        }
    }
}<|MERGE_RESOLUTION|>--- conflicted
+++ resolved
@@ -453,18 +453,6 @@
     }
 
     @Override
-<<<<<<< HEAD
-    public void clearTable() {
-        Path path = new Path(fs + s3Path + "/statestore/files");
-        try {
-            path.getFileSystem(conf).delete(path, true);
-        } catch (IOException e) {
-            throw new UncheckedIOException(e);
-        }
-        dynamoDB.deleteItem(new DeleteItemRequest()
-                .withTableName(dynamoRevisionIdTable)
-                .withKey(Map.of(REVISION_ID_KEY, new AttributeValue().withS(CURRENT_FILES_REVISION_ID_KEY))));
-=======
     public boolean isHasNoFiles() {
         RevisionId revisionId = getCurrentFilesRevisionId();
         if (revisionId == null) {
@@ -476,7 +464,19 @@
         } catch (IOException e) {
             throw new UncheckedIOException("Failed loading files", e);
         }
->>>>>>> cef78bcd
+    }
+
+    @Override
+    public void clearTable() {
+        Path path = new Path(fs + s3Path + "/statestore/files");
+        try {
+            path.getFileSystem(conf).delete(path, true);
+        } catch (IOException e) {
+            throw new UncheckedIOException(e);
+        }
+        dynamoDB.deleteItem(new DeleteItemRequest()
+                .withTableName(dynamoRevisionIdTable)
+                .withKey(Map.of(REVISION_ID_KEY, new AttributeValue().withS(CURRENT_FILES_REVISION_ID_KEY))));
     }
 
     private String getFilesPath(RevisionId revisionId) {
