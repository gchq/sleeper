/*
 * Copyright 2022 Crown Copyright
 *
 * Licensed under the Apache License, Version 2.0 (the "License");
 * you may not use this file except in compliance with the License.
 * You may obtain a copy of the License at
 *
 *     http://www.apache.org/licenses/LICENSE-2.0
 *
 * Unless required by applicable law or agreed to in writing, software
 * distributed under the License is distributed on an "AS IS" BASIS,
 * WITHOUT WARRANTIES OR CONDITIONS OF ANY KIND, either express or implied.
 * See the License for the specific language governing permissions and
 * limitations under the License.
 */
package sleeper.statestore.s3;

import com.amazonaws.services.dynamodbv2.AmazonDynamoDB;
import com.amazonaws.services.dynamodbv2.model.AttributeValue;
import com.amazonaws.services.dynamodbv2.model.ConditionalCheckFailedException;
import com.amazonaws.services.dynamodbv2.model.PutItemRequest;
import org.apache.hadoop.conf.Configuration;
import org.apache.hadoop.fs.Path;
import org.apache.parquet.hadoop.ParquetReader;
import org.apache.parquet.hadoop.ParquetWriter;
import org.slf4j.Logger;
import org.slf4j.LoggerFactory;
import sleeper.core.key.KeySerDe;
import sleeper.core.record.Record;
import sleeper.core.schema.Field;
import sleeper.core.schema.Schema;
import sleeper.core.schema.type.ByteArrayType;
import sleeper.core.schema.type.LongType;
import sleeper.core.schema.type.PrimitiveType;
import sleeper.core.schema.type.StringType;
import sleeper.io.parquet.record.ParquetReaderIterator;
import sleeper.io.parquet.record.ParquetRecordReader;
import sleeper.io.parquet.record.ParquetRecordWriter;
import sleeper.io.parquet.record.SchemaConverter;
import sleeper.statestore.FileInfo;
import sleeper.statestore.FileInfoStore;
import sleeper.statestore.StateStoreException;

import java.io.IOException;
import java.util.ArrayList;
import java.util.Collections;
import java.util.HashMap;
import java.util.HashSet;
import java.util.Iterator;
import java.util.List;
import java.util.Map;
import java.util.Objects;
import java.util.Set;
import java.util.UUID;
import java.util.function.Function;
import java.util.stream.Collectors;

import static sleeper.statestore.s3.S3RevisionUtils.RevisionId;
import static sleeper.statestore.s3.S3StateStore.CURRENT_REVISION;
import static sleeper.statestore.s3.S3StateStore.CURRENT_UUID;
import static sleeper.statestore.s3.S3StateStore.REVISION_ID_KEY;

public class S3FileInfoStore implements FileInfoStore {
    private static final Logger LOGGER = LoggerFactory.getLogger(S3FileInfoStore.class);
    public static final String CURRENT_FILES_REVISION_ID_KEY = "CURRENT_FILES_REVISION_ID_KEY";
    private final List<PrimitiveType> rowKeyTypes;
    private final int garbageCollectorDelayBeforeDeletionInSeconds;
    private final KeySerDe keySerDe;
    private final String fs;
    private final String s3Bucket;
    private final AmazonDynamoDB dynamoDB;
    private final String dynamoRevisionIdTable;
    private final Schema fileSchema;
    private final Configuration conf;
    private final S3RevisionUtils s3RevisionUtils;

    private S3FileInfoStore(Builder builder) {
        this.fs = Objects.requireNonNull(builder.fs, "fs must not be null");
        this.s3Bucket = Objects.requireNonNull(builder.s3Bucket, "s3Bucket must not be null");
        this.dynamoRevisionIdTable = Objects.requireNonNull(builder.dynamoRevisionIdTable, "dynamoRevisionIdTable must not be null");
        this.rowKeyTypes = builder.rowKeyTypes;
        this.garbageCollectorDelayBeforeDeletionInSeconds = builder.garbageCollectorDelayBeforeDeletionInSeconds;
        this.dynamoDB = Objects.requireNonNull(builder.dynamoDB, "dynamoDB must not be null");
        this.keySerDe = new KeySerDe(rowKeyTypes);
        this.fileSchema = initialiseFileInfoSchema();
        this.conf = builder.conf;
        this.s3RevisionUtils = new S3RevisionUtils(dynamoDB, dynamoRevisionIdTable);
    }

    public static Builder builder() {
        return new Builder();
    }

    @Override
    public void addFile(FileInfo fileInfo) throws StateStoreException {
        addFiles(Collections.singletonList(fileInfo));
    }

    @Override
    public void addFiles(List<FileInfo> fileInfos) throws StateStoreException {
        for (FileInfo fileInfo : fileInfos) {
            if (null == fileInfo.getFilename()
                    || null == fileInfo.getFileStatus()
                    || null == fileInfo.getPartitionId()
                    || null == fileInfo.getNumberOfRecords()) {
                throw new IllegalArgumentException("FileInfo needs non-null filename, status, partition id and number of records: got " + fileInfo);
            }
        }
        Function<List<FileInfo>, List<FileInfo>> update = list -> {
            list.addAll(fileInfos);
            return list;
        };
        try {
            updateFiles(update);
        } catch (IOException e) {
            throw new StateStoreException("IOException updating file infos", e);
        }
    }

    @Override
    public void atomicallyUpdateFilesToReadyForGCAndCreateNewActiveFile(List<FileInfo> filesToBeMarkedReadyForGC, FileInfo newActiveFile)
            throws StateStoreException {
        Set<String> namesOfFilesToBeMarkedReadyForGC = filesToBeMarkedReadyForGC.stream()
                .map(FileInfo::getFilename)
                .collect(Collectors.toSet());

        Function<List<FileInfo>, String> condition = list -> {
            Map<String, FileInfo> fileNameToFileInfo = new HashMap<>();
            list.forEach(f -> fileNameToFileInfo.put(f.getFilename(), f));
            for (FileInfo fileInfo : filesToBeMarkedReadyForGC) {
                if (!fileNameToFileInfo.containsKey(fileInfo.getFilename())
                        || !fileNameToFileInfo.get(fileInfo.getFilename()).getFileStatus().equals(FileInfo.FileStatus.ACTIVE)) {
                    return "Files in filesToBeMarkedReadyForGC should be active: file " + fileInfo.getFilename() + " is not active";
                }
            }
            return "";
        };

        Function<List<FileInfo>, List<FileInfo>> update = list -> {
            List<FileInfo> filteredFiles = new ArrayList<>();
            for (FileInfo fileInfo : list) {
                if (namesOfFilesToBeMarkedReadyForGC.contains(fileInfo.getFilename())) {
                    fileInfo.setFileStatus(FileInfo.FileStatus.READY_FOR_GARBAGE_COLLECTION);
                    fileInfo.setLastStateStoreUpdateTime(System.currentTimeMillis());
                }
                filteredFiles.add(fileInfo);
            }
            filteredFiles.add(newActiveFile);
            return filteredFiles;
        };

        try {
            updateFiles(update, condition);
        } catch (IOException e) {
            throw new StateStoreException("IOException updating file infos", e);
        }
    }

    @Override
    public void atomicallyUpdateFilesToReadyForGCAndCreateNewActiveFiles(List<FileInfo> filesToBeMarkedReadyForGC,
                                                                         FileInfo leftFileInfo,
                                                                         FileInfo rightFileInfo) throws StateStoreException {
        Set<String> namesOfFilesToBeMarkedReadyForGC = new HashSet<>();
        filesToBeMarkedReadyForGC.stream().map(FileInfo::getFilename).forEach(namesOfFilesToBeMarkedReadyForGC::add);

        Function<List<FileInfo>, String> condition = list -> {
            Map<String, FileInfo> fileNameToFileInfo = new HashMap<>();
            list.forEach(f -> fileNameToFileInfo.put(f.getFilename(), f));
            for (FileInfo fileInfo : filesToBeMarkedReadyForGC) {
                if (!fileNameToFileInfo.containsKey(fileInfo.getFilename())
                        || !fileNameToFileInfo.get(fileInfo.getFilename()).getFileStatus().equals(FileInfo.FileStatus.ACTIVE)) {
                    return "Files in filesToBeMarkedReadyForGC should be active: file " + fileInfo.getFilename() + " is not active";
                }
            }
            return "";
        };

        Function<List<FileInfo>, List<FileInfo>> update = list -> {
            List<FileInfo> filteredFiles = new ArrayList<>();
            for (FileInfo fileInfo : list) {
                if (namesOfFilesToBeMarkedReadyForGC.contains(fileInfo.getFilename())) {
                    fileInfo.setFileStatus(FileInfo.FileStatus.READY_FOR_GARBAGE_COLLECTION);
                    fileInfo.setLastStateStoreUpdateTime(System.currentTimeMillis());
                }
                filteredFiles.add(fileInfo);
            }
            filteredFiles.add(leftFileInfo);
            filteredFiles.add(rightFileInfo);
            return filteredFiles;
        };
        try {
            updateFiles(update, condition);
        } catch (IOException e) {
            throw new StateStoreException("IOException updating file infos", e);
        }
    }

    @Override
    public void atomicallyUpdateJobStatusOfFiles(String jobId, List<FileInfo> fileInfos) throws StateStoreException {
        Set<String> namesOfFiles = new HashSet<>();
        fileInfos.stream().map(FileInfo::getFilename).forEach(namesOfFiles::add);

        Function<List<FileInfo>, String> condition = list -> {
            Map<String, FileInfo> fileNameToFileInfo = new HashMap<>();
            list.forEach(f -> fileNameToFileInfo.put(f.getFilename(), f));
            for (FileInfo fileInfo : fileInfos) {
                if (!fileNameToFileInfo.containsKey(fileInfo.getFilename())
                        || null != fileNameToFileInfo.get(fileInfo.getFilename()).getJobId()) {
                    return "Files should have a null job status: file " + fileInfo.getFilename() + " doesn't meet this criteria";
                }
            }
            return "";
        };

        Function<List<FileInfo>, List<FileInfo>> update = list -> {
            List<FileInfo> filteredFiles = new ArrayList<>();
            for (FileInfo fileInfo : list) {
                if (namesOfFiles.contains(fileInfo.getFilename())) {
                    fileInfo.setJobId(jobId);
                }
                filteredFiles.add(fileInfo);
            }
            return filteredFiles;
        };

        try {
            updateFiles(update, condition);
        } catch (IOException e) {
            throw new StateStoreException("IOException updating file infos", e);
        } catch (StateStoreException e) {
            throw new StateStoreException("StateStoreException updating jobid of files");
        }
    }

    @Override
    public void deleteReadyForGCFile(FileInfo readyForGCFileInfo) throws StateStoreException {
        Function<List<FileInfo>, String> condition = list -> {
            Map<String, FileInfo> fileNameToFileInfo = new HashMap<>();
            list.forEach(f -> fileNameToFileInfo.put(f.getFilename(), f));

            FileInfo currentFileInfo = fileNameToFileInfo.get(readyForGCFileInfo.getFilename());
            if (!currentFileInfo.getFileStatus().equals(FileInfo.FileStatus.READY_FOR_GARBAGE_COLLECTION)) {
                return "File to be deleted should be marked as ready for GC, got " + currentFileInfo.getFileStatus();
            }
            return "";
        };

        Function<List<FileInfo>, List<FileInfo>> update = list -> {
            List<FileInfo> filteredFiles = new ArrayList<>();
            for (FileInfo fileInfo : list) {
                if (!readyForGCFileInfo.getFilename().equals(fileInfo.getFilename())) {
                    filteredFiles.add(fileInfo);
                }
            }
            return filteredFiles;
        };

        try {
            updateFiles(update, condition);
        } catch (IOException e) {
            throw new StateStoreException("IOException updating file infos", e);
        }
    }

    @Override
    public List<FileInfo> getActiveFiles() throws StateStoreException {
        // TODO Optimise the following by pushing the predicate down to the Parquet reader
        RevisionId revisionId = getCurrentFilesRevisionId();
        if (null == revisionId) {
            return Collections.EMPTY_LIST;
        }
        try {
            List<FileInfo> fileInfos = readFileInfosFromParquet(getFilesPath(revisionId));
            return fileInfos.stream().filter(f -> f.getFileStatus().equals(FileInfo.FileStatus.ACTIVE)).collect(Collectors.toList());
        } catch (IOException e) {
            throw new StateStoreException("IOException retrieving active files", e);
        }
    }

    @Override
    public Iterator<FileInfo> getReadyForGCFiles() throws StateStoreException {
        // TODO Optimise the following by pushing the predicate down to the Parquet reader
        try {
            long delayInMilliseconds = 1000L * garbageCollectorDelayBeforeDeletionInSeconds;
            long deleteTime = System.currentTimeMillis() - delayInMilliseconds;
            List<FileInfo> fileInfos = readFileInfosFromParquet(getFilesPath(getCurrentFilesRevisionId()));
            List<FileInfo> filesReadyForGC = fileInfos.stream().filter(f -> {
                if (!f.getFileStatus().equals(FileInfo.FileStatus.READY_FOR_GARBAGE_COLLECTION)) {
                    return false;
                }
                long lastUpdateTime = f.getLastStateStoreUpdateTime();
                return lastUpdateTime < deleteTime;
            }).collect(Collectors.toList());
            return filesReadyForGC.iterator();
        } catch (IOException e) {
            throw new StateStoreException("IOException retrieving ready for GC files", e);
        }
    }

    @Override
    public List<FileInfo> getActiveFilesWithNoJobId() throws StateStoreException {
        // TODO Optimise the following by pushing the predicate down to the Parquet reader
        try {
            List<FileInfo> fileInfos = readFileInfosFromParquet(getFilesPath(getCurrentFilesRevisionId()));
            return fileInfos.stream().filter(f -> {
                if (!f.getFileStatus().equals(FileInfo.FileStatus.ACTIVE)) {
                    return false;
                }
                return null == f.getJobId();
            }).collect(Collectors.toList());
        } catch (IOException e) {
            throw new StateStoreException("IOException retrieving active files with no job id", e);
        }
    }

    @Override
    public Map<String, List<String>> getPartitionToActiveFilesMap() throws StateStoreException {
        List<FileInfo> files = getActiveFiles();
        Map<String, List<String>> partitionToFiles = new HashMap<>();
        for (FileInfo fileInfo : files) {
            String partition = fileInfo.getPartitionId();
            if (!partitionToFiles.containsKey(partition)) {
                partitionToFiles.put(partition, new ArrayList<>());
            }
            partitionToFiles.get(partition).add(fileInfo.getFilename());
        }
        return partitionToFiles;
    }

    private void updateFiles(Function<List<FileInfo>, List<FileInfo>> update) throws IOException, StateStoreException {
        updateFiles(update, l -> "");
    }

    private void updateFiles(Function<List<FileInfo>, List<FileInfo>> update, Function<List<FileInfo>, String> condition)
            throws IOException, StateStoreException {
        int numberAttempts = 0;
        while (numberAttempts < 10) {
            RevisionId revisionId = getCurrentFilesRevisionId();
            String filesPath = getFilesPath(revisionId);
            List<FileInfo> files;
            try {
                files = readFileInfosFromParquet(filesPath);
                LOGGER.debug("Attempt number {}: reading file information (revisionId = {}, path = {})",
                        numberAttempts, revisionId, filesPath);
            } catch (IOException e) {
                LOGGER.debug("IOException thrown attempting to read file information; retrying");
                numberAttempts++;
                sleep(numberAttempts);
                continue;
            }

            // Check condition
            String conditionCheck = condition.apply(files);
            if (!conditionCheck.equals("")) {
                throw new StateStoreException("Conditional check failed: " + conditionCheck);
            }

            // Apply update
            List<FileInfo> updatedFiles = update.apply(files);
            LOGGER.debug("Applied update to file information");

            // Attempt to write update
            RevisionId nextRevisionId = s3RevisionUtils.getNextRevisionId(revisionId);
            String nextRevisionIdPath = getFilesPath(nextRevisionId);
            try {
                LOGGER.debug("Writing updated file information (revisionId = {}, path = {})",
                        nextRevisionId, nextRevisionIdPath);
                writeFileInfosToParquet(updatedFiles, nextRevisionIdPath);
            } catch (IOException e) {
                LOGGER.debug("IOException thrown attempting to write file information; retrying");
                numberAttempts++;
                continue;
            }
            try {
                conditionalUpdateOfFileInfoRevisionId(revisionId, nextRevisionId);
                LOGGER.debug("Updated file information to revision {}", nextRevisionId);
                break;
            } catch (ConditionalCheckFailedException e) {
                LOGGER.info("Attempt number {} to update files failed with conditional check failure, deleting file {} and retrying ({}) ",
                        numberAttempts, nextRevisionIdPath, e.getMessage());
                Path path = new Path(nextRevisionIdPath);
                path.getFileSystem(new Configuration()).delete(path, false);
                LOGGER.info("Deleted file {}", path);
                numberAttempts++;
                sleep(numberAttempts);
            }
        }
    }

    private void sleep(int n) {
        // Implements exponential back-off with jitter, see
        // https://aws.amazon.com/blogs/architecture/exponential-backoff-and-jitter/
        int sleepTimeInSeconds = (int) Math.min(120, Math.pow(2.0, n + 1));
        long sleepTimeWithJitter = (long) (Math.random() * sleepTimeInSeconds * 1000L);
        try {
            Thread.sleep(sleepTimeWithJitter);
        } catch (InterruptedException e) {
            // Do nothing
        }
    }


    private RevisionId getCurrentFilesRevisionId() {
        return s3RevisionUtils.getCurrentFilesRevisionId();
    }

    private void conditionalUpdateOfFileInfoRevisionId(RevisionId currentRevisionId, RevisionId newRevisionId) {
        s3RevisionUtils.conditionalUpdateOfFileInfoRevisionId(currentRevisionId, newRevisionId);
    }

    private Schema initialiseFileInfoSchema() {
        return Schema.builder()
                .rowKeyFields(new Field("fileName", new StringType()))
                .valueFields(
                        new Field("fileStatus", new StringType()),
                        new Field("partitionId", new StringType()),
                        new Field("lastStateStoreUpdateTime", new LongType()),
                        new Field("numberOfRecords", new LongType()),
                        new Field("jobId", new StringType()),
                        new Field("minRowKeys", new ByteArrayType()),
                        new Field("maxRowKeys", new ByteArrayType()))
                .build();
    }

    public void initialise() throws StateStoreException {
        RevisionId firstRevisionId = new RevisionId(S3StateStore.getZeroPaddedLong(1L), UUID.randomUUID().toString());
        String path = getFilesPath(firstRevisionId);
        try {
            writeFileInfosToParquet(Collections.EMPTY_LIST, path);
            LOGGER.debug("Written initial empty file to {}", path);
        } catch (IOException e) {
            throw new StateStoreException("IOException writing files to file " + path, e);
        }
        Map<String, AttributeValue> item = new HashMap<>();
        item.put(REVISION_ID_KEY, new AttributeValue().withS(CURRENT_FILES_REVISION_ID_KEY));
        item.put(CURRENT_REVISION, new AttributeValue().withS(firstRevisionId.getRevision()));
        item.put(CURRENT_UUID, new AttributeValue().withS(firstRevisionId.getUuid()));
        PutItemRequest putItemRequest = new PutItemRequest()
                .withTableName(dynamoRevisionIdTable)
                .withItem(item);
        dynamoDB.putItem(putItemRequest);
        LOGGER.debug("Put item to DynamoDB (item = {}, table = {})", item, dynamoRevisionIdTable);
    }

    private String getFilesPath(RevisionId revisionId) {
        return fs + s3Bucket + "/statestore/files/" + revisionId.getRevision() + "-" + revisionId.getUuid() + "-files.parquet";
    }

    private Record getRecordFromFileInfo(FileInfo fileInfo) throws IOException {
        Record record = new Record();
        record.put("fileName", fileInfo.getFilename());
        record.put("fileStatus", "" + fileInfo.getFileStatus());
        record.put("partitionId", fileInfo.getPartitionId());
        record.put("lastStateStoreUpdateTime", fileInfo.getLastStateStoreUpdateTime());
        record.put("numberOfRecords", fileInfo.getNumberOfRecords());
        if (null == fileInfo.getJobId()) {
            record.put("jobId", "null");
        } else {
            record.put("jobId", fileInfo.getJobId());
        }
        record.put("minRowKeys", keySerDe.serialise(fileInfo.getMinRowKey()));
        record.put("maxRowKeys", keySerDe.serialise(fileInfo.getMaxRowKey()));
        return record;
    }

    private FileInfo getFileInfoFromRecord(Record record) throws IOException {
<<<<<<< HEAD
        FileInfo fileInfo = new FileInfo();
        fileInfo.setFilename((String) record.get("fileName"));
        fileInfo.setFileStatus(FileInfo.FileStatus.valueOf((String) record.get("fileStatus")));
        fileInfo.setPartitionId((String) record.get("partitionId"));
        fileInfo.setLastStateStoreUpdateTime((Long) record.get("lastStateStoreUpdateTime"));
        fileInfo.setNumberOfRecords((Long) record.get("numberOfRecords"));
=======
>>>>>>> 2245577f
        String jobId = (String) record.get("jobId");
        return FileInfo.builder()
                .filename((String) record.get("fileName"))
                .fileStatus(FileInfo.FileStatus.valueOf((String) record.get("fileStatus")))
                .partitionId((String) record.get("partitionId"))
                .lastStateStoreUpdateTime((long) record.get("lastStateStoreUpdateTime"))
                .numberOfRecords((long) record.get("numberOfRecords"))
                .jobId("null".equals(jobId) ? null : jobId)
                .minRowKey(keySerDe.deserialise((byte[]) record.get("minRowKeys")))
                .maxRowKey(keySerDe.deserialise((byte[]) record.get("maxRowKeys")))
                .rowKeyTypes(rowKeyTypes)
                .build();
    }

    private void writeFileInfosToParquet(List<FileInfo> fileInfos, String path) throws IOException {
        ParquetWriter<Record> recordWriter = new ParquetRecordWriter.Builder(new Path(path), SchemaConverter.getSchema(fileSchema), fileSchema)
                .withConf(conf)
                .build();
        for (FileInfo fileInfo : fileInfos) {
            recordWriter.write(getRecordFromFileInfo(fileInfo));
        }
        recordWriter.close();
        LOGGER.debug("Wrote fileinfos to " + path);
    }

    private List<FileInfo> readFileInfosFromParquet(String path) throws IOException {
        List<FileInfo> fileInfos = new ArrayList<>();
        ParquetReader<Record> reader = new ParquetRecordReader.Builder(new Path(path), fileSchema)
                .withConf(conf)
                .build();
        ParquetReaderIterator recordReader = new ParquetReaderIterator(reader);
        while (recordReader.hasNext()) {
            fileInfos.add(getFileInfoFromRecord(recordReader.next()));
        }
        recordReader.close();
        return fileInfos;
    }


    public static final class Builder {
        private AmazonDynamoDB dynamoDB;
        private String dynamoRevisionIdTable;
        private List<PrimitiveType> rowKeyTypes;
        private String fs;
        private String s3Bucket;
        private int garbageCollectorDelayBeforeDeletionInSeconds;
        private Configuration conf;

        public Builder() {
        }

        public Builder dynamoDB(AmazonDynamoDB dynamoDB) {
            this.dynamoDB = dynamoDB;
            return this;
        }

        public Builder dynamoRevisionIdTable(String dynamoRevisionIdTable) {
            this.dynamoRevisionIdTable = dynamoRevisionIdTable;
            return this;
        }

        public Builder rowKeyTypes(List<PrimitiveType> rowKeyTypes) {
            this.rowKeyTypes = rowKeyTypes;
            return this;
        }

        public Builder fs(String fs) {
            this.fs = fs;
            return this;
        }


        public Builder s3Bucket(String s3Bucket) {
            this.s3Bucket = s3Bucket;
            return this;
        }

        public S3FileInfoStore build() {
            return new S3FileInfoStore(this);
        }

        public Builder garbageCollectorDelayBeforeDeletionInSeconds(int garbageCollectorDelayBeforeDeletionInSeconds) {
            this.garbageCollectorDelayBeforeDeletionInSeconds = garbageCollectorDelayBeforeDeletionInSeconds;
            return this;
        }

        public Builder conf(Configuration conf) {
            this.conf = conf;
            return this;
        }
    }
}<|MERGE_RESOLUTION|>--- conflicted
+++ resolved
@@ -464,22 +464,13 @@
     }
 
     private FileInfo getFileInfoFromRecord(Record record) throws IOException {
-<<<<<<< HEAD
-        FileInfo fileInfo = new FileInfo();
-        fileInfo.setFilename((String) record.get("fileName"));
-        fileInfo.setFileStatus(FileInfo.FileStatus.valueOf((String) record.get("fileStatus")));
-        fileInfo.setPartitionId((String) record.get("partitionId"));
-        fileInfo.setLastStateStoreUpdateTime((Long) record.get("lastStateStoreUpdateTime"));
-        fileInfo.setNumberOfRecords((Long) record.get("numberOfRecords"));
-=======
->>>>>>> 2245577f
         String jobId = (String) record.get("jobId");
         return FileInfo.builder()
                 .filename((String) record.get("fileName"))
                 .fileStatus(FileInfo.FileStatus.valueOf((String) record.get("fileStatus")))
                 .partitionId((String) record.get("partitionId"))
-                .lastStateStoreUpdateTime((long) record.get("lastStateStoreUpdateTime"))
-                .numberOfRecords((long) record.get("numberOfRecords"))
+                .lastStateStoreUpdateTime((Long) record.get("lastStateStoreUpdateTime"))
+                .numberOfRecords((Long) record.get("numberOfRecords"))
                 .jobId("null".equals(jobId) ? null : jobId)
                 .minRowKey(keySerDe.deserialise((byte[]) record.get("minRowKeys")))
                 .maxRowKey(keySerDe.deserialise((byte[]) record.get("maxRowKeys")))
