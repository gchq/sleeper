/*
 * Copyright 2022-2023 Crown Copyright
 *
 * Licensed under the Apache License, Version 2.0 (the "License");
 * you may not use this file except in compliance with the License.
 * You may obtain a copy of the License at
 *
 *     http://www.apache.org/licenses/LICENSE-2.0
 *
 * Unless required by applicable law or agreed to in writing, software
 * distributed under the License is distributed on an "AS IS" BASIS,
 * WITHOUT WARRANTIES OR CONDITIONS OF ANY KIND, either express or implied.
 * See the License for the specific language governing permissions and
 * limitations under the License.
 */
package sleeper.statestore.dynamodb;

import com.amazonaws.services.dynamodbv2.AmazonDynamoDB;

import sleeper.configuration.properties.table.TableProperties;
import sleeper.core.schema.Schema;
import sleeper.statestore.DelegatingStateStore;

<<<<<<< HEAD
=======
import java.time.Instant;

import static sleeper.configuration.properties.table.TableProperty.ACTIVE_FILEINFO_TABLENAME;
>>>>>>> 24fb9471
import static sleeper.configuration.properties.table.TableProperty.DYNAMODB_STRONGLY_CONSISTENT_READS;
import static sleeper.configuration.properties.table.TableProperty.FILE_IN_PARTITION_TABLENAME;
import static sleeper.configuration.properties.table.TableProperty.FILE_LIFECYCLE_TABLENAME;
import static sleeper.configuration.properties.table.TableProperty.GARBAGE_COLLECTOR_DELAY_BEFORE_DELETION;
import static sleeper.configuration.properties.table.TableProperty.PARTITION_TABLENAME;

/**
 * An implementation of StateStore that uses DynamoDB to store the state.
 */
public class DynamoDBStateStore extends DelegatingStateStore {
    public static final String FILE_NAME = DynamoDBFileInfoFormat.NAME;
    public static final String PARTITION_ID = DynamoDBPartitionFormat.ID;


    public DynamoDBStateStore(TableProperties tableProperties, AmazonDynamoDB dynamoDB) {
        this(tableProperties.get(FILE_IN_PARTITION_TABLENAME),
                tableProperties.get(FILE_LIFECYCLE_TABLENAME),
                tableProperties.get(PARTITION_TABLENAME),
                tableProperties.getSchema(),
                tableProperties.getInt(GARBAGE_COLLECTOR_DELAY_BEFORE_DELETION),
                tableProperties.getBoolean(DYNAMODB_STRONGLY_CONSISTENT_READS),
                dynamoDB);
    }

    public DynamoDBStateStore(
            String fileInPartitionTablename,
            String fileLifecycleTablename,
            String partitionTablename,
            Schema schema,
            int garbageCollectorDelayBeforeDeletionInMinutes,
            boolean stronglyConsistentReads,
            AmazonDynamoDB dynamoDB) {
        super(DynamoDBFileInfoStore.builder()
                .dynamoDB(dynamoDB).schema(schema)
                .fileInPartitionTablename(fileInPartitionTablename)
                .fileLifecycleTablename(fileLifecycleTablename)
                .stronglyConsistentReads(stronglyConsistentReads)
<<<<<<< HEAD
                .garbageCollectorDelayBeforeDeletionInSeconds(garbageCollectorDelayBeforeDeletionInSeconds)
                .build(),
            DynamoDBPartitionStore.builder()
=======
                .garbageCollectorDelayBeforeDeletionInMinutes(garbageCollectorDelayBeforeDeletionInMinutes)
                .build(), DynamoDBPartitionStore.builder()
>>>>>>> 24fb9471
                .dynamoDB(dynamoDB).schema(schema)
                .tableName(partitionTablename)
                .stronglyConsistentReads(stronglyConsistentReads)
                .build());
    }

    /**
     * Used to set the current time. Should only be called during tests.
     *
     * @param now Time to set to be the current time
     */
    public void fixTime(Instant now) {
        ((DynamoDBFileInfoStore) fileInfoStore).fixTime(now);
    }
}<|MERGE_RESOLUTION|>--- conflicted
+++ resolved
@@ -21,12 +21,8 @@
 import sleeper.core.schema.Schema;
 import sleeper.statestore.DelegatingStateStore;
 
-<<<<<<< HEAD
-=======
 import java.time.Instant;
 
-import static sleeper.configuration.properties.table.TableProperty.ACTIVE_FILEINFO_TABLENAME;
->>>>>>> 24fb9471
 import static sleeper.configuration.properties.table.TableProperty.DYNAMODB_STRONGLY_CONSISTENT_READS;
 import static sleeper.configuration.properties.table.TableProperty.FILE_IN_PARTITION_TABLENAME;
 import static sleeper.configuration.properties.table.TableProperty.FILE_LIFECYCLE_TABLENAME;
@@ -39,7 +35,6 @@
 public class DynamoDBStateStore extends DelegatingStateStore {
     public static final String FILE_NAME = DynamoDBFileInfoFormat.NAME;
     public static final String PARTITION_ID = DynamoDBPartitionFormat.ID;
-
 
     public DynamoDBStateStore(TableProperties tableProperties, AmazonDynamoDB dynamoDB) {
         this(tableProperties.get(FILE_IN_PARTITION_TABLENAME),
@@ -64,14 +59,9 @@
                 .fileInPartitionTablename(fileInPartitionTablename)
                 .fileLifecycleTablename(fileLifecycleTablename)
                 .stronglyConsistentReads(stronglyConsistentReads)
-<<<<<<< HEAD
-                .garbageCollectorDelayBeforeDeletionInSeconds(garbageCollectorDelayBeforeDeletionInSeconds)
+                .garbageCollectorDelayBeforeDeletionInMinutes(garbageCollectorDelayBeforeDeletionInMinutes)
                 .build(),
             DynamoDBPartitionStore.builder()
-=======
-                .garbageCollectorDelayBeforeDeletionInMinutes(garbageCollectorDelayBeforeDeletionInMinutes)
-                .build(), DynamoDBPartitionStore.builder()
->>>>>>> 24fb9471
                 .dynamoDB(dynamoDB).schema(schema)
                 .tableName(partitionTablename)
                 .stronglyConsistentReads(stronglyConsistentReads)
