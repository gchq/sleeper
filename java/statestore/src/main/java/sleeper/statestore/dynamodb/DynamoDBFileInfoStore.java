--- conflicted
+++ resolved
@@ -30,14 +30,10 @@
 import com.amazonaws.services.dynamodbv2.model.PutItemRequest;
 import com.amazonaws.services.dynamodbv2.model.PutItemResult;
 import com.amazonaws.services.dynamodbv2.model.QueryRequest;
+import com.amazonaws.services.dynamodbv2.model.QueryResult;
 import com.amazonaws.services.dynamodbv2.model.RequestLimitExceededException;
 import com.amazonaws.services.dynamodbv2.model.ResourceNotFoundException;
 import com.amazonaws.services.dynamodbv2.model.ReturnConsumedCapacity;
-<<<<<<< HEAD
-=======
-import com.amazonaws.services.dynamodbv2.model.ScanRequest;
-import com.amazonaws.services.dynamodbv2.model.ScanResult;
->>>>>>> cef78bcd
 import com.amazonaws.services.dynamodbv2.model.TransactWriteItem;
 import com.amazonaws.services.dynamodbv2.model.TransactWriteItemsRequest;
 import com.amazonaws.services.dynamodbv2.model.TransactWriteItemsResult;
@@ -396,7 +392,26 @@
     }
 
     @Override
-<<<<<<< HEAD
+    public boolean isHasNoFiles() {
+        return isTableEmpty(activeTableName) && isTableEmpty(readyForGCTableName);
+    }
+
+    private boolean isTableEmpty(String tableName) {
+        QueryResult result = dynamoDB.query(new QueryRequest()
+                .withTableName(tableName)
+                .withExpressionAttributeNames(Map.of("#TableName", TABLE_NAME))
+                .withExpressionAttributeValues(new DynamoDBRecordBuilder()
+                        .string(":table_name", sleeperTableName)
+                        .build())
+                .withKeyConditionExpression("#TableName = :table_name")
+                .withConsistentRead(stronglyConsistentReads)
+                .withLimit(1)
+                .withReturnConsumedCapacity(ReturnConsumedCapacity.TOTAL));
+        LOGGER.debug("Scanned for any file in table {}, capacity consumed = {}", tableName, result.getConsumedCapacity().getCapacityUnits());
+        return result.getItems().isEmpty();
+    }
+
+    @Override
     public void clearTable() {
         clearDynamoTable(activeTableName);
         clearDynamoTable(readyForGCTableName);
@@ -410,20 +425,6 @@
                                 .build())
                         .withKeyConditionExpression("#TableName = :table_name"),
                 fileInfoFormat::getKey);
-=======
-    public boolean isHasNoFiles() {
-        return isTableEmpty(activeTablename) && isTableEmpty(readyForGCTablename);
-    }
-
-    private boolean isTableEmpty(String tableName) {
-        ScanResult result = dynamoDB.scan(new ScanRequest()
-                .withTableName(tableName)
-                .withConsistentRead(stronglyConsistentReads)
-                .withLimit(1)
-                .withReturnConsumedCapacity(ReturnConsumedCapacity.TOTAL));
-        LOGGER.debug("Scanned for any file in table {}, capacity consumed = {}", tableName, result.getConsumedCapacity().getCapacityUnits());
-        return result.getItems().isEmpty();
->>>>>>> cef78bcd
     }
 
     /**
