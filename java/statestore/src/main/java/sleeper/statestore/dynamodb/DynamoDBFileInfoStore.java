/*
 * Copyright 2022-2023 Crown Copyright
 *
 * Licensed under the Apache License, Version 2.0 (the "License");
 * you may not use this file except in compliance with the License.
 * You may obtain a copy of the License at
 *
 *     http://www.apache.org/licenses/LICENSE-2.0
 *
 * Unless required by applicable law or agreed to in writing, software
 * distributed under the License is distributed on an "AS IS" BASIS,
 * WITHOUT WARRANTIES OR CONDITIONS OF ANY KIND, either express or implied.
 * See the License for the specific language governing permissions and
 * limitations under the License.
 */
package sleeper.statestore.dynamodb;

import com.amazonaws.services.dynamodbv2.AmazonDynamoDB;
import com.amazonaws.services.dynamodbv2.model.AttributeValue;
import com.amazonaws.services.dynamodbv2.model.ConditionalCheckFailedException;
import com.amazonaws.services.dynamodbv2.model.ConsumedCapacity;
import com.amazonaws.services.dynamodbv2.model.Delete;
import com.amazonaws.services.dynamodbv2.model.DeleteItemRequest;
import com.amazonaws.services.dynamodbv2.model.DeleteItemResult;
import com.amazonaws.services.dynamodbv2.model.IdempotentParameterMismatchException;
import com.amazonaws.services.dynamodbv2.model.InternalServerErrorException;
import com.amazonaws.services.dynamodbv2.model.ItemCollectionSizeLimitExceededException;
import com.amazonaws.services.dynamodbv2.model.ProvisionedThroughputExceededException;
import com.amazonaws.services.dynamodbv2.model.Put;
import com.amazonaws.services.dynamodbv2.model.RequestLimitExceededException;
import com.amazonaws.services.dynamodbv2.model.ResourceNotFoundException;
import com.amazonaws.services.dynamodbv2.model.ReturnConsumedCapacity;
import com.amazonaws.services.dynamodbv2.model.ScanRequest;
import com.amazonaws.services.dynamodbv2.model.TransactWriteItem;
import com.amazonaws.services.dynamodbv2.model.TransactWriteItemsRequest;
import com.amazonaws.services.dynamodbv2.model.TransactWriteItemsResult;
import com.amazonaws.services.dynamodbv2.model.TransactionCanceledException;
import com.amazonaws.services.dynamodbv2.model.TransactionConflictException;
import com.amazonaws.services.dynamodbv2.model.TransactionInProgressException;
import com.amazonaws.services.dynamodbv2.model.UpdateItemRequest;
import org.slf4j.Logger;
import org.slf4j.LoggerFactory;

import sleeper.core.schema.Schema;
import sleeper.dynamodb.tools.DynamoDBAttributes;
import sleeper.statestore.FileInfo;
import sleeper.statestore.FileInfoStore;
import sleeper.statestore.FileLifecycleInfo;
import sleeper.statestore.StateStoreException;

import java.io.IOException;
import java.time.Clock;
import java.time.Instant;
import java.time.ZoneId;
import java.util.ArrayList;
import java.util.HashMap;
import java.util.Iterator;
import java.util.List;
import java.util.Map;
import java.util.Objects;
import java.util.Set;
import java.util.concurrent.atomic.AtomicReference;
import java.util.stream.Collectors;
import java.util.stream.Stream;

import static sleeper.dynamodb.tools.DynamoDBAttributes.createStringAttribute;
import static sleeper.dynamodb.tools.DynamoDBUtils.streamPagedResults;
import static sleeper.statestore.FileLifecycleInfo.FileStatus.ACTIVE;
import static sleeper.statestore.FileLifecycleInfo.FileStatus.GARBAGE_COLLECTION_PENDING;
import static sleeper.statestore.dynamodb.DynamoDBFileInfoFormat.JOB_ID;
import static sleeper.statestore.dynamodb.DynamoDBFileInfoFormat.LAST_UPDATE_TIME;
import static sleeper.statestore.dynamodb.DynamoDBFileInfoFormat.PARTITION;
import static sleeper.statestore.dynamodb.DynamoDBFileInfoFormat.STATUS;
import static sleeper.statestore.dynamodb.DynamoDBStateStore.FILE_NAME;
import static sleeper.statestore.dynamodb.DynamoDBStateStore.PARTITION_ID;

public class DynamoDBFileInfoStore implements FileInfoStore {
    private static final Logger LOGGER = LoggerFactory.getLogger(DynamoDBFileInfoStore.class);

    private final AmazonDynamoDB dynamoDB;
    private final Schema schema;
    private final String fileInPartitionTablename;
    private final String fileLifecycleTablename;
    private final boolean stronglyConsistentReads;
    private final double garbageCollectorDelayBeforeDeletionInMinutes;
    private final DynamoDBFileInfoFormat fileInfoFormat;
    private final DynamoDBFileLifecycleInfoFormat fileLifecycleInfoFormat;
    private Clock clock = Clock.systemUTC();

    private DynamoDBFileInfoStore(Builder builder) {
        dynamoDB = Objects.requireNonNull(builder.dynamoDB, "dynamoDB must not be null");
        schema = Objects.requireNonNull(builder.schema, "schema must not be null");
        fileInPartitionTablename = Objects.requireNonNull(builder.fileInPartitionTablename, "fileInPartitionTablename must not be null");
        fileLifecycleTablename = Objects.requireNonNull(builder.fileLifecycleTablename, "fileLifecycleTablename must not be null");
        stronglyConsistentReads = builder.stronglyConsistentReads;
        garbageCollectorDelayBeforeDeletionInMinutes = builder.garbageCollectorDelayBeforeDeletionInMinutes;
        fileInfoFormat = new DynamoDBFileInfoFormat(schema);
        fileLifecycleInfoFormat = new DynamoDBFileLifecycleInfoFormat();
    }

    public static Builder builder() {
        return new Builder();
    }

    @Override
    public void addFile(FileInfo fileInfo) throws StateStoreException {
        if (null == fileInfo.getFilename()
                || null == fileInfo.getPartitionId()
                || null == fileInfo.getNumberOfRecords()) {
            throw new IllegalArgumentException("FileInfo needs non-null filename, partition, number of records: got " + fileInfo);
        }

        long now = Instant.now().toEpochMilli();
        Map<String, AttributeValue> itemValuesFileInPartition = fileInfoFormat
            .createRecord(fileInfo.toBuilder().lastStateStoreUpdateTime(now).build());
        FileLifecycleInfo fileLifecycleInfo = FileLifecycleInfo.builder()
            .filename(fileInfo.getFilename())
            .fileStatus(ACTIVE)
            .lastStateStoreUpdateTime(now)
            .build();
        Map<String, AttributeValue> itemValuesFileLifecycle = fileLifecycleInfoFormat.createRecord(fileLifecycleInfo);
        try {
            List<TransactWriteItem> writes = new ArrayList<>();
            Put fileInPartitionPut = new Put()
                .withItem(itemValuesFileInPartition)
                .withTableName(fileInPartitionTablename);
            writes.add(new TransactWriteItem().withPut(fileInPartitionPut));
            Put fileLifecyclePut = new Put()
                .withItem(itemValuesFileLifecycle)
                .withTableName(fileLifecycleTablename);
            writes.add(new TransactWriteItem().withPut(fileLifecyclePut));
            TransactWriteItemsRequest transactWriteItemsRequest = new TransactWriteItemsRequest()
                .withTransactItems(writes)
                .withReturnConsumedCapacity(ReturnConsumedCapacity.TOTAL);
            TransactWriteItemsResult transactWriteItemsResult = dynamoDB.transactWriteItems(transactWriteItemsRequest);
            List<ConsumedCapacity> consumedCapacity = transactWriteItemsResult.getConsumedCapacity();
            double totalConsumed = consumedCapacity.stream().mapToDouble(ConsumedCapacity::getCapacityUnits).sum();
            LOGGER.debug("Added FileInfo for file {} to file-in-partition and file-lifecycle tables, capacity consumed = {}",
                        fileInfo.getFilename(), totalConsumed);
        } catch (TransactionCanceledException | ResourceNotFoundException
                    | TransactionInProgressException | IdempotentParameterMismatchException
                    | ProvisionedThroughputExceededException | InternalServerErrorException e) {
            throw new StateStoreException(e);
        }
    }

    @Override
    public void addFiles(List<FileInfo> fileInfos) throws StateStoreException {
        for (FileInfo fileInfo : fileInfos) {
            addFile(fileInfo);
        }
    }

    @Override
    public void atomicallyRemoveFileInPartitionRecordsAndCreateNewActiveFile(
            List<FileInfo> fileInPartitionRecordsToBeDeleted,
            FileInfo newActiveFile) throws StateStoreException {
        // Delete record for file for current status
        List<TransactWriteItem> writes = new ArrayList<>();
        for (FileInfo fileInfo : fileInPartitionRecordsToBeDeleted) {
            Map<String, AttributeValue> key = new HashMap<>();
            key.put(FILE_NAME, createStringAttribute(fileInfo.getFilename()));
            key.put(PARTITION_ID, createStringAttribute(fileInfo.getPartitionId()));
            Map<String, String> expressionAttributeNames = new HashMap<>();
            expressionAttributeNames.put("#filename", FILE_NAME);
            expressionAttributeNames.put("#partitionid", PARTITION_ID);
            Map<String, AttributeValue> expressionAttributeValues = new HashMap<>();
            expressionAttributeValues.put(":filename", new AttributeValue().withS(fileInfo.getFilename()));
            expressionAttributeValues.put(":partitionid", new AttributeValue().withS(fileInfo.getPartitionId()));
            Delete delete = new Delete()
                    .withTableName(fileInPartitionTablename)
                    .withKey(key)
                    .withExpressionAttributeNames(expressionAttributeNames)
                    .withExpressionAttributeValues(expressionAttributeValues)
                    .withConditionExpression("#filename=:filename and #partitionid=:partitionid");
            writes.add(new TransactWriteItem().withDelete(delete));
        }
        // Add record for file for new status
        Map<String, AttributeValue> newItemFileInPartition = fileInfoFormat.createRecord(newActiveFile);
        Map<String, AttributeValue> newItemFileLifecycle = fileLifecycleInfoFormat.createRecord(newActiveFile.toFileLifecycleInfo(ACTIVE));
        Put fileInPartitionPut = new Put()
                .withTableName(fileInPartitionTablename)
                .withItem(newItemFileInPartition);
        Put fileLifecyclePut = new Put()
                .withTableName(fileLifecycleTablename)
                .withItem(newItemFileLifecycle);
        writes.add(new TransactWriteItem().withPut(fileInPartitionPut));
        writes.add(new TransactWriteItem().withPut(fileLifecyclePut));
        TransactWriteItemsRequest transactWriteItemsRequest = new TransactWriteItemsRequest()
                .withTransactItems(writes)
                .withReturnConsumedCapacity(ReturnConsumedCapacity.TOTAL);
        try {
            TransactWriteItemsResult transactWriteItemsResult = dynamoDB.transactWriteItems(transactWriteItemsRequest);
            List<ConsumedCapacity> consumedCapacity = transactWriteItemsResult.getConsumedCapacity();
            double totalConsumed = consumedCapacity.stream().mapToDouble(ConsumedCapacity::getCapacityUnits).sum();
            LOGGER.debug("Removed file-in-partition records for {} files and added active file to file-in-partition and file lifecycle tables, capacity consumed = {}",
                fileInPartitionRecordsToBeDeleted.size(), totalConsumed);
        } catch (TransactionCanceledException | ResourceNotFoundException
                 | TransactionInProgressException | IdempotentParameterMismatchException
                 | ProvisionedThroughputExceededException | InternalServerErrorException e) {
            throw new StateStoreException(e);
        }
    }

    @Override
    public void atomicallyRemoveFileInPartitionRecordsAndCreateNewActiveFiles(
            List<FileInfo> fileInPartitionRecordsToBeDeleted, FileInfo leftFileInfo, FileInfo rightFileInfo) throws StateStoreException {
        // Delete record for file for current status
        List<TransactWriteItem> writes = new ArrayList<>();
        for (FileInfo fileInfo : fileInPartitionRecordsToBeDeleted) {
            Map<String, AttributeValue> key = new HashMap<>();
            key.put(FILE_NAME, createStringAttribute(fileInfo.getFilename()));
            key.put(PARTITION_ID, createStringAttribute(fileInfo.getPartitionId()));
            Map<String, String> expressionAttributeNames = new HashMap<>();
            expressionAttributeNames.put("#filename", FILE_NAME);
            expressionAttributeNames.put("#partitionid", PARTITION_ID);
            Map<String, AttributeValue> expressionAttributeValues = new HashMap<>();
            expressionAttributeValues.put(":filename", new AttributeValue().withS(fileInfo.getFilename()));
            expressionAttributeValues.put(":partitionid", new AttributeValue().withS(fileInfo.getPartitionId()));
            Delete delete = new Delete()
                    .withTableName(fileInPartitionTablename)
                    .withKey(key)
                    .withExpressionAttributeNames(expressionAttributeNames)
                    .withExpressionAttributeValues(expressionAttributeValues)
                    .withConditionExpression("#filename=:filename and #partitionid=:partitionid");
            writes.add(new TransactWriteItem().withDelete(delete));
        }
        // Add record for file for new status
        Map<String, AttributeValue> newItemFileInPartitionLeftFile = fileInfoFormat.createRecord(leftFileInfo);
        Map<String, AttributeValue> newItemFileLifecycleLeftFile = fileLifecycleInfoFormat.createRecord(leftFileInfo.toFileLifecycleInfo(ACTIVE));
        Put putFileInPartitionLeftFile = new Put()
                .withTableName(fileInPartitionTablename)
                .withItem(newItemFileInPartitionLeftFile);
        Put putFileLifecycleLeftFile = new Put()
                .withTableName(fileLifecycleTablename)
                .withItem(newItemFileLifecycleLeftFile);
        writes.add(new TransactWriteItem().withPut(putFileInPartitionLeftFile));
        writes.add(new TransactWriteItem().withPut(putFileLifecycleLeftFile));

        Map<String, AttributeValue> newItemFileInPartitionRightFile = fileInfoFormat.createRecord(rightFileInfo);
        Map<String, AttributeValue> newItemFileLifecycleRightFile = fileLifecycleInfoFormat.createRecord(rightFileInfo.toFileLifecycleInfo(ACTIVE));
        Put putFileInPartitionRightFile = new Put()
                .withTableName(fileInPartitionTablename)
                .withItem(newItemFileInPartitionRightFile);
        Put putFileLifecycleRightFile = new Put()
                .withTableName(fileLifecycleTablename)
                .withItem(newItemFileLifecycleRightFile);
        writes.add(new TransactWriteItem().withPut(putFileInPartitionRightFile));
        writes.add(new TransactWriteItem().withPut(putFileLifecycleRightFile));
        TransactWriteItemsRequest transactWriteItemsRequest = new TransactWriteItemsRequest()
                .withTransactItems(writes)
                .withReturnConsumedCapacity(ReturnConsumedCapacity.TOTAL);
        try {
            TransactWriteItemsResult transactWriteItemsResult = dynamoDB.transactWriteItems(transactWriteItemsRequest);
            List<ConsumedCapacity> consumedCapacity = transactWriteItemsResult.getConsumedCapacity();
            double totalConsumed = consumedCapacity.stream().mapToDouble(ConsumedCapacity::getCapacityUnits).sum();
            LOGGER.debug("Removed file-in-partition records for {} files and added active file to file-in-partition and file lifecycle tables, capacity consumed = {}",
                fileInPartitionRecordsToBeDeleted.size(), totalConsumed);
        } catch (TransactionCanceledException | ResourceNotFoundException
                 | TransactionInProgressException | IdempotentParameterMismatchException
                 | ProvisionedThroughputExceededException | InternalServerErrorException e) {
            throw new StateStoreException(e);
        }
    }

    @Override
    public void atomicallySplitFileInPartitionRecord(FileInfo fileInPartitionRecordToBeSplit,
            String leftChildPartitionId, String rightChildPartitionId) throws StateStoreException {
        // Create FileInfos for the two new file-in-partition entries
        FileInfo leftFileInfo = fileInPartitionRecordToBeSplit.toBuilder()
            .partitionId(leftChildPartitionId)
            .onlyContainsDataForThisPartition(false)
            .build();
        FileInfo rightFileInfo = fileInPartitionRecordToBeSplit.toBuilder()
            .partitionId(rightChildPartitionId)
            .onlyContainsDataForThisPartition(false)
            .build();

        // Create list of transactions to put these new entries in
        List<TransactWriteItem> writes = new ArrayList<>();
        Map<String, AttributeValue> newItemFileInPartitionLeftFile = fileInfoFormat.createRecordWithStatus(leftFileInfo, FILE_IN_PARTITION);
        Map<String, AttributeValue> newItemFileInPartitionRightFile = fileInfoFormat.createRecordWithStatus(rightFileInfo, FILE_IN_PARTITION);
        Put putFileInPartitionLeftFile = new Put()
                .withTableName(fileInPartitionTablename)
                .withItem(newItemFileInPartitionLeftFile);
        Put putFileInPartitionRightFile = new Put()
                .withTableName(fileInPartitionTablename)
                .withItem(newItemFileInPartitionRightFile);
        writes.add(new TransactWriteItem().withPut(putFileInPartitionLeftFile));
        writes.add(new TransactWriteItem().withPut(putFileInPartitionRightFile));

        // Add delete of existing file-in-partition record
        Map<String, AttributeValue> fullDynamoRecord = fileInfoFormat.createRecord(fileInPartitionRecordToBeSplit);
        Map<String, AttributeValue> key = new HashMap<>(2);
        key.put(DynamoDBFileInfoFormat.NAME, fullDynamoRecord.get(DynamoDBFileInfoFormat.NAME));
        key.put(DynamoDBFileInfoFormat.PARTITION, fullDynamoRecord.get(DynamoDBFileInfoFormat.PARTITION));
        Map<String, String> expressionAttributeNames = new HashMap<>();
        expressionAttributeNames.put("#status", STATUS);
        expressionAttributeNames.put("#jobid", JOB_ID);
        Delete delete = new Delete()
                .withTableName(fileInPartitionTablename)
                .withKey(key)
                .withExpressionAttributeNames(expressionAttributeNames)
                .withConditionExpression("attribute_exists(#status) and attribute_not_exists(#jobid)");
        writes.add(new TransactWriteItem().withDelete(delete));

        try {
            TransactWriteItemsRequest transactWriteItemsRequest = new TransactWriteItemsRequest()
                .withTransactItems(writes)
                .withReturnConsumedCapacity(ReturnConsumedCapacity.TOTAL);
            TransactWriteItemsResult transactWriteItemsResult = dynamoDB.transactWriteItems(transactWriteItemsRequest);
            List<ConsumedCapacity> consumedCapacity = transactWriteItemsResult.getConsumedCapacity();
            double totalConsumed = consumedCapacity.stream().mapToDouble(ConsumedCapacity::getCapacityUnits).sum();
            LOGGER.debug("Removed file-in-partition entry for file {} in partition {} and added file-in-partition entries for partitions {} and {}, capacity consumed = {}",
                fileInPartitionRecordToBeSplit.getFilename(), fileInPartitionRecordToBeSplit.getPartitionId(),
                leftChildPartitionId, rightChildPartitionId, totalConsumed);
        } catch (TransactionCanceledException | ResourceNotFoundException
                 | TransactionInProgressException | IdempotentParameterMismatchException
                 | ProvisionedThroughputExceededException | InternalServerErrorException e) {
            throw new StateStoreException(e);
        }
    }

    /**
     * Atomically updates the job field of the given files to the given id, as long as
     * the compactionJob field is currently null.
     */
    @Override
    public void atomicallyUpdateJobStatusOfFiles(String jobId, List<FileInfo> files)
            throws StateStoreException {
        List<TransactWriteItem> writes = new ArrayList<>();
        // Create Puts for each of the files, conditional on the compactionJob field being not present
        for (FileInfo fileInfo : files) {
            Map<String, AttributeValue> fileAttributeValues = fileInfoFormat.createRecordWithJobId(fileInfo, jobId);
            Map<String, String> expressionAttributeNames = new HashMap<>();
            expressionAttributeNames.put("#filename", FILE_NAME);
<<<<<<< HEAD
            expressionAttributeNames.put("#partitionid", PARTITION_ID);
=======
            expressionAttributeNames.put("#partitionid", PARTITION);
>>>>>>> 0bc7cf52
            expressionAttributeNames.put("#jobid", JOB_ID);
            Map<String, AttributeValue> expressionAttributeValues = new HashMap<>();
            expressionAttributeValues.put(":filename", new AttributeValue().withS(fileInfo.getFilename()));
            expressionAttributeValues.put(":partitionid", new AttributeValue().withS(fileInfo.getPartitionId()));
            Put put = new Put()
                    .withTableName(fileInPartitionTablename)
                    .withItem(fileAttributeValues)
                    .withExpressionAttributeNames(expressionAttributeNames)
                    .withExpressionAttributeValues(expressionAttributeValues)
                    .withConditionExpression("#filename=:filename and #partitionid=:partitionid and attribute_not_exists(#jobid)");
            writes.add(new TransactWriteItem().withPut(put));
        }
        TransactWriteItemsRequest transactWriteItemsRequest = new TransactWriteItemsRequest()
                .withTransactItems(writes)
                .withReturnConsumedCapacity(ReturnConsumedCapacity.TOTAL);
        try {
            TransactWriteItemsResult transactWriteItemsResult = dynamoDB.transactWriteItems(transactWriteItemsRequest);
            List<ConsumedCapacity> consumedCapacity = transactWriteItemsResult.getConsumedCapacity();
            double totalConsumed = consumedCapacity.stream().mapToDouble(ConsumedCapacity::getCapacityUnits).sum();
            LOGGER.debug("Updated job status of {} files, read capacity consumed = {}",
                    files.size(), totalConsumed);
        } catch (TransactionCanceledException | ResourceNotFoundException
                 | TransactionInProgressException | IdempotentParameterMismatchException
                 | ProvisionedThroughputExceededException | InternalServerErrorException e) {
            throw new StateStoreException(e);
        }
    }

    @Override
    public void deleteFileLifecycleEntries(List<String> filenames) throws StateStoreException {
        for (String filename : filenames) {
            Map<String, AttributeValue> key = new HashMap<>();
            key.put(FILE_NAME, new AttributeValue(filename));
            DeleteItemRequest deleteItemRequest = new DeleteItemRequest()
                    .withTableName(fileLifecycleTablename)
                    .withKey(key)
                    .withReturnConsumedCapacity(ReturnConsumedCapacity.TOTAL);
            DeleteItemResult deleteItemResult = dynamoDB.deleteItem(deleteItemRequest);
            ConsumedCapacity consumedCapacity = deleteItemResult.getConsumedCapacity();
            LOGGER.debug("Deleted file {}, capacity consumed = {}",
                    filename, consumedCapacity.getCapacityUnits());
        }
    }

    @Override
    public List<FileInfo> getFileInPartitionList() throws StateStoreException {
        return getFileInfosFromTable(fileInPartitionTablename);
    }

    @Override
    public List<FileLifecycleInfo> getFileLifecycleList() throws StateStoreException {
        return getFileLifecycleInfosFromTable();
    }

    private List<FileInfo> getFileInfosFromTable(String tablename) throws StateStoreException {
        try {
            ScanRequest scanRequest = new ScanRequest()
                    .withTableName(tablename)
                    .withConsistentRead(stronglyConsistentReads)
                    .withReturnConsumedCapacity(ReturnConsumedCapacity.TOTAL);
            AtomicReference<Double> totalCapacity = new AtomicReference<>(0.0D);
            List<Map<String, AttributeValue>> results = scanTrackingCapacity(scanRequest, totalCapacity);
            LOGGER.debug("Scanned table {}, capacity consumed = {}", tablename, totalCapacity.get());
            List<FileInfo> fileInfoResults = new ArrayList<>();
            for (Map<String, AttributeValue> map : results) {
                fileInfoResults.add(fileInfoFormat.getFileInfoFromAttributeValues(map));
            }
            return fileInfoResults;
        } catch (ProvisionedThroughputExceededException | ResourceNotFoundException | RequestLimitExceededException
                 | InternalServerErrorException | IOException e) {
            throw new StateStoreException("Exception querying DynamoDB table " + tablename, e);
        }
    }

    private List<FileLifecycleInfo> getFileLifecycleInfosFromTable() throws StateStoreException {
        try {
            ScanRequest scanRequest = new ScanRequest()
                .withTableName(fileLifecycleTablename)
                .withConsistentRead(stronglyConsistentReads)
                .withReturnConsumedCapacity(ReturnConsumedCapacity.TOTAL);
            AtomicReference<Double> totalCapacity = new AtomicReference<>(0.0D);
            List<Map<String, AttributeValue>> results = scanTrackingCapacity(scanRequest, totalCapacity);
            LOGGER.debug("Scanned table {}, capacity consumed = {}", fileLifecycleTablename, totalCapacity.get());
            List<FileLifecycleInfo> fileLifecycleInfoResults = new ArrayList<>();
            for (Map<String, AttributeValue> map : results) {
                fileLifecycleInfoResults.add(fileLifecycleInfoFormat.getFileLifecycleInfoFromAttributeValues(map));
            }
            return fileLifecycleInfoResults;
        } catch (ProvisionedThroughputExceededException | ResourceNotFoundException | RequestLimitExceededException
                 | InternalServerErrorException | IOException e) {
            throw new StateStoreException("Exception querying DynamoDB table " + fileLifecycleTablename, e);
        }
    }

    @Override
    public List<FileLifecycleInfo> getActiveFileList() throws StateStoreException {
        Map<String, String> expressionAttributeNames = new HashMap<>();
        expressionAttributeNames.put("#status", STATUS);
        Map<String, AttributeValue> expressionAttributeValues = new HashMap<>();
        expressionAttributeValues.put(":active", new AttributeValue().withS(FileLifecycleInfo.FileStatus.ACTIVE.toString()));
        ScanRequest scanRequest = new ScanRequest()
                .withTableName(fileLifecycleTablename)
                .withConsistentRead(stronglyConsistentReads)
                .withExpressionAttributeNames(expressionAttributeNames)
                .withExpressionAttributeValues(expressionAttributeValues)
                .withFilterExpression("#status = :active")
                .withReturnConsumedCapacity(ReturnConsumedCapacity.TOTAL);
        AtomicReference<Double> totalCapacity = new AtomicReference<>(0.0D);
        return streamPagedResults(dynamoDB, scanRequest)
                .flatMap(result -> {
                    double newConsumed = totalCapacity.updateAndGet(old ->
                            old + result.getConsumedCapacity().getCapacityUnits());
                    LOGGER.debug("Scanned table {} for all ready for GC files, capacity consumed = {}",
                            fileLifecycleTablename, newConsumed);
                    return result.getItems().stream();
                }).map(item -> {
                    try {
                        return fileLifecycleInfoFormat.getFileLifecycleInfoFromAttributeValues(item);
                    } catch (IOException e) {
                        throw new RuntimeException("IOException creating FileInfo from attribute values");
                    }
                })
                .collect(Collectors.toList());
    }

    @Override
    public Iterator<String> getReadyForGCFiles() {
        return getReadyForGCFileInfosStream().map(FileLifecycleInfo::getFilename).iterator();
    }

    @Override
    public Iterator<FileLifecycleInfo> getReadyForGCFileInfos() {
        return getReadyForGCFileInfosStream().iterator();
    }

    private Stream<FileLifecycleInfo> getReadyForGCFileInfosStream() {
        long delayInMilliseconds = (long) (1000.0 * 60.0 * garbageCollectorDelayBeforeDeletionInMinutes);
        long deleteTime = clock.millis() - delayInMilliseconds;
        Map<String, String> expressionAttributeNames = new HashMap<>();
        expressionAttributeNames.put("#status", STATUS);
        Map<String, AttributeValue> expressionAttributeValues = new HashMap<>();
        expressionAttributeValues.put(":deletetime", new AttributeValue().withN("" + deleteTime));
        expressionAttributeValues.put(":readyforgc", new AttributeValue().withS(FileLifecycleInfo.FileStatus.GARBAGE_COLLECTION_PENDING.toString()));
        // LOGGER.info("Running scan on table {} ", fileLifecycleTablename);
        ScanRequest scanRequest = new ScanRequest()
                .withTableName(fileLifecycleTablename)
                .withConsistentRead(stronglyConsistentReads)
                .withExpressionAttributeNames(expressionAttributeNames)
                .withExpressionAttributeValues(expressionAttributeValues)
                .withFilterExpression("#status = :readyforgc AND " + LAST_UPDATE_TIME + " < :deletetime")
                .withReturnConsumedCapacity(ReturnConsumedCapacity.TOTAL);
        AtomicReference<Double> totalCapacity = new AtomicReference<>(0.0D);
        return streamPagedResults(dynamoDB, scanRequest)
                .flatMap(result -> {
                    double newConsumed = totalCapacity.updateAndGet(old ->
                            old + result.getConsumedCapacity().getCapacityUnits());
                    LOGGER.debug("Scanned table {} for all ready for GC files, capacity consumed = {}",
                            fileLifecycleTablename, newConsumed);
                    return result.getItems().stream();
                }).map(item -> {
                    try {
                        return fileLifecycleInfoFormat.getFileLifecycleInfoFromAttributeValues(item);
                    } catch (IOException e) {
                        throw new RuntimeException("IOException creating FileInfo from attribute values");
                    }
                });
    }

    @Override
    public void findFilesThatShouldHaveStatusOfGCPending() throws StateStoreException {
        // List files from file-lifecycle table
        List<FileLifecycleInfo> fileLifecycleList = getFileLifecycleList();
        Set<String> filenamesFromFileLifecycleList = fileLifecycleList.stream()
            .filter(f -> f.getFileStatus().equals(ACTIVE))
            .map(FileLifecycleInfo::getFilename)
            .collect(Collectors.toSet());
        LOGGER.info("Found {} files in the file-lifecycle table", filenamesFromFileLifecycleList.size());

        // List files from file-in-partition table
        List<FileInfo> fileInPartitionList = getFileInPartitionList();
        Set<String> filenamesFromFileInPartitionList = fileInPartitionList.stream()
            .map(FileInfo::getFilename)
            .collect(Collectors.toSet());
        LOGGER.info("Found {} files in the file-in-partition table", filenamesFromFileInPartitionList.size());

        // Find any files which have a file-lifecycle entry but no file-in-partition entry
        filenamesFromFileLifecycleList.removeAll(filenamesFromFileInPartitionList);
        LOGGER.info("Found {} files which have file-lifecyle entries but no file-in-partition entries", filenamesFromFileLifecycleList.size());

        changeStatusOfFileLifecycleEntriesToGCPending(filenamesFromFileLifecycleList);
        LOGGER.info("Changed status of {} files in file-lifecyle table to GARBAGE_COLLECTION_PENDING", filenamesFromFileLifecycleList.size());
    }

    private void changeStatusOfFileLifecycleEntriesToGCPending(Set<String> filenames) throws StateStoreException {
        if (null == filenames || filenames.isEmpty()) {
            return;
        }

        for (String filename : filenames) {
            changeStatusOfFileLifecycleEntryToGCPending(filename);
        }
    }

    private void changeStatusOfFileLifecycleEntryToGCPending(String filename) throws StateStoreException {
        Map<String, AttributeValue> key = new HashMap<>();
        key.put(DynamoDBStateStore.FILE_NAME, DynamoDBAttributes.createStringAttribute(filename));
        Map<String, String> expressionAttributeNames = new HashMap<>();
        expressionAttributeNames.put("#status", DynamoDBFileInfoFormat.STATUS);
        expressionAttributeNames.put("#lastupdatetime", DynamoDBFileInfoFormat.LAST_UPDATE_TIME);
        Map<String, AttributeValue> expressionAttributeValues = new HashMap<>();
        expressionAttributeValues.put(":status", DynamoDBAttributes.createStringAttribute(GARBAGE_COLLECTION_PENDING.toString()));
        expressionAttributeValues.put(":lastupdatetime", DynamoDBAttributes.createNumberAttribute(Instant.now().toEpochMilli()));
        UpdateItemRequest updateItemRequest = new UpdateItemRequest()
            .withTableName(fileLifecycleTablename)
            .withKey(key)
            .withExpressionAttributeNames(expressionAttributeNames)
            .withExpressionAttributeValues(expressionAttributeValues)
            .withUpdateExpression("SET #status = :status, #lastupdatetime = :lastupdatetime");
        try {
            dynamoDB.updateItem(updateItemRequest);
        } catch (ConditionalCheckFailedException | ProvisionedThroughputExceededException | ResourceNotFoundException
            | ItemCollectionSizeLimitExceededException | TransactionConflictException | RequestLimitExceededException
            | InternalServerErrorException e) {
            throw new StateStoreException(e);
        }
        LOGGER.info("Changed status of file {} to GARBAGE_COLLECTION_PENDING in the file-lifecycle table", filename);
    }

    @Override
    public List<FileInfo> getFileInPartitionInfosWithNoJobId() throws StateStoreException {
        try {
            ScanRequest scanRequest = new ScanRequest()
                    .withTableName(fileInPartitionTablename)
                    .withConsistentRead(stronglyConsistentReads)
                    .withFilterExpression("attribute_not_exists(" + JOB_ID + ")")
                    .withReturnConsumedCapacity(ReturnConsumedCapacity.TOTAL);
            AtomicReference<Double> totalCapacity = new AtomicReference<>(0.0D);
            List<Map<String, AttributeValue>> results = scanTrackingCapacity(scanRequest, totalCapacity);
            LOGGER.debug("Scanned for file in partition list where files have no job id, capacity consumed = {}", totalCapacity);
            List<FileInfo> fileInfoResults = new ArrayList<>();
            for (Map<String, AttributeValue> map : results) {
                fileInfoResults.add(fileInfoFormat.getFileInfoFromAttributeValues(map));
            }
            return fileInfoResults;
        } catch (ProvisionedThroughputExceededException | ResourceNotFoundException | RequestLimitExceededException
                 | InternalServerErrorException | IOException e) {
            throw new StateStoreException("Exception querying DynamoDB", e);
        }
    }

    @Override
    public Map<String, List<String>> getPartitionToFileInPartitionMap() throws StateStoreException {
        List<FileInfo> files = getFileInPartitionList();
        Map<String, List<String>> partitionToFiles = new HashMap<>();
        for (FileInfo fileInfo : files) {
            String partition = fileInfo.getPartitionId();
            partitionToFiles.putIfAbsent(partition, new ArrayList<>());
            partitionToFiles.get(partition).add(fileInfo.getFilename());
        }
        return partitionToFiles;
    }

    private List<Map<String, AttributeValue>> scanTrackingCapacity(
            ScanRequest scanRequest, AtomicReference<Double> totalCapacity) {
        return streamPagedResults(dynamoDB, scanRequest)
                .flatMap(result -> {
                    totalCapacity.updateAndGet(old -> old + result.getConsumedCapacity().getCapacityUnits());
                    return result.getItems().stream();
                }).collect(Collectors.toList());
    }

    @Override
    public void initialise() throws StateStoreException {
    }

    /**
     * Used to set the current time. Should only be called during tests.
     *
     * @param now Time to set to be the current time
     */
    public void fixTime(Instant now) {
        clock = Clock.fixed(now, ZoneId.of("UTC"));
    }

    public static final class Builder {
        private AmazonDynamoDB dynamoDB;
        private Schema schema;
        private String fileInPartitionTablename;
        private String fileLifecycleTablename;
        private boolean stronglyConsistentReads;
        private double garbageCollectorDelayBeforeDeletionInMinutes;

        private Builder() {
        }

        public Builder dynamoDB(AmazonDynamoDB dynamoDB) {
            this.dynamoDB = dynamoDB;
            return this;
        }

        public Builder schema(Schema schema) {
            this.schema = schema;
            return this;
        }

        public Builder fileInPartitionTablename(String fileInPartitionTablename) {
            this.fileInPartitionTablename = fileInPartitionTablename;
            return this;
        }

        public Builder fileLifecycleTablename(String fileLifecycleTablename) {
            this.fileLifecycleTablename = fileLifecycleTablename;
            return this;
        }

        public Builder stronglyConsistentReads(boolean stronglyConsistentReads) {
            this.stronglyConsistentReads = stronglyConsistentReads;
            return this;
        }

        public Builder garbageCollectorDelayBeforeDeletionInMinutes(double garbageCollectorDelayBeforeDeletionInMinutes) {
            this.garbageCollectorDelayBeforeDeletionInMinutes = garbageCollectorDelayBeforeDeletionInMinutes;
            return this;
        }

        public DynamoDBFileInfoStore build() {
            return new DynamoDBFileInfoStore(this);
        }
    }
}<|MERGE_RESOLUTION|>--- conflicted
+++ resolved
@@ -278,8 +278,8 @@
 
         // Create list of transactions to put these new entries in
         List<TransactWriteItem> writes = new ArrayList<>();
-        Map<String, AttributeValue> newItemFileInPartitionLeftFile = fileInfoFormat.createRecordWithStatus(leftFileInfo, FILE_IN_PARTITION);
-        Map<String, AttributeValue> newItemFileInPartitionRightFile = fileInfoFormat.createRecordWithStatus(rightFileInfo, FILE_IN_PARTITION);
+        Map<String, AttributeValue> newItemFileInPartitionLeftFile = fileInfoFormat.createRecord(leftFileInfo);
+        Map<String, AttributeValue> newItemFileInPartitionRightFile = fileInfoFormat.createRecord(rightFileInfo);
         Put putFileInPartitionLeftFile = new Put()
                 .withTableName(fileInPartitionTablename)
                 .withItem(newItemFileInPartitionLeftFile);
@@ -295,15 +295,20 @@
         key.put(DynamoDBFileInfoFormat.NAME, fullDynamoRecord.get(DynamoDBFileInfoFormat.NAME));
         key.put(DynamoDBFileInfoFormat.PARTITION, fullDynamoRecord.get(DynamoDBFileInfoFormat.PARTITION));
         Map<String, String> expressionAttributeNames = new HashMap<>();
-        expressionAttributeNames.put("#status", STATUS);
+        expressionAttributeNames.put("#filename", FILE_NAME);
+        expressionAttributeNames.put("#partitionid", PARTITION_ID);
+        // expressionAttributeNames.put("#status", STATUS);
         expressionAttributeNames.put("#jobid", JOB_ID);
+        Map<String, AttributeValue> expressionAttributeValues = new HashMap<>();
+        expressionAttributeValues.put(":filename", new AttributeValue().withS(fileInPartitionRecordToBeSplit.getFilename()));
+        expressionAttributeValues.put(":partitionid", new AttributeValue().withS(fileInPartitionRecordToBeSplit.getPartitionId()));
         Delete delete = new Delete()
                 .withTableName(fileInPartitionTablename)
                 .withKey(key)
                 .withExpressionAttributeNames(expressionAttributeNames)
-                .withConditionExpression("attribute_exists(#status) and attribute_not_exists(#jobid)");
+                .withExpressionAttributeValues(expressionAttributeValues)
+                .withConditionExpression("#filename=:filename and #partitionid=:partitionid and attribute_not_exists(#jobid)");
         writes.add(new TransactWriteItem().withDelete(delete));
-
         try {
             TransactWriteItemsRequest transactWriteItemsRequest = new TransactWriteItemsRequest()
                 .withTransactItems(writes)
@@ -334,11 +339,7 @@
             Map<String, AttributeValue> fileAttributeValues = fileInfoFormat.createRecordWithJobId(fileInfo, jobId);
             Map<String, String> expressionAttributeNames = new HashMap<>();
             expressionAttributeNames.put("#filename", FILE_NAME);
-<<<<<<< HEAD
-            expressionAttributeNames.put("#partitionid", PARTITION_ID);
-=======
             expressionAttributeNames.put("#partitionid", PARTITION);
->>>>>>> 0bc7cf52
             expressionAttributeNames.put("#jobid", JOB_ID);
             Map<String, AttributeValue> expressionAttributeValues = new HashMap<>();
             expressionAttributeValues.put(":filename", new AttributeValue().withS(fileInfo.getFilename()));
