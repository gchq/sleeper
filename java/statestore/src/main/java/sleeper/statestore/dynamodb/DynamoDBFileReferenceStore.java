--- conflicted
+++ resolved
@@ -630,12 +630,8 @@
      *
      * @param now Time to set to be the current time
      */
-<<<<<<< HEAD
-    @Override
-    public void fixTime(Instant now) {
-=======
+    @Override
     public void fixFileUpdateTime(Instant now) {
->>>>>>> 86a59846
         clock = Clock.fixed(now, ZoneId.of("UTC"));
     }
 
