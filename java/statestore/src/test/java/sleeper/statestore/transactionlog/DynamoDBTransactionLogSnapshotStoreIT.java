/*
 * Copyright 2022-2024 Crown Copyright
 *
 * Licensed under the Apache License, Version 2.0 (the "License");
 * you may not use this file except in compliance with the License.
 * You may obtain a copy of the License at
 *
 *     http://www.apache.org/licenses/LICENSE-2.0
 *
 * Unless required by applicable law or agreed to in writing, software
 * distributed under the License is distributed on an "AS IS" BASIS,
 * WITHOUT WARRANTIES OR CONDITIONS OF ANY KIND, either express or implied.
 * See the License for the specific language governing permissions and
 * limitations under the License.
 */
package sleeper.statestore.transactionlog;

import com.amazonaws.services.dynamodbv2.AmazonDynamoDB;
import com.amazonaws.services.dynamodbv2.AmazonDynamoDBClientBuilder;
import org.junit.jupiter.api.BeforeAll;
import org.junit.jupiter.api.BeforeEach;
import org.junit.jupiter.api.DisplayName;
import org.junit.jupiter.api.Nested;
import org.junit.jupiter.api.Test;
import org.testcontainers.junit.jupiter.Container;
import org.testcontainers.junit.jupiter.Testcontainers;

import sleeper.configuration.properties.instance.InstanceProperties;
import sleeper.configuration.properties.table.TableProperties;
import sleeper.core.schema.Schema;
import sleeper.dynamodb.tools.DynamoDBContainer;
import sleeper.statestore.transactionlog.DynamoDBTransactionLogSnapshotMetadataStore.LatestSnapshots;

import java.time.Instant;
import java.util.List;
import java.util.function.Supplier;

import static org.assertj.core.api.Assertions.assertThat;
import static org.assertj.core.api.Assertions.assertThatThrownBy;
import static sleeper.configuration.properties.InstancePropertiesTestHelper.createTestInstanceProperties;
import static sleeper.configuration.properties.table.TablePropertiesTestHelper.createTestTableProperties;
import static sleeper.configuration.properties.table.TableProperty.TABLE_ID;
import static sleeper.configuration.properties.table.TableProperty.TRANSACTION_LOG_SNAPSHOT_EXPIRY_IN_DAYS;
import static sleeper.core.schema.SchemaTestHelper.schemaWithKey;
import static sleeper.dynamodb.tools.GenericContainerAwsV1ClientHelper.buildAwsV1Client;

@Testcontainers
public class DynamoDBTransactionLogSnapshotStoreIT {
    @Container
    private static DynamoDBContainer dynamoDb = new DynamoDBContainer();
    private static AmazonDynamoDB dynamoDBClient;
    private final InstanceProperties instanceProperties = createTestInstanceProperties();
    private final Schema schema = schemaWithKey("key");
    private final TableProperties tableProperties = createTestTableProperties(instanceProperties, schema);
    private final DynamoDBTransactionLogSnapshotMetadataStore store = snapshotStore();

    @BeforeAll
    public static void initDynamoClient() {
        dynamoDBClient = buildAwsV1Client(dynamoDb, dynamoDb.getDynamoPort(), AmazonDynamoDBClientBuilder.standard());
    }

    @BeforeEach
    void setup() {
        new DynamoDBTransactionLogSnapshotMetadataStoreCreator(instanceProperties, dynamoDBClient).create();
    }

    @Nested
    @DisplayName("Files snapshots")
    class FilesSnapshots {
        @Test
        void shouldStoreFilesSnapshot() throws Exception {
            // Given / When
            store.saveSnapshot(filesSnapshot(1));

            // Then
            assertThat(store.getFilesSnapshots())
                    .containsExactly(filesSnapshot(1));
        }

        @Test
        void shouldRetrieveFilesSnapshotsLatestFirst() throws Exception {
            // Given / When
            store.saveSnapshot(filesSnapshot(1));
            store.saveSnapshot(filesSnapshot(2));
            store.saveSnapshot(filesSnapshot(3));

            // Then
            assertThat(store.getFilesSnapshots())
                    .containsExactly(
                            filesSnapshot(1),
                            filesSnapshot(2),
                            filesSnapshot(3));
        }

        @Test
        void shouldFailToAddFilesSnapshotIfSnapshotAlreadyExists() throws Exception {
            // Given / When
            store.saveSnapshot(filesSnapshot(1));

            // Then
            assertThatThrownBy(() -> store.saveSnapshot(filesSnapshot(1)))
                    .isInstanceOf(DuplicateSnapshotException.class);
        }
    }

    @Nested
    @DisplayName("Partitions snapshot")
    class PartitionsSnapshot {
        @Test
        void shouldStorePartitionsSnapshot() throws Exception {
            // Given / When
            store.saveSnapshot(partitionsSnapshot(1));

            // Then
            assertThat(store.getPartitionsSnapshots())
                    .containsExactly(partitionsSnapshot(1));
        }

        @Test
        void shouldRetrievePartitionsSnapshotsLatestFirst() throws Exception {
            // Given / When
            store.saveSnapshot(partitionsSnapshot(1));
            store.saveSnapshot(partitionsSnapshot(2));
            store.saveSnapshot(partitionsSnapshot(3));

            // Then
            assertThat(store.getPartitionsSnapshots())
                    .containsExactly(
                            partitionsSnapshot(1),
                            partitionsSnapshot(2),
                            partitionsSnapshot(3));
        }

        @Test
        void shouldFailToAddPartitionsSnapshotIfSnapshotAlreadyExists() throws Exception {
            // Given / When
            store.saveSnapshot(partitionsSnapshot(1));

            // Then
            assertThatThrownBy(() -> store.saveSnapshot(partitionsSnapshot(1)))
                    .isInstanceOf(DuplicateSnapshotException.class);
        }
    }

    @Test
    void shouldRetrieveLatestSnapshots() throws Exception {
        // Given / When
        store.saveSnapshot(filesSnapshot(1));
        store.saveSnapshot(filesSnapshot(2));
        store.saveSnapshot(filesSnapshot(3));
        store.saveSnapshot(partitionsSnapshot(1));
        store.saveSnapshot(partitionsSnapshot(2));
        store.saveSnapshot(partitionsSnapshot(3));

        // Then
        assertThat(store.getLatestSnapshots()).isEqualTo(
                new LatestSnapshots(
                        filesSnapshot(3),
                        partitionsSnapshot(3)));
    }

    @Test
    void shouldRetrieveLatestSnapshotsWhenNoFilesSnapshotsArePresent() throws Exception {
        // Given / When
        store.saveSnapshot(partitionsSnapshot(1));
        store.saveSnapshot(partitionsSnapshot(2));
        store.saveSnapshot(partitionsSnapshot(3));

        // Then
        assertThat(store.getLatestSnapshots()).isEqualTo(
                new LatestSnapshots(
                        null,
                        partitionsSnapshot(3)));
    }

    @Test
    void shouldRetrieveLatestSnapshotsWhenNoPartitionsSnapshotsArePresent() throws Exception {
        // Given / When
        store.saveSnapshot(filesSnapshot(1));
        store.saveSnapshot(filesSnapshot(2));
        store.saveSnapshot(filesSnapshot(3));

        // Then
        assertThat(store.getLatestSnapshots()).isEqualTo(
                new LatestSnapshots(
                        filesSnapshot(3),
                        null));
    }

    @Test
    void shouldRetrieveLatestSnapshotsWhenNoSnapshotsArePresent() throws Exception {
        // Given / When / Then
        assertThat(store.getLatestSnapshots()).isEqualTo(
                LatestSnapshots.empty());
    }

    @Test
    void shouldSaveAndLoadSnapshotsForMultipleTables() throws Exception {
        TableProperties table1 = createTable();
        TableProperties table2 = createTable();
        DynamoDBTransactionLogSnapshotMetadataStore snapshotStore1 = snapshotStore(table1);
        DynamoDBTransactionLogSnapshotMetadataStore snapshotStore2 = snapshotStore(table2);

        // When
        snapshotStore1.saveSnapshot(filesSnapshot(table1, 1));
        snapshotStore1.saveSnapshot(filesSnapshot(table1, 2));
        snapshotStore1.saveSnapshot(partitionsSnapshot(table1, 1));
        snapshotStore1.saveSnapshot(partitionsSnapshot(table1, 2));
        snapshotStore2.saveSnapshot(filesSnapshot(table2, 1));
        snapshotStore2.saveSnapshot(filesSnapshot(table2, 2));
        snapshotStore2.saveSnapshot(partitionsSnapshot(table2, 1));
        snapshotStore2.saveSnapshot(partitionsSnapshot(table2, 2));

        // Then
        assertThat(snapshotStore1.getFilesSnapshots())
                .containsExactly(
                        filesSnapshot(table1, 1),
                        filesSnapshot(table1, 2));
        assertThat(snapshotStore1.getPartitionsSnapshots())
                .containsExactly(
                        partitionsSnapshot(table1, 1),
                        partitionsSnapshot(table1, 2));
        assertThat(snapshotStore2.getFilesSnapshots())
                .containsExactly(
                        filesSnapshot(table2, 1),
                        filesSnapshot(table2, 2));
        assertThat(snapshotStore2.getPartitionsSnapshots())
                .containsExactly(
                        partitionsSnapshot(table2, 1),
                        partitionsSnapshot(table2, 2));
        assertThat(snapshotStore1.getLatestSnapshots()).isEqualTo(
                new LatestSnapshots(
                        filesSnapshot(table1, 2),
                        partitionsSnapshot(table1, 2)));
        assertThat(snapshotStore2.getLatestSnapshots()).isEqualTo(
                new LatestSnapshots(
                        filesSnapshot(table2, 2),
                        partitionsSnapshot(table2, 2)));
    }

    @Nested
    @DisplayName("Get oldest snapshots")
    class GetOldestSnapshots {
        @Test
        void shouldGetSnapshotsThatAreOldEnough() throws Exception {
            // Given
            tableProperties.setNumber(TRANSACTION_LOG_SNAPSHOT_EXPIRY_IN_DAYS, 1);
            DynamoDBTransactionLogSnapshotStore snapshotStore = snapshotStore(List.of(
                    Instant.parse("2024-04-24T15:45:00Z"),
                    Instant.parse("2024-04-25T15:15:00Z"),
                    Instant.parse("2024-04-26T15:45:00Z"),
                    Instant.parse("2024-04-26T16:00:00Z"),
                    Instant.parse("2024-04-26T16:30:00Z")).iterator()::next);
            snapshotStore.saveSnapshot(filesSnapshot(1));
            snapshotStore.saveSnapshot(filesSnapshot(2));
            snapshotStore.saveSnapshot(filesSnapshot(3));
            snapshotStore.saveSnapshot(filesSnapshot(4));

            // When / Then
            assertThat(snapshotStore.getOldestSnapshots())
                    .containsExactly(filesSnapshot(1), filesSnapshot(2));
        }

        @Test
        void shouldIgnoreLatestSnapshotIfItIsOldEnough() throws Exception {
            // Given
            tableProperties.setNumber(TRANSACTION_LOG_SNAPSHOT_EXPIRY_IN_DAYS, 1);
            DynamoDBTransactionLogSnapshotStore snapshotStore = snapshotStore(List.of(
                    Instant.parse("2024-04-24T15:45:00Z"),
                    Instant.parse("2024-04-26T16:00:00Z")).iterator()::next);
            snapshotStore.saveSnapshot(filesSnapshot(1));

            // When / Then
            assertThat(snapshotStore.getOldestSnapshots())
                    .isEmpty();
        }
    }

    private TableProperties createTable() {
        return createTestTableProperties(instanceProperties, schema);
    }

<<<<<<< HEAD
    private DynamoDBTransactionLogSnapshotStore snapshotStore() {
        return snapshotStore(Instant::now);
    }

    private DynamoDBTransactionLogSnapshotStore snapshotStore(Supplier<Instant> timeSupplier) {
        return snapshotStore(tableProperties, timeSupplier);
    }

    private DynamoDBTransactionLogSnapshotStore snapshotStore(TableProperties tableProperties) {
        return snapshotStore(tableProperties, Instant::now);
    }

    private DynamoDBTransactionLogSnapshotStore snapshotStore(TableProperties tableProperties, Supplier<Instant> timeSupplier) {
        return new DynamoDBTransactionLogSnapshotStore(instanceProperties, tableProperties, dynamoDBClient, timeSupplier);
=======
    private DynamoDBTransactionLogSnapshotMetadataStore snapshotStore() {
        return snapshotStore(tableProperties);
    }

    private DynamoDBTransactionLogSnapshotMetadataStore snapshotStore(TableProperties tableProperties) {
        return new DynamoDBTransactionLogSnapshotMetadataStore(instanceProperties, tableProperties, dynamoDBClient, Instant::now);
>>>>>>> edcf9211
    }

    private TransactionLogSnapshotMetadata filesSnapshot(long transactionNumber) {
        return filesSnapshot(tableProperties, transactionNumber);
    }

    private TransactionLogSnapshotMetadata filesSnapshot(TableProperties tableProperties, long transactionNumber) {
        return TransactionLogSnapshotMetadata.forFiles(tableProperties.get(TABLE_ID), transactionNumber);
    }

    private TransactionLogSnapshotMetadata partitionsSnapshot(long transactionNumber) {
        return partitionsSnapshot(tableProperties, transactionNumber);
    }

    private TransactionLogSnapshotMetadata partitionsSnapshot(TableProperties tableProperties, long transactionNumber) {
        return TransactionLogSnapshotMetadata.forPartitions(tableProperties.get(TABLE_ID), transactionNumber);
    }
}<|MERGE_RESOLUTION|>--- conflicted
+++ resolved
@@ -280,29 +280,16 @@
         return createTestTableProperties(instanceProperties, schema);
     }
 
-<<<<<<< HEAD
-    private DynamoDBTransactionLogSnapshotStore snapshotStore() {
+    private DynamoDBTransactionLogSnapshotMetadataStore snapshotStore() {
         return snapshotStore(Instant::now);
     }
 
-    private DynamoDBTransactionLogSnapshotStore snapshotStore(Supplier<Instant> timeSupplier) {
+    private DynamoDBTransactionLogSnapshotMetadataStore snapshotStore(Supplier<Instant> timeSupplier) {
         return snapshotStore(tableProperties, timeSupplier);
     }
 
-    private DynamoDBTransactionLogSnapshotStore snapshotStore(TableProperties tableProperties) {
-        return snapshotStore(tableProperties, Instant::now);
-    }
-
-    private DynamoDBTransactionLogSnapshotStore snapshotStore(TableProperties tableProperties, Supplier<Instant> timeSupplier) {
-        return new DynamoDBTransactionLogSnapshotStore(instanceProperties, tableProperties, dynamoDBClient, timeSupplier);
-=======
-    private DynamoDBTransactionLogSnapshotMetadataStore snapshotStore() {
-        return snapshotStore(tableProperties);
-    }
-
-    private DynamoDBTransactionLogSnapshotMetadataStore snapshotStore(TableProperties tableProperties) {
+    private DynamoDBTransactionLogSnapshotMetadataStore snapshotStore(TableProperties tableProperties, Supplier<Instant> timeSupplier) {
         return new DynamoDBTransactionLogSnapshotMetadataStore(instanceProperties, tableProperties, dynamoDBClient, Instant::now);
->>>>>>> edcf9211
     }
 
     private TransactionLogSnapshotMetadata filesSnapshot(long transactionNumber) {
