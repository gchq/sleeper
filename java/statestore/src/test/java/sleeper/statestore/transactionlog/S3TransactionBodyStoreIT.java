/*
 * Copyright 2022-2024 Crown Copyright
 *
 * Licensed under the Apache License, Version 2.0 (the "License");
 * you may not use this file except in compliance with the License.
 * You may obtain a copy of the License at
 *
 *     http://www.apache.org/licenses/LICENSE-2.0
 *
 * Unless required by applicable law or agreed to in writing, software
 * distributed under the License is distributed on an "AS IS" BASIS,
 * WITHOUT WARRANTIES OR CONDITIONS OF ANY KIND, either express or implied.
 * See the License for the specific language governing permissions and
 * limitations under the License.
 */
package sleeper.statestore.transactionlog;

import org.junit.jupiter.api.BeforeEach;
import org.junit.jupiter.api.DisplayName;
import org.junit.jupiter.api.Nested;
import org.junit.jupiter.api.Test;

import sleeper.core.partition.PartitionTree;
import sleeper.core.partition.PartitionsBuilder;
import sleeper.core.properties.instance.InstanceProperties;
import sleeper.core.properties.table.TableProperties;
<<<<<<< HEAD
import sleeper.core.properties.testutils.FixedTablePropertiesProvider;
=======
import sleeper.core.statestore.AllReferencesToAFile;
>>>>>>> 05c2af95
import sleeper.core.statestore.FileReferenceFactory;
import sleeper.core.statestore.transactionlog.log.StoreTransactionBodyResult;
import sleeper.core.statestore.transactionlog.log.TransactionBodyStore;
import sleeper.core.statestore.transactionlog.transaction.FileReferenceTransaction;
import sleeper.core.statestore.transactionlog.transaction.PartitionTransaction;
import sleeper.core.statestore.transactionlog.transaction.StateStoreTransaction;
import sleeper.core.statestore.transactionlog.transaction.TransactionSerDe;
import sleeper.core.statestore.transactionlog.transaction.TransactionSerDeProvider;
import sleeper.core.statestore.transactionlog.transaction.TransactionType;
import sleeper.core.statestore.transactionlog.transaction.impl.AddFilesTransaction;
import sleeper.core.statestore.transactionlog.transaction.impl.InitialisePartitionsTransaction;
import sleeper.localstack.test.LocalStackTestBase;

import java.util.List;

import static org.assertj.core.api.Assertions.assertThat;
import static org.assertj.core.api.Assertions.assertThatThrownBy;
import static sleeper.core.properties.instance.CdkDefinedInstanceProperty.DATA_BUCKET;
import static sleeper.core.properties.table.TableProperty.TABLE_ID;
import static sleeper.core.properties.testutils.InstancePropertiesTestHelper.createTestInstanceProperties;
import static sleeper.core.properties.testutils.TablePropertiesTestHelper.createTestTableProperties;
import static sleeper.core.schema.SchemaTestHelper.schemaWithKey;

public class S3TransactionBodyStoreIT extends LocalStackTestBase {

    InstanceProperties instanceProperties = createTestInstanceProperties();
    TableProperties tableProperties = createTestTableProperties(instanceProperties, schemaWithKey("key"));
    String tableId = tableProperties.get(TABLE_ID);

    @BeforeEach
    void setUp() {
        s3Client.createBucket(instanceProperties.get(DATA_BUCKET));
    }

    @Nested
    @DisplayName("Support all transactions")
    class SupportAllTransactions {

        TransactionBodyStore store = storeAllTransactions();

        @Test
        void shouldSaveAndLoadPartitionTransactionByTableProperties() {
            // Given
            PartitionTransaction transaction = new InitialisePartitionsTransaction(
                    new PartitionsBuilder(tableProperties).singlePartition("root").buildList());

            // When
            StateStoreTransaction<?> found = saveAndLoad(store, transaction);

            // Then
            assertThat(found).isEqualTo(transaction);
        }

        @Test
        void shouldSaveAndLoadPartitionTransactionByTableId() {
            // Given
            PartitionTransaction transaction = new InitialisePartitionsTransaction(
                    new PartitionsBuilder(tableProperties).singlePartition("root").buildList());

            // When
            StateStoreTransaction<?> found = saveAndLoad(store, transaction);

            // Then
            assertThat(found).isEqualTo(transaction);
        }
    }

    @Nested
    @DisplayName("Support only file transactions")
    class SupportOnlyFileTransactions {

        TransactionBodyStore store = storeAllFileTransactions();

        @Test
        void shouldStoreFileTransaction() {
            // Given
<<<<<<< HEAD
            String key = TransactionBodyStore.createObjectKey(tableId);
            PartitionTree partitions = new PartitionsBuilder(tableProperties.getSchema()).singlePartition("root").buildTree();
            FileReferenceTransaction transaction = AddFilesTransaction.fromReferences(List.of(
                    FileReferenceFactory.from(partitions).rootFile("test.parquet", 100)));
=======
            PartitionTree partitions = new PartitionsBuilder(tableProperties).singlePartition("root").buildTree();
            FileReferenceTransaction transaction = new AddFilesTransaction(AllReferencesToAFile.newFilesWithReferences(List.of(
                    FileReferenceFactory.from(partitions).rootFile("test.parquet", 100))));
>>>>>>> 05c2af95

            // When
            StateStoreTransaction<?> found = saveAndLoad(store, transaction);

            // Then
            assertThat(found).isEqualTo(transaction);
        }

        @Test
        void shouldFailPartitionTransaction() {
            // Given
            PartitionTransaction transaction = new InitialisePartitionsTransaction(
                    new PartitionsBuilder(tableProperties).singlePartition("root").buildList());

            // When / Then
            assertThatThrownBy(() -> saveGetKey(store, transaction))
                    .isInstanceOf(UnsupportedOperationException.class);
            String key = saveGetKey(storeAllTransactions(), transaction);
            assertThatThrownBy(() -> store.getBody(key, tableId, TransactionType.INITIALISE_PARTITIONS))
                    .isInstanceOf(UnsupportedOperationException.class);
        }
    }

    @Nested
    @DisplayName("Retain serialised transaction")
    class RetainSerialisedTransaction {

        TransactionBodyStore store = storeTransactionsWithJsonLength(300);

        @Test
        void shouldNotStoreTransactionSmallerThanThreshold() {
            // Given
            PartitionTree partitions = new PartitionsBuilder(tableProperties).singlePartition("root").buildTree();
            AddFilesTransaction transaction = new AddFilesTransaction(AllReferencesToAFile.newFilesWithReferences(List.of(
                    FileReferenceFactory.from(partitions).rootFile("test.parquet", 100))));

            // When
            StoreTransactionBodyResult result = store.storeIfTooBig(tableId, transaction);

            // Then
            assertThat(result.getBodyKey()).isEmpty();
            assertThat(result.getSerialisedTransaction())
                    .map(json -> (AddFilesTransaction) TransactionSerDe.forFileTransactions().toTransaction(TransactionType.ADD_FILES, json))
                    .contains(transaction);
        }

        @Test
        void shouldStoreTransactionLargerThanThreshold() {
            // Given
            PartitionTree partitions = new PartitionsBuilder(tableProperties).singlePartition("root").buildTree();
            AddFilesTransaction transaction = new AddFilesTransaction(AllReferencesToAFile.newFilesWithReferences(List.of(
                    FileReferenceFactory.from(partitions).rootFile("test1.parquet", 100),
                    FileReferenceFactory.from(partitions).rootFile("test2.parquet", 200),
                    FileReferenceFactory.from(partitions).rootFile("test3.parquet", 300))));

            // When
            StoreTransactionBodyResult result = store.storeIfTooBig(tableId, transaction);

            // Then
            assertThat(result.getBodyKey()).isNotEmpty();
            assertThat(result.getSerialisedTransaction()).isEmpty();
        }
    }

    private TransactionBodyStore storeAllTransactions() {
        return new S3TransactionBodyStore(instanceProperties, s3Client, TransactionSerDeProvider.forOneTable(tableProperties), 0);
    }

    private TransactionBodyStore storeAllFileTransactions() {
        return new S3TransactionBodyStore(instanceProperties, s3Client, TransactionSerDeProvider.forFileTransactions(), 0);
    }

    private TransactionBodyStore storeTransactionsWithJsonLength(int jsonLengthToStore) {
        return new S3TransactionBodyStore(instanceProperties, s3Client, TransactionSerDeProvider.forOneTable(tableProperties), jsonLengthToStore);
    }

    private StateStoreTransaction<?> saveAndLoad(TransactionBodyStore store, StateStoreTransaction<?> transaction) {
        StoreTransactionBodyResult found = store.storeIfTooBig(tableId, transaction);
        String foundKey = found.getBodyKey().orElseThrow();
        return store.getBody(foundKey, tableId, TransactionType.getType(transaction));
    }

    private String saveGetKey(TransactionBodyStore store, StateStoreTransaction<?> transaction) {
        return store.storeIfTooBig(tableId, transaction).getBodyKey().orElseThrow();
    }

}<|MERGE_RESOLUTION|>--- conflicted
+++ resolved
@@ -24,11 +24,6 @@
 import sleeper.core.partition.PartitionsBuilder;
 import sleeper.core.properties.instance.InstanceProperties;
 import sleeper.core.properties.table.TableProperties;
-<<<<<<< HEAD
-import sleeper.core.properties.testutils.FixedTablePropertiesProvider;
-=======
-import sleeper.core.statestore.AllReferencesToAFile;
->>>>>>> 05c2af95
 import sleeper.core.statestore.FileReferenceFactory;
 import sleeper.core.statestore.transactionlog.log.StoreTransactionBodyResult;
 import sleeper.core.statestore.transactionlog.log.TransactionBodyStore;
@@ -105,16 +100,9 @@
         @Test
         void shouldStoreFileTransaction() {
             // Given
-<<<<<<< HEAD
-            String key = TransactionBodyStore.createObjectKey(tableId);
-            PartitionTree partitions = new PartitionsBuilder(tableProperties.getSchema()).singlePartition("root").buildTree();
+            PartitionTree partitions = new PartitionsBuilder(tableProperties).singlePartition("root").buildTree();
             FileReferenceTransaction transaction = AddFilesTransaction.fromReferences(List.of(
                     FileReferenceFactory.from(partitions).rootFile("test.parquet", 100)));
-=======
-            PartitionTree partitions = new PartitionsBuilder(tableProperties).singlePartition("root").buildTree();
-            FileReferenceTransaction transaction = new AddFilesTransaction(AllReferencesToAFile.newFilesWithReferences(List.of(
-                    FileReferenceFactory.from(partitions).rootFile("test.parquet", 100))));
->>>>>>> 05c2af95
 
             // When
             StateStoreTransaction<?> found = saveAndLoad(store, transaction);
@@ -148,8 +136,8 @@
         void shouldNotStoreTransactionSmallerThanThreshold() {
             // Given
             PartitionTree partitions = new PartitionsBuilder(tableProperties).singlePartition("root").buildTree();
-            AddFilesTransaction transaction = new AddFilesTransaction(AllReferencesToAFile.newFilesWithReferences(List.of(
-                    FileReferenceFactory.from(partitions).rootFile("test.parquet", 100))));
+            AddFilesTransaction transaction = AddFilesTransaction.fromReferences(List.of(
+                    FileReferenceFactory.from(partitions).rootFile("test.parquet", 100)));
 
             // When
             StoreTransactionBodyResult result = store.storeIfTooBig(tableId, transaction);
@@ -165,10 +153,10 @@
         void shouldStoreTransactionLargerThanThreshold() {
             // Given
             PartitionTree partitions = new PartitionsBuilder(tableProperties).singlePartition("root").buildTree();
-            AddFilesTransaction transaction = new AddFilesTransaction(AllReferencesToAFile.newFilesWithReferences(List.of(
+            AddFilesTransaction transaction = AddFilesTransaction.fromReferences(List.of(
                     FileReferenceFactory.from(partitions).rootFile("test1.parquet", 100),
                     FileReferenceFactory.from(partitions).rootFile("test2.parquet", 200),
-                    FileReferenceFactory.from(partitions).rootFile("test3.parquet", 300))));
+                    FileReferenceFactory.from(partitions).rootFile("test3.parquet", 300)));
 
             // When
             StoreTransactionBodyResult result = store.storeIfTooBig(tableId, transaction);
