--- conflicted
+++ resolved
@@ -605,16 +605,10 @@
             FileReference newFile = factory.rootFile("newFile", 100L);
 
             // When / Then
-<<<<<<< HEAD
-            assertThatThrownBy(() -> store.atomicallyReplaceFileReferencesWithNewOnes(
-                    "job1", "root", List.of("oldFile"), List.of(newFile)))
+            assertThatThrownBy(() -> store.atomicallyReplaceFileReferencesWithNewOne(
+                    "job1", "root", List.of("oldFile"), newFile))
                     .isInstanceOf(ConditionFailedException.class)
                     .hasCauseInstanceOf(FileNotFoundException.class);
-=======
-            assertThatThrownBy(() -> store.atomicallyReplaceFileReferencesWithNewOne(
-                    "job1", "root", List.of("oldFile"), newFile))
-                    .isInstanceOf(StateStoreException.class);
->>>>>>> cbfe8d33
             assertThat(store.getFileReferences()).isEmpty();
             assertThat(store.getReadyForGCFilenamesBefore(AFTER_DEFAULT_UPDATE_TIME)).isEmpty();
         }
@@ -628,20 +622,12 @@
             store.atomicallyAssignJobIdToFileReferences("job1", List.of(oldFile1));
 
             // When / Then
-<<<<<<< HEAD
-            assertThatThrownBy(() -> store.atomicallyReplaceFileReferencesWithNewOnes(
-                    "job1", "root", List.of("oldFile1", "oldFile2"), List.of(newFile)))
+            assertThatThrownBy(() -> store.atomicallyReplaceFileReferencesWithNewOne(
+                    "job1", "root", List.of("oldFile1", "oldFile2"), newFile))
                     .isInstanceOf(ConditionFailedException.class)
                     .hasCauseInstanceOf(FileNotFoundException.class);
             assertThat(store.getFileReferences()).containsExactly(oldFile1.toBuilder().jobId("job1").build());
             assertThat(store.getFileReferencesWithNoJobId()).isEmpty();
-=======
-            assertThatThrownBy(() -> store.atomicallyReplaceFileReferencesWithNewOne(
-                    "job1", "root", List.of("oldFile1", "oldFile2"), newFile))
-                    .isInstanceOf(StateStoreException.class);
-            assertThat(store.getFileReferences()).containsExactly(oldFile1);
-            assertThat(store.getFileReferencesWithNoJobId()).containsExactly(oldFile1);
->>>>>>> cbfe8d33
             assertThat(store.getReadyForGCFilenamesBefore(AFTER_DEFAULT_UPDATE_TIME)).isEmpty();
         }
 
@@ -653,16 +639,9 @@
             store.atomicallyAssignJobIdToFileReferences("job1", List.of(file));
 
             // When / Then
-<<<<<<< HEAD
-            assertThatThrownBy(() -> store.atomicallyReplaceFileReferencesWithNewOnes(
-                    "job1", "root", List.of("file1"), List.of(file)))
-                    .isInstanceOf(NewReferenceSameAsOldReferenceException.class);
-=======
             assertThatThrownBy(() -> store.atomicallyReplaceFileReferencesWithNewOne(
                     "job1", "root", List.of("file1"), file))
-                    .isInstanceOf(StateStoreException.class)
-                    .hasMessage("File reference to be removed has same filename as new file: file1");
->>>>>>> cbfe8d33
+                    .isInstanceOf(NewReferenceSameAsOldReferenceException.class);
             assertThat(store.getFileReferences()).containsExactly(file.toBuilder().jobId("job1").build());
             assertThat(store.getFileReferencesWithNoJobId()).isEmpty();
             assertThat(store.getReadyForGCFilenamesBefore(AFTER_DEFAULT_UPDATE_TIME)).isEmpty();
