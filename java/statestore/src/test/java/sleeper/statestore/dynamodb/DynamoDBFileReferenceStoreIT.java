/*
 * Copyright 2022-2024 Crown Copyright
 *
 * Licensed under the Apache License, Version 2.0 (the "License");
 * you may not use this file except in compliance with the License.
 * You may obtain a copy of the License at
 *
 *     http://www.apache.org/licenses/LICENSE-2.0
 *
 * Unless required by applicable law or agreed to in writing, software
 * distributed under the License is distributed on an "AS IS" BASIS,
 * WITHOUT WARRANTIES OR CONDITIONS OF ANY KIND, either express or implied.
 * See the License for the specific language governing permissions and
 * limitations under the License.
 */

package sleeper.statestore.dynamodb;

import org.junit.jupiter.api.BeforeEach;
import org.junit.jupiter.api.DisplayName;
import org.junit.jupiter.api.Nested;
import org.junit.jupiter.api.Test;

import sleeper.core.schema.type.LongType;
import sleeper.core.statestore.AllReferencesToAllFiles;
import sleeper.core.statestore.FileReference;
import sleeper.core.statestore.SplitFileReferenceRequest;
import sleeper.core.statestore.SplitFileReferences;
import sleeper.core.statestore.SplitRequestsFailedException;
import sleeper.core.statestore.StateStoreException;
import sleeper.core.statestore.exception.FileAlreadyExistsException;
import sleeper.core.statestore.exception.FileHasReferencesException;
import sleeper.core.statestore.exception.FileNotFoundException;
import sleeper.core.statestore.exception.FileReferenceAlreadyExistsException;
import sleeper.core.statestore.exception.FileReferenceAssignedToJobException;
import sleeper.core.statestore.exception.FileReferenceNotAssignedToJobException;
import sleeper.core.statestore.exception.FileReferenceNotFoundException;
import sleeper.core.statestore.exception.NewReferenceSameAsOldReferenceException;

import java.time.Duration;
import java.time.Instant;
import java.util.Iterator;
import java.util.List;
import java.util.Map;

import static org.assertj.core.api.Assertions.assertThat;
import static org.assertj.core.api.Assertions.assertThatThrownBy;
import static sleeper.core.schema.SchemaTestHelper.schemaWithKey;
import static sleeper.core.statestore.AllReferencesToAFileTestHelper.fileWithNoReferences;
import static sleeper.core.statestore.AllReferencesToAFileTestHelper.fileWithReferences;
import static sleeper.core.statestore.AssignJobIdRequest.assignJobOnPartitionToFiles;
import static sleeper.core.statestore.FileReferenceTestData.AFTER_DEFAULT_UPDATE_TIME;
import static sleeper.core.statestore.FileReferenceTestData.DEFAULT_UPDATE_TIME;
import static sleeper.core.statestore.FileReferenceTestData.splitFile;
import static sleeper.core.statestore.FileReferenceTestData.withJobId;
import static sleeper.core.statestore.FileReferenceTestData.withLastUpdate;
import static sleeper.core.statestore.FilesReportTestHelper.activeFilesReport;
import static sleeper.core.statestore.FilesReportTestHelper.noFilesReport;
import static sleeper.core.statestore.FilesReportTestHelper.partialReadyForGCFilesReport;
import static sleeper.core.statestore.FilesReportTestHelper.readyForGCFilesReport;
import static sleeper.core.statestore.SplitFileReferenceRequest.splitFileToChildPartitions;

public class DynamoDBFileReferenceStoreIT extends DynamoDBStateStoreOneTableTestBase {

    @BeforeEach
    void setUp() throws Exception {
        initialiseWithSchema(schemaWithKey("key", new LongType()));
    }

    @Nested
    @DisplayName("Handle ingest")
    class HandleIngest {

        @Test
        public void shouldAddAndReadActiveFiles() throws Exception {
            // Given
            Instant fixedUpdateTime = Instant.parse("2023-10-04T14:08:00Z");
            FileReference file1 = factory.rootFile("file1", 100L);
            FileReference file2 = factory.rootFile("file2", 100L);
            FileReference file3 = factory.rootFile("file3", 100L);

            // When
            store.fixTime(fixedUpdateTime);
            store.addFile(file1);
            store.addFiles(List.of(file2, file3));

            // Then
            assertThat(store.getFileReferences()).containsExactlyInAnyOrder(file1, file2, file3);
            assertThat(store.getFileReferencesWithNoJobId()).containsExactlyInAnyOrder(file1, file2, file3);
            assertThat(store.getReadyForGCFilenamesBefore(AFTER_DEFAULT_UPDATE_TIME)).isEmpty();
            assertThat(store.getPartitionToReferencedFilesMap())
                    .containsOnlyKeys("root")
                    .hasEntrySatisfying("root", files ->
                            assertThat(files).containsExactlyInAnyOrder("file1", "file2", "file3"));
        }

        @Test
        void shouldSetLastUpdateTimeForFile() throws Exception {
            // Given
            Instant updateTime = Instant.parse("2023-12-01T10:45:00Z");
            FileReference file = factory.rootFile("file1", 100L);

            // When
            store.fixTime(updateTime);
            store.addFile(file);

            // Then
            assertThat(store.getFileReferences()).containsExactlyInAnyOrder(withLastUpdate(updateTime, file));
        }

        @Test
        void shouldAddFileSplitOverTwoPartitions() throws Exception {
            // Given
            splitPartition("root", "L", "R", 5);
            Instant updateTime = Instant.parse("2023-12-01T10:45:00Z");
            FileReference rootFile = factory.rootFile("file1", 100L);
            FileReference leftFile = splitFile(rootFile, "L");
            FileReference rightFile = splitFile(rootFile, "R");
            store.fixTime(updateTime);
            store.addFiles(List.of(leftFile, rightFile));

            // When / Then
            assertThat(store.getFileReferences()).containsExactlyInAnyOrder(
                    withLastUpdate(updateTime, leftFile),
                    withLastUpdate(updateTime, rightFile));
        }

        @Test
        void shouldAddFileWithReferencesSplitOverTwoPartitions() throws Exception {
            // Given
            splitPartition("root", "L", "R", 5);
            Instant updateTime = Instant.parse("2023-12-01T10:45:00Z");
            FileReference rootFile = factory.rootFile("file1", 100L);
            FileReference leftFile = splitFile(rootFile, "L");
            FileReference rightFile = splitFile(rootFile, "R");
            store.fixTime(updateTime);
            store.addFilesWithReferences(List.of(fileWithReferences(List.of(leftFile, rightFile))));

            // When / Then
            assertThat(store.getFileReferences()).containsExactlyInAnyOrder(
                    withLastUpdate(updateTime, leftFile),
                    withLastUpdate(updateTime, rightFile));
            assertThat(store.getAllFileReferencesWithMaxUnreferenced(100))
                    .isEqualTo(activeFilesReport(updateTime, leftFile, rightFile));
            assertThat(store.getReadyForGCFilenamesBefore(updateTime.plus(Duration.ofDays(1))))
                    .isEmpty();
            assertThat(store.hasNoFiles()).isFalse();
        }

        @Test
        void shouldAddTwoFilesWithReferences() throws Exception {
            // Given
            splitPartition("root", "L", "R", 5);
            Instant updateTime = Instant.parse("2023-12-01T10:45:00Z");
            FileReference file1 = factory.rootFile("file1", 100L);
            FileReference leftFile1 = splitFile(file1, "L");
            FileReference rightFile1 = splitFile(file1, "R");
            FileReference file2 = factory.rootFile("file2", 100L);
            store.fixTime(updateTime);
            store.addFilesWithReferences(List.of(
                    fileWithReferences(List.of(leftFile1, rightFile1)),
                    fileWithReferences(List.of(file2))));

            // When / Then
            assertThat(store.getFileReferences()).containsExactlyInAnyOrder(
                    withLastUpdate(updateTime, leftFile1),
                    withLastUpdate(updateTime, rightFile1),
                    withLastUpdate(updateTime, file2));
            assertThat(store.getAllFileReferencesWithMaxUnreferenced(100))
                    .isEqualTo(activeFilesReport(updateTime, leftFile1, rightFile1, file2));
            assertThat(store.getReadyForGCFilenamesBefore(updateTime.plus(Duration.ofDays(1))))
                    .isEmpty();
            assertThat(store.hasNoFiles()).isFalse();
        }

        @Test
        void shouldAddFileWithNoReferencesForGC() throws Exception {
            // Given
            Instant updateTime = Instant.parse("2023-12-01T10:45:00Z");
            store.fixTime(updateTime);
            store.addFilesWithReferences(List.of(fileWithNoReferences("test-file")));

            // When / Then
            assertThat(store.getFileReferences()).isEmpty();
            assertThat(store.getAllFileReferencesWithMaxUnreferenced(100))
                    .isEqualTo(readyForGCFilesReport(updateTime, "test-file"));
            assertThat(store.getReadyForGCFilenamesBefore(updateTime.plus(Duration.ofDays(1))))
                    .containsExactly("test-file");
            assertThat(store.hasNoFiles()).isFalse();
        }

        @Test
        void shouldFailToAddSameFileTwice() throws Exception {
            // Given
            Instant updateTime = Instant.parse("2023-12-01T10:45:00Z");
            FileReference file = factory.rootFile("file1", 100L);
            store.fixTime(updateTime);
            store.addFile(file);

            // When / Then
            assertThatThrownBy(() -> store.addFile(file))
                    .isInstanceOf(FileAlreadyExistsException.class);
            assertThat(store.getFileReferences()).containsExactlyInAnyOrder(withLastUpdate(updateTime, file));
            assertThatThrownBy(() -> store.addFilesWithReferences(List.of(fileWithReferences(file))))
                    .isInstanceOf(FileAlreadyExistsException.class);
            assertThat(store.getFileReferences()).containsExactlyInAnyOrder(withLastUpdate(updateTime, file));
        }

        @Test
        void shouldFailToAddAnotherReferenceForSameFile() throws Exception {
            // Given
            splitPartition("root", "L", "R", 5);
            FileReference file = factory.rootFile("file1", 100L);
            FileReference leftFile = splitFile(file, "L");
            FileReference rightFile = splitFile(file, "R");
            store.addFile(leftFile);

            // When / Then
            assertThatThrownBy(() -> store.addFile(rightFile))
                    .isInstanceOf(FileAlreadyExistsException.class);
            assertThat(store.getFileReferences()).containsExactly(leftFile);
            assertThatThrownBy(() -> store.addFilesWithReferences(List.of(fileWithReferences(rightFile))))
                    .isInstanceOf(FileAlreadyExistsException.class);
            assertThat(store.getFileReferences()).containsExactly(leftFile);
        }
    }

    @Nested
    @DisplayName("Split file references across multiple partitions")
    class SplitFiles {
        @Test
        void shouldSplitOneFileInRootPartition() throws Exception {
            // Given
            splitPartition("root", "L", "R", 5);
            FileReference file = factory.rootFile("file", 100L);
            store.addFile(file);

            // When
            SplitFileReferences.from(store).split();

            // Then
            List<FileReference> expectedReferences = List.of(splitFile(file, "L"), splitFile(file, "R"));
            assertThat(store.getFileReferences())
                    .containsExactlyInAnyOrderElementsOf(expectedReferences);
            assertThat(store.getAllFileReferencesWithMaxUnreferenced(100))
                    .isEqualTo(activeFilesReport(DEFAULT_UPDATE_TIME, expectedReferences));
        }

        @Test
        void shouldSplitTwoFilesInOnePartition() throws Exception {
            // Given
            splitPartition("root", "L", "R", 5);
            FileReference file1 = factory.rootFile("file1", 100L);
            FileReference file2 = factory.rootFile("file2", 100L);
            store.addFiles(List.of(file1, file2));

            // When
            SplitFileReferences.from(store).split();

            // Then
            List<FileReference> expectedReferences = List.of(
                    splitFile(file1, "L"),
                    splitFile(file1, "R"),
                    splitFile(file2, "L"),
                    splitFile(file2, "R"));
            assertThat(store.getFileReferences())
                    .containsExactlyInAnyOrderElementsOf(expectedReferences);
            assertThat(store.getAllFileReferencesWithMaxUnreferenced(100))
                    .isEqualTo(activeFilesReport(DEFAULT_UPDATE_TIME, expectedReferences));
        }

        @Test
        void shouldSplitOneFileFromTwoOriginalPartitions() throws Exception {
            // Given
            splitPartition("root", "L", "R", 5);
            splitPartition("L", "LL", "LR", 2);
            splitPartition("R", "RL", "RR", 7);
            FileReference file = factory.rootFile("file", 100L);
            FileReference leftFile = splitFile(file, "L");
            FileReference rightFile = splitFile(file, "R");
            store.addFiles(List.of(leftFile, rightFile));

            // When
            SplitFileReferences.from(store).split();

            // Then
            List<FileReference> expectedReferences = List.of(
                    splitFile(leftFile, "LL"),
                    splitFile(leftFile, "LR"),
                    splitFile(rightFile, "RL"),
                    splitFile(rightFile, "RR"));
            assertThat(store.getFileReferences())
                    .containsExactlyInAnyOrderElementsOf(expectedReferences);
            assertThat(store.getAllFileReferencesWithMaxUnreferenced(100))
                    .isEqualTo(activeFilesReport(DEFAULT_UPDATE_TIME, expectedReferences));
        }

        @Test
        void shouldSplitFilesInDifferentPartitions() throws Exception {
            // Given
            splitPartition("root", "L", "R", 5);
            splitPartition("L", "LL", "LR", 2);
            splitPartition("R", "RL", "RR", 7);
            FileReference file1 = factory.partitionFile("L", "file1", 100L);
            FileReference file2 = factory.partitionFile("R", "file2", 200L);
            store.addFiles(List.of(file1, file2));

            // When
            SplitFileReferences.from(store).split();

            // Then
            List<FileReference> expectedReferences = List.of(
                    splitFile(file1, "LL"),
                    splitFile(file1, "LR"),
                    splitFile(file2, "RL"),
                    splitFile(file2, "RR"));
            assertThat(store.getFileReferences())
                    .containsExactlyInAnyOrderElementsOf(expectedReferences);
            assertThat(store.getAllFileReferencesWithMaxUnreferenced(100))
                    .isEqualTo(activeFilesReport(DEFAULT_UPDATE_TIME, expectedReferences));
        }

        @Test
        void shouldOnlyPerformOneLevelOfSplits() throws Exception {
            // Given
            splitPartition("root", "L", "R", 5L);
            splitPartition("L", "LL", "LR", 2L);
            splitPartition("R", "RL", "RR", 7L);
            FileReference file = factory.rootFile("file.parquet", 100L);
            store.addFile(file);

            // When
            SplitFileReferences.from(store).split();

            // Then
            List<FileReference> expectedReferences = List.of(
                    splitFile(file, "L"),
                    splitFile(file, "R"));
            assertThat(store.getFileReferences())
                    .containsExactlyInAnyOrderElementsOf(expectedReferences);
            assertThat(store.getAllFileReferencesWithMaxUnreferenced(100))
                    .isEqualTo(activeFilesReport(DEFAULT_UPDATE_TIME, expectedReferences));
        }

        @Test
        void shouldNotSplitOneFileInLeafPartition() throws Exception {
            // Given
            splitPartition("root", "L", "R", 5L);
            FileReference file = factory.partitionFile("L", "already-split.parquet", 100L);
            store.addFile(file);

            // When
            SplitFileReferences.from(store).split();

            // Then
            assertThat(store.getFileReferences())
                    .containsExactly(file);
            assertThat(store.getAllFileReferencesWithMaxUnreferenced(100))
                    .isEqualTo(activeFilesReport(DEFAULT_UPDATE_TIME, file));
        }

        @Test
        void shouldDoNothingWhenNoFilesExist() throws StateStoreException {
            // Given
            splitPartition("root", "L", "R", 5);

            // When
            SplitFileReferences.from(store).split();

            // Then
            assertThat(store.getFileReferences()).isEmpty();
            assertThat(store.getAllFileReferencesWithMaxUnreferenced(100))
                    .isEqualTo(noFilesReport());
        }

        @Test
        void shouldFailToSplitFileWhichDoesNotExist() throws StateStoreException {
            // Given
            splitPartition("root", "L", "R", 5);
            FileReference file = factory.rootFile("file", 100L);

            // When / Then
            assertThatThrownBy(() ->
                    store.splitFileReferences(List.of(
                            splitFileToChildPartitions(file, "L", "R"))))
                    .isInstanceOf(SplitRequestsFailedException.class)
                    .hasCauseInstanceOf(FileNotFoundException.class);
            assertThat(store.getFileReferences()).isEmpty();
            assertThat(store.getAllFileReferencesWithMaxUnreferenced(100))
                    .isEqualTo(noFilesReport());
        }

        @Test
        void shouldFailToSplitFileWhenReferenceDoesNotExistInPartition() throws StateStoreException {
            // Given
            splitPartition("root", "L", "R", 5);
            FileReference file = factory.rootFile("file", 100L);
            FileReference existingReference = splitFile(file, "L");
            store.addFile(existingReference);

            // When / Then
            assertThatThrownBy(() ->
                    store.splitFileReferences(List.of(
                            splitFileToChildPartitions(file, "L", "R"))))
                    .isInstanceOf(SplitRequestsFailedException.class)
                    .hasCauseInstanceOf(FileReferenceNotFoundException.class);
            assertThat(store.getFileReferences()).containsExactly(existingReference);
            assertThat(store.getAllFileReferencesWithMaxUnreferenced(100))
                    .isEqualTo(activeFilesReport(DEFAULT_UPDATE_TIME, existingReference));
        }

        @Test
        void shouldFailToSplitFileWhenTheOriginalFileWasSplitIncorrectlyToMultipleLevels() throws StateStoreException {
            // Given
            splitPartition("root", "L", "R", 5);
            splitPartition("L", "LL", "LR", 2);
            FileReference file = factory.rootFile("file", 100L);
            FileReference leftFile = splitFile(file, "L");
            FileReference nestedFile = splitFile(leftFile, "LL");
            store.addFile(file);

            // Ideally this would fail as this produces duplicate references to the same records,
            // but not all state stores may be able to implement that
            store.splitFileReferences(List.of(new SplitFileReferenceRequest(file, List.of(leftFile, nestedFile))));

            // When / Then
            assertThatThrownBy(() -> SplitFileReferences.from(store).split())
                    .isInstanceOf(SplitRequestsFailedException.class)
                    .hasCauseInstanceOf(FileReferenceAlreadyExistsException.class);
            List<FileReference> expectedReferences = List.of(leftFile, nestedFile);
            assertThat(store.getFileReferences()).containsExactlyInAnyOrderElementsOf(expectedReferences);
            assertThat(store.getAllFileReferencesWithMaxUnreferenced(100))
                    .isEqualTo(activeFilesReport(DEFAULT_UPDATE_TIME, expectedReferences));
        }

        @Test
        void shouldThrowExceptionWhenSplittingFileHasBeenAssignedToTheJob() throws Exception {
            // Given
            splitPartition("root", "L", "R", 5);
            FileReference file = factory.rootFile("file", 100L);
            store.addFile(file);
            store.atomicallyAssignJobIdToFileReferences("job1", List.of(file));

            // When / Then
            assertThatThrownBy(() -> store.splitFileReferences(List.of(splitFileToChildPartitions(file, "L", "R"))))
                    .isInstanceOf(SplitRequestsFailedException.class)
                    .hasCauseInstanceOf(FileReferenceAssignedToJobException.class);
            assertThat(store.getFileReferences())
                    .containsExactly(withJobId("job1", file));
            assertThat(store.getAllFileReferencesWithMaxUnreferenced(100))
                    .isEqualTo(activeFilesReport(DEFAULT_UPDATE_TIME, withJobId("job1", file)));
        }
    }

    @Nested
    @DisplayName("Create compaction jobs")
    class CreateCompactionJobs {

        @Test
        public void shouldMarkFileWithJobId() throws Exception {
            // Given
            FileReference file = factory.rootFile("file", 100L);
            store.addFile(file);

            // When
            store.assignJobIds(List.of(
                    assignJobOnPartitionToFiles("job", "root", List.of("file"))));

            // Then
            assertThat(store.getFileReferences()).containsExactly(withJobId("job", file));
            assertThat(store.getFileReferencesWithNoJobId()).isEmpty();
        }

        @Test
        public void shouldMarkOneHalfOfSplitFileWithJobId() throws Exception {
            // Given
            splitPartition("root", "L", "R", 5);
            FileReference file = factory.rootFile("file", 100L);
            FileReference left = splitFile(file, "L");
            FileReference right = splitFile(file, "R");
            store.addFiles(List.of(left, right));

            // When
            store.assignJobIds(List.of(
                    assignJobOnPartitionToFiles("job", "L", List.of("file"))));

            // Then
            assertThat(store.getFileReferences()).containsExactlyInAnyOrder(withJobId("job", left), right);
            assertThat(store.getFileReferencesWithNoJobId()).containsExactly(right);
        }

        @Test
        public void shouldMarkMultipleFilesWithJobIds() throws Exception {
            // Given
            FileReference file1 = factory.rootFile("file1", 100L);
            FileReference file2 = factory.rootFile("file2", 100L);
            store.addFiles(List.of(file1, file2));

            // When
            store.assignJobIds(List.of(
                    assignJobOnPartitionToFiles("job1", "root", List.of("file1")),
                    assignJobOnPartitionToFiles("job2", "root", List.of("file2"))));

            // Then
            assertThat(store.getFileReferences()).containsExactly(
                    withJobId("job1", file1),
                    withJobId("job2", file2));
            assertThat(store.getFileReferencesWithNoJobId()).isEmpty();
        }

        @Test
<<<<<<< HEAD
=======
        public void shouldFailWhenSameFileIsAssignedInDifferentRequests() throws Exception {
            // Given
            FileReference file1 = factory.rootFile("file1", 100L);
            FileReference file2 = factory.rootFile("file2", 100L);
            store.addFiles(List.of(file1, file2));

            // When / Then
            assertThatThrownBy(() -> store.assignJobIds(List.of(
                    assignJobOnPartitionToFiles("job1", "root", List.of("file1")),
                    assignJobOnPartitionToFiles("job2", "root", List.of("file1")))))
                    .isInstanceOf(FileReferenceAssignedToJobException.class);
            assertThat(store.getFileReferences()).containsExactly(
                    withJobId("job1", file1),
                    file2);
            assertThat(store.getFileReferencesWithNoJobId()).containsExactly(file2);
        }

        @Test
>>>>>>> 050bf732
        public void shouldNotMarkFileWithJobIdWhenOneIsAlreadySet() throws Exception {
            // Given
            FileReference file = factory.rootFile("file", 100L);
            store.addFile(file);
            store.assignJobIds(List.of(
                    assignJobOnPartitionToFiles("job1", "root", List.of("file"))));

            // When / Then
            assertThatThrownBy(() -> store.assignJobIds(List.of(
                    assignJobOnPartitionToFiles("job2", "root", List.of("file")))))
                    .isInstanceOf(FileReferenceAssignedToJobException.class);
            assertThat(store.getFileReferences()).containsExactly(withJobId("job1", file));
            assertThat(store.getFileReferencesWithNoJobId()).isEmpty();
        }

        @Test
        public void shouldNotUpdateOtherFilesIfOneFileAlreadyHasJobId() throws Exception {
            // Given
            FileReference file1 = factory.rootFile("file1", 100L);
            FileReference file2 = factory.rootFile("file2", 100L);
            FileReference file3 = factory.rootFile("file3", 100L);
            store.addFiles(List.of(file1, file2, file3));
            store.assignJobIds(List.of(
                    assignJobOnPartitionToFiles("job1", "root", List.of("file2"))));

            // When / Then
            assertThatThrownBy(() -> store.assignJobIds(List.of(
                    assignJobOnPartitionToFiles("job2", "root", List.of("file1", "file2", "file3")))))
                    .isInstanceOf(FileReferenceAssignedToJobException.class);
            assertThat(store.getFileReferences()).containsExactlyInAnyOrder(
                    file1, withJobId("job1", file2), file3);
            assertThat(store.getFileReferencesWithNoJobId()).containsExactlyInAnyOrder(file1, file3);
        }

        @Test
        public void shouldNotMarkFileWithJobIdWhenFileDoesNotExist() throws Exception {
            // Given
            FileReference file = factory.rootFile("existingFile", 100L);
            store.addFile(file);

            // When / Then
            assertThatThrownBy(() -> store.assignJobIds(List.of(
                    assignJobOnPartitionToFiles("job1", "root", List.of("requestedFile")))))
                    .isInstanceOf(FileReferenceNotFoundException.class);
            assertThat(store.getFileReferences()).containsExactly(file);
            assertThat(store.getFileReferencesWithNoJobId()).containsExactly(file);
        }

        @Test
        public void shouldNotMarkFileWithJobIdWhenFileDoesNotExistAndStoreIsEmpty() throws Exception {
            // When / Then
            assertThatThrownBy(() -> store.assignJobIds(List.of(
                    assignJobOnPartitionToFiles("job1", "root", List.of("file")))))
                    .isInstanceOf(FileReferenceNotFoundException.class);
            assertThat(store.getFileReferences()).isEmpty();
            assertThat(store.getFileReferencesWithNoJobId()).isEmpty();
        }

        @Test
        public void shouldNotMarkFileWithJobIdWhenReferenceDoesNotExistInPartition() throws Exception {
            // Given
            splitPartition("root", "L", "R", 5);
            FileReference file = factory.rootFile("file", 100L);
            FileReference existingReference = splitFile(file, "L");
            store.addFile(existingReference);

            // When / Then
            assertThatThrownBy(() -> store.assignJobIds(List.of(
                    assignJobOnPartitionToFiles("job1", "root", List.of("file")))))
                    .isInstanceOf(FileReferenceNotFoundException.class);
            assertThat(store.getFileReferences()).containsExactly(existingReference);
            assertThat(store.getFileReferencesWithNoJobId()).containsExactly(existingReference);
        }
    }

    @Nested
    @DisplayName("Apply compaction")
    class ApplyCompaction {

        @Test
        public void shouldSetFileReadyForGC() throws Exception {
            // Given
            FileReference oldFile = factory.rootFile("oldFile", 100L);
            FileReference newFile = factory.rootFile("newFile", 100L);
            store.addFile(oldFile);

            // When
            store.assignJobIds(List.of(
                    assignJobOnPartitionToFiles("job1", "root", List.of("oldFile"))));
            store.atomicallyReplaceFileReferencesWithNewOne("job1", "root", List.of("oldFile"), newFile);

            // Then
            assertThat(store.getFileReferences()).containsExactly(newFile);
            assertThat(store.getFileReferencesWithNoJobId()).containsExactly(newFile);
            assertThat(store.getReadyForGCFilenamesBefore(AFTER_DEFAULT_UPDATE_TIME))
                    .containsExactly("oldFile");
            assertThat(store.getPartitionToReferencedFilesMap())
                    .containsOnlyKeys("root")
                    .hasEntrySatisfying("root", files ->
                            assertThat(files).containsExactly("newFile"));
        }

        @Test
        void shouldFailToSetReadyForGCWhenAlreadyReadyForGC() throws Exception {
            // Given
            FileReference oldFile = factory.rootFile("oldFile", 100L);
            FileReference newFile = factory.rootFile("newFile", 100L);
            store.addFile(oldFile);

            // When
            store.assignJobIds(List.of(
                    assignJobOnPartitionToFiles("job1", "root", List.of("oldFile"))));
            store.atomicallyReplaceFileReferencesWithNewOne("job1", "root", List.of("oldFile"), newFile);

            // Then
            assertThatThrownBy(() -> store.atomicallyReplaceFileReferencesWithNewOne("job1", "root", List.of("oldFile"), newFile))
                    .isInstanceOf(FileReferenceNotFoundException.class);
            assertThat(store.getFileReferences()).containsExactly(newFile);
            assertThat(store.getFileReferencesWithNoJobId()).containsExactly(newFile);
            assertThat(store.getReadyForGCFilenamesBefore(AFTER_DEFAULT_UPDATE_TIME))
                    .containsExactly("oldFile");
            assertThat(store.getPartitionToReferencedFilesMap())
                    .containsOnlyKeys("root")
                    .hasEntrySatisfying("root", files ->
                            assertThat(files).containsExactly("newFile"));
        }

        @Test
        void shouldFailWhenFilesToMarkAsReadyForGCAreNotAssignedToJob() throws Exception {
            // Given
            FileReference oldFile = factory.rootFile("oldFile", 100L);
            FileReference newFile = factory.rootFile("newFile", 100L);
            store.addFile(oldFile);

            // When / Then
            assertThatThrownBy(() -> store.atomicallyReplaceFileReferencesWithNewOne(
                    "job1", "root", List.of("oldFile"), newFile))
                    .isInstanceOf(FileReferenceNotAssignedToJobException.class);
        }

        @Test
        public void shouldFailToSetFileReadyForGCWhichDoesNotExist() throws Exception {
            // Given
            FileReference newFile = factory.rootFile("newFile", 100L);

            // When / Then
            assertThatThrownBy(() -> store.atomicallyReplaceFileReferencesWithNewOne(
                    "job1", "root", List.of("oldFile"), newFile))
                    .isInstanceOf(FileNotFoundException.class);
            assertThat(store.getFileReferences()).isEmpty();
            assertThat(store.getReadyForGCFilenamesBefore(AFTER_DEFAULT_UPDATE_TIME)).isEmpty();
        }

        @Test
        public void shouldFailToSetFilesReadyForGCWhenOneDoesNotExist() throws Exception {
            // Given
            FileReference oldFile1 = factory.rootFile("oldFile1", 100L);
            FileReference newFile = factory.rootFile("newFile", 100L);
            store.addFile(oldFile1);
            store.assignJobIds(List.of(
                    assignJobOnPartitionToFiles("job1", "root", List.of("oldFile1"))));

            // When / Then
            assertThatThrownBy(() -> store.atomicallyReplaceFileReferencesWithNewOne(
                    "job1", "root", List.of("oldFile1", "oldFile2"), newFile))
                    .isInstanceOf(FileNotFoundException.class);
            assertThat(store.getFileReferences()).containsExactly(withJobId("job1", oldFile1));
            assertThat(store.getFileReferencesWithNoJobId()).isEmpty();
            assertThat(store.getReadyForGCFilenamesBefore(AFTER_DEFAULT_UPDATE_TIME)).isEmpty();
        }

        @Test
        public void shouldFailToSetFileReadyForGCWhenReferenceDoesNotExistInPartition() throws Exception {
            // Given
            splitPartition("root", "L", "R", 5);
            FileReference file = factory.rootFile("file", 100L);
            FileReference existingReference = splitFile(file, "L");
            store.addFile(existingReference);

            // When / Then
            assertThatThrownBy(() -> store.atomicallyReplaceFileReferencesWithNewOne(
                    "job1", "root", List.of("file"), factory.rootFile("file2", 100L)))
                    .isInstanceOf(FileReferenceNotFoundException.class);
            assertThat(store.getFileReferences()).containsExactly(existingReference);
            assertThat(store.getReadyForGCFilenamesBefore(AFTER_DEFAULT_UPDATE_TIME)).isEmpty();
        }

        @Test
        void shouldFailWhenFileToBeMarkedReadyForGCHasSameFileNameAsNewFile() throws Exception {
            // Given
            FileReference file = factory.rootFile("file1", 100L);
            store.addFile(file);
            store.assignJobIds(List.of(
                    assignJobOnPartitionToFiles("job1", "root", List.of("file1"))));

            // When / Then
            assertThatThrownBy(() -> store.atomicallyReplaceFileReferencesWithNewOne(
                    "job1", "root", List.of("file1"), file))
                    .isInstanceOf(NewReferenceSameAsOldReferenceException.class);
            assertThat(store.getFileReferences()).containsExactly(withJobId("job1", file));
            assertThat(store.getFileReferencesWithNoJobId()).isEmpty();
            assertThat(store.getReadyForGCFilenamesBefore(AFTER_DEFAULT_UPDATE_TIME)).isEmpty();
        }

        @Test
        public void shouldFailWhenOutputFileAlreadyExists() throws Exception {
            // Given
            splitPartition("root", "L", "R", 5);
            FileReference file = factory.rootFile("oldFile", 100L);
            FileReference existingReference = splitFile(file, "L");
            FileReference newReference = factory.partitionFile("L", "newFile", 100L);
            store.addFiles(List.of(existingReference, newReference));
            store.assignJobIds(List.of(
                    assignJobOnPartitionToFiles("job1", "L", List.of("oldFile"))));

            // When / Then
            assertThatThrownBy(() -> store.atomicallyReplaceFileReferencesWithNewOne(
                    "job1", "L", List.of("oldFile"), newReference))
                    .isInstanceOf(FileAlreadyExistsException.class);
            assertThat(store.getFileReferences()).containsExactlyInAnyOrder(
                    withJobId("job1", existingReference), newReference);
            assertThat(store.getReadyForGCFilenamesBefore(AFTER_DEFAULT_UPDATE_TIME)).isEmpty();
        }
    }

    @Nested
    @DisplayName("Find files for garbage collection")
    class FindFilesForGarbageCollection {

        @Test
        public void shouldFindFileWithNoReferencesWhichWasUpdatedLongEnoughAgo() throws Exception {
            // Given
            Instant updateTime = Instant.parse("2023-10-04T14:08:00Z");
            Instant latestTimeForGc = Instant.parse("2023-10-04T14:09:00Z");
            store.fixTime(updateTime);
            store.addFilesWithReferences(List.of(fileWithNoReferences("readyForGc")));

            // When / Then
            assertThat(store.getReadyForGCFilenamesBefore(latestTimeForGc))
                    .containsExactly("readyForGc");
        }

        @Test
        public void shouldNotFindFileWhichWasMarkedReadyForGCTooRecently() throws Exception {
            // Given
            Instant updateTime = Instant.parse("2023-10-04T14:08:00Z");
            Instant latestTimeForGc = Instant.parse("2023-10-04T14:07:00Z");
            store.fixTime(updateTime);
            store.addFilesWithReferences(List.of(fileWithNoReferences("readyForGc")));

            // When / Then
            assertThat(store.getReadyForGCFilenamesBefore(latestTimeForGc))
                    .isEmpty();
        }

        @Test
        public void shouldNotFindFileWhichHasTwoReferencesAndOnlyOneWasMarkedAsReadyForGC() throws Exception {
            // Given
            Instant updateTime = Instant.parse("2023-10-04T14:08:00Z");
            Instant latestTimeForGc = Instant.parse("2023-10-04T14:09:00Z");
            splitPartition("root", "L", "R", 5);
            FileReference rootFile = factory.rootFile("splitFile", 100L);
            FileReference leftFile = splitFile(rootFile, "L");
            FileReference rightFile = splitFile(rootFile, "R");
            FileReference compactionOutputFile = factory.partitionFile("L", "compactedFile", 100L);
            store.fixTime(updateTime);
            store.addFiles(List.of(leftFile, rightFile));
            store.assignJobIds(List.of(
                    assignJobOnPartitionToFiles("job1", "L", List.of("splitFile"))));
            store.atomicallyReplaceFileReferencesWithNewOne("job1", "L", List.of("splitFile"), compactionOutputFile);

            // When / Then
            assertThat(store.getReadyForGCFilenamesBefore(latestTimeForGc))
                    .isEmpty();
        }

        @Test
        public void shouldFindFileWhichHasTwoReferencesAndBothWereMarkedAsReadyForGC() throws Exception {
            // Given
            Instant updateTime = Instant.parse("2023-10-04T14:08:00Z");
            Instant latestTimeForGc = Instant.parse("2023-10-04T14:09:00Z");
            splitPartition("root", "L", "R", 5);
            FileReference rootFile = factory.rootFile("readyForGc", 100L);
            FileReference leftFile = splitFile(rootFile, "L");
            FileReference rightFile = splitFile(rootFile, "R");
            FileReference leftOutputFile = factory.partitionFile("L", "leftOutput", 100L);
            FileReference rightOutputFile = factory.partitionFile("R", "rightOutput", 100L);
            store.fixTime(updateTime);
            store.addFiles(List.of(leftFile, rightFile));
            store.assignJobIds(List.of(
                    assignJobOnPartitionToFiles("job1", "L", List.of("readyForGc")),
                    assignJobOnPartitionToFiles("job2", "R", List.of("readyForGc"))));
            store.atomicallyReplaceFileReferencesWithNewOne("job1", "L", List.of("readyForGc"), leftOutputFile);
            store.atomicallyReplaceFileReferencesWithNewOne("job2", "R", List.of("readyForGc"), rightOutputFile);

            // When / Then
            assertThat(store.getReadyForGCFilenamesBefore(latestTimeForGc))
                    .containsExactly("readyForGc");
        }

        @Test
        public void shouldNotFindSplitFileWhenOnlyFirstReadyForGCUpdateIsOldEnough() throws Exception {
            // Given ingest, compactions and GC check happened in order
            Instant ingestTime = Instant.parse("2023-10-04T14:08:00Z");
            Instant firstCompactionTime = Instant.parse("2023-10-04T14:09:00Z");
            Instant secondCompactionTime = Instant.parse("2023-10-04T14:10:00Z");
            Instant latestTimeForGc = Instant.parse("2023-10-04T14:09:30Z");

            // And we have partitions, input files and output files
            splitPartition("root", "L", "R", 5);
            FileReference rootFile = factory.rootFile("readyForGc", 100L);
            FileReference leftFile = splitFile(rootFile, "L");
            FileReference rightFile = splitFile(rootFile, "R");
            FileReference leftOutputFile = factory.partitionFile("L", "leftOutput", 100L);
            FileReference rightOutputFile = factory.partitionFile("R", "rightOutput", 100L);

            // And ingest and compactions happened at the expected times
            store.fixTime(ingestTime);
            store.addFiles(List.of(leftFile, rightFile));
            store.assignJobIds(List.of(
                    assignJobOnPartitionToFiles("job1", "L", List.of("readyForGc")),
                    assignJobOnPartitionToFiles("job2", "R", List.of("readyForGc"))));
            store.fixTime(firstCompactionTime);
            store.atomicallyReplaceFileReferencesWithNewOne("job1", "L", List.of("readyForGc"), leftOutputFile);
            store.fixTime(secondCompactionTime);
            store.atomicallyReplaceFileReferencesWithNewOne("job2", "R", List.of("readyForGc"), rightOutputFile);

            // When / Then
            assertThat(store.getReadyForGCFilenamesBefore(latestTimeForGc))
                    .isEmpty();
        }
    }

    @Nested
    @DisplayName("Apply garbage collection")
    class ApplyGarbageCollection {

        @Test
        public void shouldDeleteGarbageCollectedFile() throws Exception {
            // Given
            FileReference oldFile = factory.rootFile("oldFile", 100L);
            FileReference newFile = factory.rootFile("newFile", 100L);
            store.addFile(oldFile);
            store.assignJobIds(List.of(
                    assignJobOnPartitionToFiles("job1", "root", List.of("oldFile"))));
            store.atomicallyReplaceFileReferencesWithNewOne("job1", "root", List.of("oldFile"), newFile);

            // When
            store.deleteGarbageCollectedFileReferenceCounts(List.of("oldFile"));

            // Then
            assertThat(store.getReadyForGCFilenamesBefore(AFTER_DEFAULT_UPDATE_TIME)).isEmpty();
        }

        @Test
        void shouldDeleteGarbageCollectedFileSplitAcrossTwoPartitions() throws Exception {
            // Given we have partitions, input files and output files for compactions
            splitPartition("root", "L", "R", 5);
            FileReference rootFile = factory.rootFile("file", 100L);
            FileReference leftFile = splitFile(rootFile, "L");
            FileReference rightFile = splitFile(rootFile, "R");
            FileReference leftOutputFile = factory.partitionFile("L", "leftOutput", 100L);
            FileReference rightOutputFile = factory.partitionFile("R", "rightOutput", 100L);

            // And the file was ingested as two references, then compacted into each partition
            store.addFiles(List.of(leftFile, rightFile));
            store.assignJobIds(List.of(
                    assignJobOnPartitionToFiles("job1", "L", List.of("file")),
                    assignJobOnPartitionToFiles("job2", "R", List.of("file"))));
            store.atomicallyReplaceFileReferencesWithNewOne("job1", "L", List.of("file"), leftOutputFile);
            store.atomicallyReplaceFileReferencesWithNewOne("job2", "R", List.of("file"), rightOutputFile);

            // When
            store.deleteGarbageCollectedFileReferenceCounts(List.of("file"));

            // Then
            assertThat(store.getReadyForGCFilenamesBefore(AFTER_DEFAULT_UPDATE_TIME)).isEmpty();
            assertThat(store.getAllFileReferencesWithMaxUnreferenced(100))
                    .isEqualTo(activeFilesReport(DEFAULT_UPDATE_TIME, leftOutputFile, rightOutputFile));
        }

        @Test
        public void shouldFailToDeleteActiveFile() throws Exception {
            // Given
            FileReference file = factory.rootFile("test", 100L);
            store.addFile(file);

            // When / Then
            assertThatThrownBy(() -> store.deleteGarbageCollectedFileReferenceCounts(List.of("test")))
                    .isInstanceOf(FileHasReferencesException.class);
        }

        @Test
        public void shouldFailToDeleteFileWhichWasNotAdded() {
            // When / Then
            assertThatThrownBy(() -> store.deleteGarbageCollectedFileReferenceCounts(List.of("test")))
                    .isInstanceOf(FileNotFoundException.class);
        }

        @Test
        public void shouldFailToDeleteActiveFileWhenOneOfTwoSplitRecordsIsReadyForGC() throws Exception {
            // Given
            splitPartition("root", "L", "R", 5);
            FileReference rootFile = factory.rootFile("file", 100L);
            FileReference leftFile = splitFile(rootFile, "L");
            FileReference rightFile = splitFile(rootFile, "R");
            FileReference leftOutputFile = factory.partitionFile("L", "leftOutput", 100L);
            store.addFiles(List.of(leftFile, rightFile));
            store.assignJobIds(List.of(
                    assignJobOnPartitionToFiles("job1", "L", List.of("file"))));
            store.atomicallyReplaceFileReferencesWithNewOne("job1", "L", List.of("file"), leftOutputFile);

            // When / Then
            assertThatThrownBy(() -> store.deleteGarbageCollectedFileReferenceCounts(List.of("file")))
                    .isInstanceOf(FileHasReferencesException.class);
        }

        @Test
        public void shouldDeleteGarbageCollectedFileWhileIteratingThroughReadyForGCFiles() throws Exception {
            // Given
            FileReference oldFile1 = factory.rootFile("oldFile1", 100L);
            FileReference oldFile2 = factory.rootFile("oldFile2", 100L);
            FileReference newFile = factory.rootFile("newFile", 100L);
            store.addFiles(List.of(oldFile1, oldFile2));
            store.assignJobIds(List.of(
                    assignJobOnPartitionToFiles("job1", "root", List.of("oldFile1", "oldFile2"))));
            store.atomicallyReplaceFileReferencesWithNewOne(
                    "job1", "root", List.of("oldFile1", "oldFile2"), newFile);

            // When
            Iterator<String> iterator = store.getReadyForGCFilenamesBefore(Instant.ofEpochMilli(Long.MAX_VALUE)).iterator();
            store.deleteGarbageCollectedFileReferenceCounts(List.of(iterator.next()));

            // Then
            assertThat(store.getReadyForGCFilenamesBefore(AFTER_DEFAULT_UPDATE_TIME))
                    .containsExactly(iterator.next());
            assertThat(iterator).isExhausted();
        }

        @Test
        public void shouldFailToDeleteActiveFileWhenAlsoDeletingReadyForGCFile() throws Exception {
            // Given
            FileReference activeFile = factory.rootFile("activeFile", 100L);
            store.addFilesWithReferences(List.of(
                    fileWithNoReferences("gcFile"),
                    fileWithReferences(List.of(activeFile))));

            // When / Then
            assertThatThrownBy(() -> store.deleteGarbageCollectedFileReferenceCounts(List.of("gcFile", "activeFile")))
                    .isInstanceOf(FileHasReferencesException.class);
            assertThat(store.getFileReferences())
                    .containsExactly(activeFile);
            assertThat(store.getReadyForGCFilenamesBefore(AFTER_DEFAULT_UPDATE_TIME))
                    .isEmpty();
        }
    }

    @Nested
    @DisplayName("Report file status")
    class ReportFileStatus {

        @Test
        void shouldReportOneActiveFile() throws Exception {
            // Given
            FileReference file = factory.rootFile("test", 100L);
            store.addFile(file);

            // When
            AllReferencesToAllFiles report = store.getAllFileReferencesWithMaxUnreferenced(5);

            // Then
            assertThat(report).isEqualTo(activeFilesReport(DEFAULT_UPDATE_TIME, file));
        }

        @Test
        void shouldReportOneReadyForGCFile() throws Exception {
            // Given
            store.addFilesWithReferences(List.of(fileWithNoReferences("test")));

            // When
            AllReferencesToAllFiles report = store.getAllFileReferencesWithMaxUnreferenced(5);

            // Then
            assertThat(report).isEqualTo(readyForGCFilesReport(DEFAULT_UPDATE_TIME, "test"));
        }

        @Test
        void shouldReportTwoActiveFiles() throws Exception {
            // Given
            FileReference file1 = factory.rootFile("file1", 100L);
            FileReference file2 = factory.rootFile("file2", 100L);
            store.addFiles(List.of(file1, file2));

            // When
            AllReferencesToAllFiles report = store.getAllFileReferencesWithMaxUnreferenced(5);

            // Then
            assertThat(report).isEqualTo(activeFilesReport(DEFAULT_UPDATE_TIME, file1, file2));
        }

        @Test
        void shouldReportFileSplitOverTwoPartitions() throws Exception {
            // Given
            splitPartition("root", "L", "R", 5);
            FileReference rootFile = factory.rootFile("file", 100L);
            FileReference leftFile = splitFile(rootFile, "L");
            FileReference rightFile = splitFile(rootFile, "R");
            store.addFiles(List.of(leftFile, rightFile));

            // When
            AllReferencesToAllFiles report = store.getAllFileReferencesWithMaxUnreferenced(5);

            // Then
            assertThat(report).isEqualTo(activeFilesReport(DEFAULT_UPDATE_TIME, leftFile, rightFile));
        }

        @Test
        void shouldReportFileSplitOverTwoPartitionsWithOneSideCompacted() throws Exception {
            // Given
            splitPartition("root", "L", "R", 5);
            FileReference rootFile = factory.rootFile("file", 100L);
            FileReference leftFile = splitFile(rootFile, "L");
            FileReference rightFile = splitFile(rootFile, "R");
            FileReference outputFile = factory.partitionFile("L", 50L);
            store.addFiles(List.of(leftFile, rightFile));
            store.assignJobIds(List.of(
                    assignJobOnPartitionToFiles("job1", "L", List.of("file"))));
            store.atomicallyReplaceFileReferencesWithNewOne("job1", "L", List.of("file"), outputFile);

            // When
            AllReferencesToAllFiles report = store.getAllFileReferencesWithMaxUnreferenced(5);

            // Then
            assertThat(report).isEqualTo(activeFilesReport(DEFAULT_UPDATE_TIME, outputFile, rightFile));
        }

        @Test
        void shouldReportReadyForGCFilesWithLimit() throws Exception {
            // Given
            store.addFilesWithReferences(List.of(
                    fileWithNoReferences("test1"),
                    fileWithNoReferences("test2"),
                    fileWithNoReferences("test3")));

            // When
            AllReferencesToAllFiles report = store.getAllFileReferencesWithMaxUnreferenced(2);

            // Then
            assertThat(report).isEqualTo(partialReadyForGCFilesReport(DEFAULT_UPDATE_TIME, "test1", "test2"));
        }

        @Test
        void shouldReportReadyForGCFilesMeetingLimit() throws Exception {
            // Given
            store.addFilesWithReferences(List.of(
                    fileWithNoReferences("test1"),
                    fileWithNoReferences("test2")));

            // When
            AllReferencesToAllFiles report = store.getAllFileReferencesWithMaxUnreferenced(2);

            // Then
            assertThat(report).isEqualTo(readyForGCFilesReport(DEFAULT_UPDATE_TIME, "test1", "test2"));
        }
    }

    @Nested
    @DisplayName("Get files by partition")
    class FilesByPartition {

        @Test
        public void shouldReturnMultipleFilesOnEachPartition() throws Exception {
            // Given
            splitPartition("root", "L", "R", 5);
            FileReference rootFile1 = factory.rootFile("rootFile1", 10);
            FileReference rootFile2 = factory.rootFile("rootFile2", 10);
            FileReference leftFile1 = factory.partitionFile("L", "leftFile1", 10);
            FileReference leftFile2 = factory.partitionFile("L", "leftFile2", 10);
            FileReference rightFile1 = factory.partitionFile("R", "rightFile1", 10);
            FileReference rightFile2 = factory.partitionFile("R", "rightFile2", 10);
            store.addFiles(List.of(rootFile1, rootFile2, leftFile1, leftFile2, rightFile1, rightFile2));

            // When / Then
            assertThat(store.getPartitionToReferencedFilesMap())
                    .containsOnlyKeys("root", "L", "R")
                    .hasEntrySatisfying("root", values -> assertThat(values)
                            .containsExactlyInAnyOrder("rootFile1", "rootFile2"))
                    .hasEntrySatisfying("L", values -> assertThat(values)
                            .containsExactlyInAnyOrder("leftFile1", "leftFile2"))
                    .hasEntrySatisfying("R", values -> assertThat(values)
                            .containsExactlyInAnyOrder("rightFile1", "rightFile2"));
        }

        @Test
        public void shouldNotReturnPartitionsWithNoFiles() throws Exception {
            // Given
            splitPartition("root", "L", "R", 5);
            FileReference file = factory.partitionFile("L", "file", 100);
            store.addFile(file);

            // When / Then
            assertThat(store.getPartitionToReferencedFilesMap())
                    .isEqualTo(Map.of("L", List.of("file")));
        }
    }
}<|MERGE_RESOLUTION|>--- conflicted
+++ resolved
@@ -509,27 +509,6 @@
         }
 
         @Test
-<<<<<<< HEAD
-=======
-        public void shouldFailWhenSameFileIsAssignedInDifferentRequests() throws Exception {
-            // Given
-            FileReference file1 = factory.rootFile("file1", 100L);
-            FileReference file2 = factory.rootFile("file2", 100L);
-            store.addFiles(List.of(file1, file2));
-
-            // When / Then
-            assertThatThrownBy(() -> store.assignJobIds(List.of(
-                    assignJobOnPartitionToFiles("job1", "root", List.of("file1")),
-                    assignJobOnPartitionToFiles("job2", "root", List.of("file1")))))
-                    .isInstanceOf(FileReferenceAssignedToJobException.class);
-            assertThat(store.getFileReferences()).containsExactly(
-                    withJobId("job1", file1),
-                    file2);
-            assertThat(store.getFileReferencesWithNoJobId()).containsExactly(file2);
-        }
-
-        @Test
->>>>>>> 050bf732
         public void shouldNotMarkFileWithJobIdWhenOneIsAlreadySet() throws Exception {
             // Given
             FileReference file = factory.rootFile("file", 100L);
