/*
 * Copyright 2022-2023 Crown Copyright
 *
 * Licensed under the Apache License, Version 2.0 (the "License");
 * you may not use this file except in compliance with the License.
 * You may obtain a copy of the License at
 *
 *     http://www.apache.org/licenses/LICENSE-2.0
 *
 * Unless required by applicable law or agreed to in writing, software
 * distributed under the License is distributed on an "AS IS" BASIS,
 * WITHOUT WARRANTIES OR CONDITIONS OF ANY KIND, either express or implied.
 * See the License for the specific language governing permissions and
 * limitations under the License.
 */
package sleeper.statestore.dynamodb;

import com.amazonaws.services.dynamodbv2.AmazonDynamoDB;
import com.amazonaws.services.dynamodbv2.AmazonDynamoDBClientBuilder;
import org.junit.jupiter.api.AfterAll;
import org.junit.jupiter.api.BeforeAll;
import org.junit.jupiter.api.Test;
import org.testcontainers.containers.GenericContainer;
import org.testcontainers.junit.jupiter.Container;
import org.testcontainers.junit.jupiter.Testcontainers;

import sleeper.core.CommonTestConstants;
import sleeper.core.key.Key;
import sleeper.core.partition.Partition;
import sleeper.core.partition.PartitionTree;
import sleeper.core.partition.PartitionsBuilder;
import sleeper.core.partition.PartitionsFromSplitPoints;
import sleeper.core.range.Range;
import sleeper.core.range.Range.RangeFactory;
import sleeper.core.range.Region;
import sleeper.core.schema.Field;
import sleeper.core.schema.Schema;
import sleeper.core.schema.type.ByteArrayType;
import sleeper.core.schema.type.IntType;
import sleeper.core.schema.type.LongType;
import sleeper.core.schema.type.PrimitiveType;
import sleeper.core.schema.type.StringType;
import sleeper.core.schema.type.Type;
import sleeper.statestore.FileInfo;
import sleeper.statestore.FileInfo.FileStatus;
import sleeper.statestore.FileInfoFactory;
import sleeper.statestore.FileInfoStore;
import sleeper.statestore.StateStore;
import sleeper.statestore.StateStoreException;
import sleeper.statestore.inmemory.InMemoryFileInfoStore;

import java.time.Instant;
import java.util.ArrayList;
import java.util.Arrays;
import java.util.Collections;
import java.util.HashMap;
import java.util.HashSet;
import java.util.List;
import java.util.Map;
import java.util.Set;
import java.util.UUID;
import java.util.stream.Collectors;

import static org.assertj.core.api.Assertions.assertThat;
import static org.assertj.core.api.Assertions.assertThatThrownBy;
<<<<<<< HEAD
import static sleeper.statestore.FileInfo.FileStatus.ACTIVE;
import static sleeper.statestore.FileInfo.FileStatus.GARBAGE_COLLECTION_PENDING;
=======
import static sleeper.dynamodb.tools.GenericContainerAwsV1ClientHelper.buildAwsV1Client;
>>>>>>> 11b2fb7a

@Testcontainers
public class DynamoDBStateStoreIT {
    private static final int DYNAMO_PORT = 8000;
    private static AmazonDynamoDB dynamoDBClient;

    @Container
    public static GenericContainer dynamoDb = new GenericContainer(CommonTestConstants.DYNAMODB_LOCAL_CONTAINER)
            .withExposedPorts(DYNAMO_PORT);

    @BeforeAll
    public static void initDynamoClient() {
        dynamoDBClient = buildAwsV1Client(dynamoDb, DYNAMO_PORT, AmazonDynamoDBClientBuilder.standard());
    }

    @AfterAll
    public static void shutdownDynamoClient() {
        dynamoDBClient.shutdown();
    }

    private StateStore getStateStore(Schema schema,
                                     List<Partition> partitions,
                                     int garbageCollectorDelayBeforeDeletionInSeconds) throws StateStoreException {
        String id = UUID.randomUUID().toString();
        DynamoDBStateStoreCreator dynamoDBStateStoreCreator = new DynamoDBStateStoreCreator(id, schema, garbageCollectorDelayBeforeDeletionInSeconds, dynamoDBClient);
        StateStore stateStore = dynamoDBStateStoreCreator.create();
        stateStore.initialise(partitions);
        return stateStore;
    }

    private StateStore getStateStore(Schema schema,
                                     List<Partition> partitions) throws StateStoreException {
        return getStateStore(schema, partitions, 0);
    }

    private StateStore getStateStoreFromSplitPoints(Schema schema, List<Object> splitPoints, int garbageCollectorDelayBeforeDeletionInSeconds) throws StateStoreException {
        return getStateStore(schema, new PartitionsFromSplitPoints(schema, splitPoints).construct(), garbageCollectorDelayBeforeDeletionInSeconds);
    }

    private StateStore getStateStoreFromSplitPoints(Schema schema, List<Object> splitPoints) throws StateStoreException {
        return getStateStore(schema, new PartitionsFromSplitPoints(schema, splitPoints).construct(), 0);
    }

    private StateStore getStateStore(Schema schema, int garbageCollectorDelayBeforeDeletionInSeconds) throws StateStoreException {
        return getStateStoreFromSplitPoints(schema, Collections.EMPTY_LIST, garbageCollectorDelayBeforeDeletionInSeconds);
    }

    private StateStore getStateStore(Schema schema) throws StateStoreException {
        return getStateStoreFromSplitPoints(schema, Collections.EMPTY_LIST);
    }

    public static Schema schemaWithSingleRowKeyType(PrimitiveType type) {
        return Schema.builder().rowKeyFields(new Field("key", type)).build();
    }

    private Schema schemaWithTwoRowKeyTypes(PrimitiveType type1, PrimitiveType type2) {
        return Schema.builder().rowKeyFields(new Field("key1", type1), new Field("key2", type2)).build();
    }

    public static Schema schemaWithKeyAndValueWithTypes(PrimitiveType keyType, Type valueType) {
        return Schema.builder()
                .rowKeyFields(new Field("key", keyType))
                .valueFields(new Field("value", valueType))
                .build();
    }

    @Test
    public void shouldReturnCorrectFileInfoForLongRowKey() throws StateStoreException {
        // Given
        Schema schema = schemaWithSingleRowKeyType(new LongType());
        StateStore store = getStateStore(schema);
        FileInfo fileInfo = FileInfo.builder()
                .rowKeyTypes(new LongType())
                .filename("abc")
                .fileStatus(FileInfo.FileStatus.ACTIVE)
                .partitionId("root")
                .numberOfRecords(1000L)
                .minRowKey(Key.create(1L))
                .maxRowKey(Key.create(10L))
                .lastStateStoreUpdateTime(1_000_000L)
                .build();

        // When
        store.addFile(fileInfo);

        // Then
        assertThat(store.getFileInPartitionList()).singleElement().satisfies(found -> {
            assertThat(found.getRowKeyTypes()).containsExactly(new LongType());
            assertThat(found.getFilename()).isEqualTo("abc");
            assertThat(found.getFileStatus()).isEqualTo(FileInfo.FileStatus.FILE_IN_PARTITION);
            assertThat(found.getPartitionId()).isEqualTo("root");
            assertThat(found.getNumberOfRecords()).isEqualTo(1000L);
            assertThat(found.getMinRowKey()).isEqualTo(Key.create(1L));
            assertThat(found.getMaxRowKey()).isEqualTo(Key.create(10L));
            assertThat(found.getLastStateStoreUpdateTime().longValue()).isEqualTo(1_000_000L);
        });
        assertThat(store.getFileLifecycleList()).singleElement().satisfies(found -> {
                assertThat(found.getRowKeyTypes()).containsExactly(new LongType());
                assertThat(found.getFilename()).isEqualTo("abc");
                assertThat(found.getFileStatus()).isEqualTo(FileInfo.FileStatus.ACTIVE);
                assertThat(found.getPartitionId()).isEqualTo("root");
                assertThat(found.getNumberOfRecords()).isEqualTo(1000L);
                assertThat(found.getMinRowKey()).isEqualTo(Key.create(1L));
                assertThat(found.getMaxRowKey()).isEqualTo(Key.create(10L));
                assertThat(found.getLastStateStoreUpdateTime().longValue()).isEqualTo(1_000_000L);
        });
        assertThat(store.getReadyForGCFiles()).isExhausted();
        assertThat(store.getPartitionToFileInPartitionMap())
                .containsOnlyKeys("root")
                .hasEntrySatisfying("root", files ->
                        assertThat(files).containsExactly("abc"));
    }

    @Test
    public void shouldReturnCorrectFileInfoForByteArrayKey() throws StateStoreException {
        // Given
        Schema schema = schemaWithSingleRowKeyType(new ByteArrayType());
        StateStore store = getStateStore(schema);
        FileInfo fileInfo = FileInfo.builder()
                .rowKeyTypes(new ByteArrayType())
                .filename("abc")
                .fileStatus(FileInfo.FileStatus.ACTIVE)
                .partitionId("root")
                .numberOfRecords(1000L)
                .minRowKey(Key.create(new byte[]{1}))
                .maxRowKey(Key.create(new byte[]{10}))
                .lastStateStoreUpdateTime(1_000_000L)
                .build();

        // When
        store.addFile(fileInfo);

        // Then
        assertThat(store.getFileInPartitionList()).singleElement().satisfies(found -> {
            assertThat(found.getRowKeyTypes()).containsExactly(new ByteArrayType());
            assertThat(found.getFilename()).isEqualTo("abc");
            assertThat(found.getFileStatus()).isEqualTo(FileInfo.FileStatus.FILE_IN_PARTITION);
            assertThat(found.getPartitionId()).isEqualTo("root");
            assertThat(found.getNumberOfRecords()).isEqualTo(1000L);
            assertThat(found.getMinRowKey().size()).isOne();
            assertThat((byte[]) found.getMinRowKey().get(0)).containsExactly(new byte[]{1});
            assertThat(found.getMaxRowKey().size()).isOne();
            assertThat((byte[]) found.getMaxRowKey().get(0)).containsExactly(new byte[]{10});
            assertThat(found.getLastStateStoreUpdateTime().longValue()).isEqualTo(1_000_000L);
        });
        assertThat(store.getFileLifecycleList()).singleElement().satisfies(found -> {
                assertThat(found.getRowKeyTypes()).containsExactly(new ByteArrayType());
                assertThat(found.getFilename()).isEqualTo("abc");
                assertThat(found.getFileStatus()).isEqualTo(FileInfo.FileStatus.ACTIVE);
                assertThat(found.getPartitionId()).isEqualTo("root");
                assertThat(found.getNumberOfRecords()).isEqualTo(1000L);
                assertThat(found.getMinRowKey().size()).isOne();
                assertThat((byte[]) found.getMinRowKey().get(0)).containsExactly(new byte[]{1});
                assertThat(found.getMaxRowKey().size()).isOne();
                assertThat((byte[]) found.getMaxRowKey().get(0)).containsExactly(new byte[]{10});
                assertThat(found.getLastStateStoreUpdateTime().longValue()).isEqualTo(1_000_000L);
        });
        assertThat(store.getReadyForGCFiles()).isExhausted();
        assertThat(store.getPartitionToFileInPartitionMap())
                .containsOnlyKeys("root")
                .hasEntrySatisfying("root", files ->
                        assertThat(files).containsExactly("abc"));
    }

    @Test
    public void shouldReturnCorrectFileInfoFor2DimensionalByteArrayKey() throws StateStoreException {
        // Given
        Schema schema = schemaWithTwoRowKeyTypes(new ByteArrayType(), new ByteArrayType());
        StateStore store = getStateStore(schema);
        FileInfo fileInfo = FileInfo.builder()
                .rowKeyTypes(new ByteArrayType(), new ByteArrayType())
                .filename("abc")
                .fileStatus(FileInfo.FileStatus.FILE_IN_PARTITION)
                .partitionId("root")
                .numberOfRecords(1000L)
                .minRowKey(Key.create(Arrays.asList(new byte[]{1}, new byte[]{2})))
                .maxRowKey(Key.create(Arrays.asList(new byte[]{10}, new byte[]{11})))
                .lastStateStoreUpdateTime(1_000_000L)
                .build();

        // When
        store.addFile(fileInfo);

        // Then
        assertThat(store.getFileInPartitionList()).singleElement().satisfies(found -> {
            assertThat(found.getRowKeyTypes()).containsExactly(new ByteArrayType(), new ByteArrayType());
            assertThat(found.getFilename()).isEqualTo("abc");
            assertThat(found.getFileStatus()).isEqualTo(FileInfo.FileStatus.FILE_IN_PARTITION);
            assertThat(found.getPartitionId()).isEqualTo("root");
            assertThat(found.getNumberOfRecords()).isEqualTo(1000L);
            assertThat(found.getMinRowKey().size()).isEqualTo(2);
            assertThat((byte[]) found.getMinRowKey().get(0)).containsExactly(new byte[]{1});
            assertThat((byte[]) found.getMinRowKey().get(1)).containsExactly(new byte[]{2});
            assertThat(found.getMaxRowKey().size()).isEqualTo(2);
            assertThat((byte[]) found.getMaxRowKey().get(0)).containsExactly(new byte[]{10});
            assertThat((byte[]) found.getMaxRowKey().get(1)).containsExactly(new byte[]{11});
            assertThat(found.getLastStateStoreUpdateTime().longValue()).isEqualTo(1_000_000L);
        });
        assertThat(store.getFileLifecycleList()).singleElement().satisfies(found -> {
                assertThat(found.getRowKeyTypes()).containsExactly(new ByteArrayType(), new ByteArrayType());
                assertThat(found.getFilename()).isEqualTo("abc");
                assertThat(found.getFileStatus()).isEqualTo(FileInfo.FileStatus.ACTIVE);
                assertThat(found.getPartitionId()).isEqualTo("root");
                assertThat(found.getNumberOfRecords()).isEqualTo(1000L);
                assertThat(found.getMinRowKey().size()).isEqualTo(2);
                assertThat((byte[]) found.getMinRowKey().get(0)).containsExactly(new byte[]{1});
                assertThat((byte[]) found.getMinRowKey().get(1)).containsExactly(new byte[]{2});
                assertThat(found.getMaxRowKey().size()).isEqualTo(2);
                assertThat((byte[]) found.getMaxRowKey().get(0)).containsExactly(new byte[]{10});
                assertThat((byte[]) found.getMaxRowKey().get(1)).containsExactly(new byte[]{11});
                assertThat(found.getLastStateStoreUpdateTime().longValue()).isEqualTo(1_000_000L);
        });
        assertThat(store.getReadyForGCFiles()).isExhausted();
        assertThat(store.getPartitionToFileInPartitionMap())
                .containsOnlyKeys("root")
                .hasEntrySatisfying("root", files ->
                        assertThat(files).containsExactly("abc"));
    }

    @Test
    public void shouldReturnCorrectFileInfoForMultidimensionalRowKey() throws StateStoreException {
        // Given
        Schema schema = schemaWithTwoRowKeyTypes(new LongType(), new StringType());
        StateStore store = getStateStore(schema);
        FileInfo fileInfo = FileInfo.builder()
                .rowKeyTypes(new LongType(), new StringType())
                .filename("abc")
                .fileStatus(FileInfo.FileStatus.ACTIVE)
                .partitionId("root")
                .numberOfRecords(1000L)
                .minRowKey(Key.create(Arrays.asList(1L, "Z")))
                .maxRowKey(Key.create(Arrays.asList(10L, "A")))
                .lastStateStoreUpdateTime(1_000_000L)
                .build();

        // When
        store.addFile(fileInfo);

        // Then
        assertThat(store.getFileInPartitionList()).singleElement().satisfies(found -> {
            assertThat(found.getRowKeyTypes()).containsExactly(new LongType(), new StringType());
            assertThat(found.getFilename()).isEqualTo("abc");
            assertThat(found.getFileStatus()).isEqualTo(FileInfo.FileStatus.FILE_IN_PARTITION);
            assertThat(found.getPartitionId()).isEqualTo("root");
            assertThat(found.getNumberOfRecords()).isEqualTo(1000L);
            assertThat(found.getMinRowKey()).isEqualTo(Key.create(Arrays.asList(1L, "Z")));
            assertThat(found.getMaxRowKey()).isEqualTo(Key.create(Arrays.asList(10L, "A")));
            assertThat(found.getLastStateStoreUpdateTime().longValue()).isEqualTo(1_000_000L);
        });
        assertThat(store.getFileLifecycleList()).singleElement().satisfies(found -> {
                assertThat(found.getRowKeyTypes()).containsExactly(new LongType(), new StringType());
                assertThat(found.getFilename()).isEqualTo("abc");
                assertThat(found.getFileStatus()).isEqualTo(FileInfo.FileStatus.ACTIVE);
                assertThat(found.getPartitionId()).isEqualTo("root");
                assertThat(found.getNumberOfRecords()).isEqualTo(1000L);
                assertThat(found.getMinRowKey()).isEqualTo(Key.create(Arrays.asList(1L, "Z")));
                assertThat(found.getMaxRowKey()).isEqualTo(Key.create(Arrays.asList(10L, "A")));
                assertThat(found.getLastStateStoreUpdateTime().longValue()).isEqualTo(1_000_000L);
        });
        assertThat(store.getReadyForGCFiles()).isExhausted();
        assertThat(store.getPartitionToFileInPartitionMap())
                .containsOnlyKeys("root")
                .hasEntrySatisfying("root", files ->
                        assertThat(files).containsExactly("abc"));
    }

    @Test
    public void testExceptionThrownWhenAddingFileInfoWithMissingFilename() throws StateStoreException {
        // Given
        Schema schema = schemaWithSingleRowKeyType(new LongType());
        StateStore dynamoDBStateStore = getStateStore(schema);
        FileInfo fileInfo = FileInfo.builder()
                .rowKeyTypes(new LongType())
                .fileStatus(FileInfo.FileStatus.ACTIVE)
                .partitionId("1")
                .numberOfRecords(1000L)
                .minRowKey(Key.create(1L))
                .maxRowKey(Key.create(10L))
                .lastStateStoreUpdateTime(1_000_000L)
                .build();

        // When / Then
        assertThatThrownBy(() -> dynamoDBStateStore.addFile(fileInfo))
                .isInstanceOf(IllegalArgumentException.class);
    }

    @Test
    public void testExceptionThrownWhenAddingFileInfoWithMissingPartition() throws StateStoreException {
        // Given
        Schema schema = schemaWithSingleRowKeyType(new LongType());
        StateStore dynamoDBStateStore = getStateStore(schema);
        FileInfo fileInfo = FileInfo.builder()
                .rowKeyTypes(new LongType())
                .filename("abc")
                .fileStatus(FileInfo.FileStatus.ACTIVE)
                .numberOfRecords(1000L)
                .minRowKey(Key.create(1L))
                .maxRowKey(Key.create(10L))
                .lastStateStoreUpdateTime(1_000_000L)
                .build();

        // When / Then
        assertThatThrownBy(() -> dynamoDBStateStore.addFile(fileInfo))
                .isInstanceOf(IllegalArgumentException.class);
    }

    @Test
    public void shouldAtomicallyRemoveFileInPartitionRecordsAndCreateNewActiveFile() throws StateStoreException {
        // Given
        Schema schema = schemaWithSingleRowKeyType(new LongType());
        StateStore dynamoDBStateStore = getStateStore(schema);
        List<FileInfo> filesToRemoveFileInPartitionEntries = new ArrayList<>();
        for (int i = 1; i < 5; i++) {
            FileInfo fileInfo = FileInfo.builder()
                    .rowKeyTypes(new LongType())
                    .filename("file" + i)
                    .fileStatus(FileInfo.FileStatus.FILE_IN_PARTITION)
                    .partitionId("7")
                    .numberOfRecords(1000L)
                    .minRowKey(Key.create(1L))
                    .maxRowKey(Key.create(10L))
                    .lastStateStoreUpdateTime(i * 1_000_000L)
                    .build();
            filesToRemoveFileInPartitionEntries.add(fileInfo);
            dynamoDBStateStore.addFile(fileInfo);
        }
        FileInfo newFileInfo = FileInfo.builder()
                .rowKeyTypes(new LongType())
                .filename("file-new")
                .fileStatus(FileInfo.FileStatus.FILE_IN_PARTITION)
                .partitionId("7")
                .lastStateStoreUpdateTime(10_000_000L)
                .build();

        // When
        dynamoDBStateStore.atomicallyRemoveFileInPartitionRecordsAndCreateNewActiveFile(filesToRemoveFileInPartitionEntries, newFileInfo);

        // Then
        assertThat(dynamoDBStateStore.getFileInPartitionList()).containsExactly(newFileInfo);
        assertThat(dynamoDBStateStore.getFileLifecycleList()).containsExactlyInAnyOrder(
                filesToRemoveFileInPartitionEntries.get(0).cloneWithStatus(FileInfo.FileStatus.ACTIVE),
                filesToRemoveFileInPartitionEntries.get(1).cloneWithStatus(FileInfo.FileStatus.ACTIVE),
                filesToRemoveFileInPartitionEntries.get(2).cloneWithStatus(FileInfo.FileStatus.ACTIVE),
                filesToRemoveFileInPartitionEntries.get(3).cloneWithStatus(FileInfo.FileStatus.ACTIVE),
                newFileInfo.cloneWithStatus(FileInfo.FileStatus.ACTIVE)
        );
    }

    @Test
    public void shouldatomicallyRemoveFileInPartitionRecordsAndCreateNewActiveFilesForSplittingJob() throws StateStoreException {
        // Given
        Schema schema = schemaWithSingleRowKeyType(new LongType());
        StateStore dynamoDBStateStore = getStateStore(schema);
        List<FileInfo> filesToRemoveFileInPartitionEntries = new ArrayList<>();
        for (int i = 1; i < 5; i++) {
            FileInfo fileInfo = FileInfo.builder()
                    .rowKeyTypes(new LongType())
                    .filename("file" + i)
                    .fileStatus(FileInfo.FileStatus.FILE_IN_PARTITION)
                    .partitionId("7")
                    .numberOfRecords(1000L)
                    .minRowKey(Key.create(1L))
                    .maxRowKey(Key.create(10L))
                    .lastStateStoreUpdateTime(i * 1_000_000L)
                    .build();
            filesToRemoveFileInPartitionEntries.add(fileInfo);
            dynamoDBStateStore.addFile(fileInfo);
        }
        FileInfo newLeftFileInfo = FileInfo.builder()
                .rowKeyTypes(new LongType())
                .filename("file-left-new")
                .fileStatus(FileInfo.FileStatus.FILE_IN_PARTITION)
                .partitionId("7")
                .numberOfRecords(600L)
                .lastStateStoreUpdateTime(10_000_000L)
                .build();
        FileInfo newRightFileInfo = FileInfo.builder()
                .rowKeyTypes(new LongType())
                .filename("file-right-new")
                .fileStatus(FileInfo.FileStatus.FILE_IN_PARTITION)
                .partitionId("7")
                .numberOfRecords(400L)
                .lastStateStoreUpdateTime(10_000_000L)
                .build();

        // When
        dynamoDBStateStore.atomicallyRemoveFileInPartitionRecordsAndCreateNewActiveFiles(filesToRemoveFileInPartitionEntries, newLeftFileInfo, newRightFileInfo);

        // Then
        assertThat(dynamoDBStateStore.getFileInPartitionList()).containsExactlyInAnyOrder(newLeftFileInfo, newRightFileInfo);
        assertThat(dynamoDBStateStore.getFileLifecycleList()).containsExactlyInAnyOrder(
                filesToRemoveFileInPartitionEntries.get(0).cloneWithStatus(FileInfo.FileStatus.ACTIVE),
                filesToRemoveFileInPartitionEntries.get(1).cloneWithStatus(FileInfo.FileStatus.ACTIVE),
                filesToRemoveFileInPartitionEntries.get(2).cloneWithStatus(FileInfo.FileStatus.ACTIVE),
                filesToRemoveFileInPartitionEntries.get(3).cloneWithStatus(FileInfo.FileStatus.ACTIVE),
                newLeftFileInfo.cloneWithStatus(FileInfo.FileStatus.ACTIVE),
                newRightFileInfo.cloneWithStatus(FileInfo.FileStatus.ACTIVE)
        );
    }

    @Test
    public void atomicallyRemoveFileInPartitionRecordsAndCreateNewActiveFileShouldFailIfFileInPartitionRecordDoesntExist() throws StateStoreException {
        // Given
        Schema schema = schemaWithSingleRowKeyType(new LongType());
        StateStore dynamoDBStateStore = getStateStore(schema);
        List<FileInfo> files = new ArrayList<>();
        for (int i = 1; i <= 5; i++) {
            FileInfo fileInfo = FileInfo.builder()
                    .rowKeyTypes(new LongType())
                    .filename("file" + i)
                    .fileStatus(FileInfo.FileStatus.ACTIVE)
                    .partitionId("7")
                    .numberOfRecords(1000L)
                    .minRowKey(Key.create(1L))
                    .maxRowKey(Key.create(10L))
                    .build();
            files.add(fileInfo);
        }
        dynamoDBStateStore.addFiles(files);
        FileInfo newFileInfo = FileInfo.builder()
                .rowKeyTypes(new LongType())
                .filename("file-new")
                .fileStatus(FileInfo.FileStatus.ACTIVE)
                .partitionId("7")
                .numberOfRecords(5000L)
                .build();
        //  - One of the file-in-partition entries is removed
        dynamoDBStateStore.atomicallyRemoveFileInPartitionRecordsAndCreateNewActiveFile(Collections.singletonList(files.get(3)), newFileInfo);

        // When / Then
        assertThatThrownBy(() ->
                dynamoDBStateStore.atomicallyRemoveFileInPartitionRecordsAndCreateNewActiveFile(files, newFileInfo))
                .isInstanceOf(StateStoreException.class);
    }

    @Test
    public void shouldAtomicallyUpdateJobStatusOfFiles() throws StateStoreException {
        // Given
        Schema schema = schemaWithSingleRowKeyType(new LongType());
        StateStore dynamoDBStateStore = getStateStore(schema);
        List<FileInfo> files = new ArrayList<>();
        for (int i = 1; i < 5; i++) {
            FileInfo fileInfo = FileInfo.builder()
                    .rowKeyTypes(new LongType())
                    .filename("file" + i)
                    .fileStatus(FileInfo.FileStatus.ACTIVE)
                    .partitionId("8")
                    .numberOfRecords(1000L)
                    .minRowKey(Key.create(1L))
                    .maxRowKey(Key.create(10L))
                    .lastStateStoreUpdateTime(i * 1_000_000L)
                    .build();
            files.add(fileInfo);
            dynamoDBStateStore.addFile(fileInfo);
        }
        String jobId = UUID.randomUUID().toString();

        // When
        dynamoDBStateStore.atomicallyUpdateJobStatusOfFiles(jobId, files);

        // Then
        assertThat(dynamoDBStateStore.getFileInPartitionList())
                .usingRecursiveFieldByFieldElementComparatorIgnoringFields("jobId")
                .containsExactlyInAnyOrderElementsOf(files)
                .extracting(FileInfo::getJobId)
                .containsOnly(jobId);
        assertThat(dynamoDBStateStore.getFileLifecycleList())
                .containsExactlyInAnyOrder(files.get(0), files.get(1), files.get(2), files.get(3));
        assertThat(dynamoDBStateStore.getReadyForGCFiles()).isExhausted();
    }

    @Test
    public void shouldNotAtomicallyCreateJobAndUpdateJobStatusOfFilesWhenJobIdAlreadySet() throws StateStoreException {
        // Given
        Schema schema = schemaWithSingleRowKeyType(new LongType());
        StateStore dynamoDBStateStore = getStateStore(schema);
        List<FileInfo> files = new ArrayList<>();
        for (int i = 1; i < 5; i++) {
            FileInfo fileInfo = FileInfo.builder()
                    .rowKeyTypes(new LongType())
                    .filename("file" + i)
                    .fileStatus(FileInfo.FileStatus.ACTIVE)
                    .partitionId("9")
                    .numberOfRecords(1000L)
                    .jobId("compactionJob")
                    .minRowKey(Key.create(1L))
                    .maxRowKey(Key.create(10L))
                    .lastStateStoreUpdateTime(i * 1_000_000L)
                    .build();
            files.add(fileInfo);
            dynamoDBStateStore.addFile(fileInfo);
        }
        String jobId = UUID.randomUUID().toString();

        // When / Then
        assertThatThrownBy(() ->
                dynamoDBStateStore.atomicallyUpdateJobStatusOfFiles(jobId, files))
                .isInstanceOf(StateStoreException.class);
    }

    @Test
    public void shouldDeleteFileLifecyleEntries() throws StateStoreException {
        // Given
        Schema schema = schemaWithSingleRowKeyType(new LongType());
        StateStore dynamoDBStateStore = getStateStore(schema);
        FileInfo fileInfo1 = FileInfo.builder()
                .rowKeyTypes(new LongType())
                .filename("file1")
                .fileStatus(FileInfo.FileStatus.FILE_IN_PARTITION)
                .partitionId("4")
                .numberOfRecords(1000L)
                .minRowKey(Key.create(1L))
                .maxRowKey(Key.create(10L))
                .lastStateStoreUpdateTime(1_000_000L)
                .build();
        dynamoDBStateStore.addFile(fileInfo1);
        FileInfo fileInfo2 = FileInfo.builder()
                .rowKeyTypes(new LongType())
                .filename("file2")
                .fileStatus(FileInfo.FileStatus.FILE_IN_PARTITION)
                .partitionId("5")
                .numberOfRecords(1000L)
                .minRowKey(Key.create(1L))
                .maxRowKey(Key.create(10L))
                .lastStateStoreUpdateTime(2_000_000L)
                .build();
        dynamoDBStateStore.atomicallyRemoveFileInPartitionRecordsAndCreateNewActiveFile(Collections.singletonList(fileInfo1),
                fileInfo2);

        // When
        dynamoDBStateStore.deleteFileLifecycleEntries(Collections.singletonList(fileInfo1.getFilename()));

        // Then
        assertThat(dynamoDBStateStore.getFileInPartitionList()).containsExactly(fileInfo2);
        assertThat(dynamoDBStateStore.getFileLifecycleList()).containsExactly(fileInfo2.cloneWithStatus(FileInfo.FileStatus.ACTIVE));
        assertThat(dynamoDBStateStore.getReadyForGCFiles()).isExhausted();
    }

    @Test
    public void shouldReturnCorrectFileInPartitionList() throws StateStoreException {
        // Given
        Schema schema = schemaWithSingleRowKeyType(new LongType());
        StateStore dynamoDBStateStore = getStateStore(schema);
        Set<FileInfo> expected = new HashSet<>();
        for (int i = 0; i < 10_000; i++) { // 10,000 figure chosen to ensure results returned from Dynamo are paged
            FileInfo fileInfo = FileInfo.builder()
                    .rowKeyTypes(new LongType())
                    .filename("file-" + i)
                    .fileStatus(FileInfo.FileStatus.FILE_IN_PARTITION)
                    .partitionId("" + i)
                    .numberOfRecords(1000L)
                    .minRowKey(Key.create(1L))
                    .maxRowKey(Key.create(10L))
                    .lastStateStoreUpdateTime(1_000_000L)
                    .build();
            dynamoDBStateStore.addFile(fileInfo);
            expected.add(fileInfo);
        }

        // When
        List<FileInfo> fileInfos = dynamoDBStateStore.getFileInPartitionList();

        // Then
        assertThat(fileInfos).hasSize(10000).containsExactlyInAnyOrderElementsOf(expected);
    }

    @Test
    public void shouldReturnCorrectFileLifecyleList() throws StateStoreException {
        // Given
        Schema schema = schemaWithSingleRowKeyType(new LongType());
        StateStore dynamoDBStateStore = getStateStore(schema);
        List<FileInfo> fileInfos = new ArrayList<>();
        // - Create 10,000 FileInfos
        for (int i = 0; i < 10_000; i++) { // 10,000 figure chosen to ensure results returned from Dynamo are paged
            FileInfo fileInfo = FileInfo.builder()
                    .rowKeyTypes(new LongType())
                    .filename("file-" + i)
                    .fileStatus(FileInfo.FileStatus.FILE_IN_PARTITION)
                    .partitionId("" + i)
                    .numberOfRecords(1000L)
                    .minRowKey(Key.create(1L))
                    .maxRowKey(Key.create(10L))
                    .lastStateStoreUpdateTime(1_000_000L)
                    .build();
            fileInfos.add(fileInfo);
        }
        Map<String, FileInfo> expected = new HashMap<>();
        for (int i = 0; i < 9_999; i++) {
            dynamoDBStateStore.addFile(fileInfos.get(i));
            expected.put(fileInfos.get(i).getFilename(), fileInfos.get(i).cloneWithStatus(FileInfo.FileStatus.ACTIVE));
        }
        // - Remove the file-in-partition record for the 0th file and add file 9999
        dynamoDBStateStore.atomicallyRemoveFileInPartitionRecordsAndCreateNewActiveFile(Arrays.asList(fileInfos.get(0)), fileInfos.get(9_999));
        // - The 0th file can have its status updated to GARBAGE_COLLECTION_PENDING
        dynamoDBStateStore.findFilesThatShouldHaveStatusOfGCPending();
        expected.put("file-0", expected.get("file-0").cloneWithStatus(FileInfo.FileStatus.GARBAGE_COLLECTION_PENDING));
        expected.put("file-9999", fileInfos.get(9999).cloneWithStatus(FileInfo.FileStatus.ACTIVE));

        // When
        List<FileInfo> fileLifecycleList = dynamoDBStateStore.getFileLifecycleList();

        // Then
        assertThat(fileLifecycleList).hasSize(10_000);
        List<FileInfo> expectedWithConstantLastStateStoreUpdateTime = expected.values()
                .stream()
                .map(f -> f.toBuilder().lastStateStoreUpdateTime(Instant.ofEpochSecond(100L)).build())
                .collect(Collectors.toList());
        List<FileInfo> actualWithConstantLastStateStoreUpdateTime = fileLifecycleList
                .stream()
                .map(f -> f.toBuilder().lastStateStoreUpdateTime(Instant.ofEpochSecond(100L)).build())
                .collect(Collectors.toList());
        assertThat(actualWithConstantLastStateStoreUpdateTime.size()).isEqualTo(expectedWithConstantLastStateStoreUpdateTime.size());
        Map<String, FileInfo> actualMap = new HashMap<>();
        for (FileInfo f : actualWithConstantLastStateStoreUpdateTime) {
            actualMap.put(f.getFilename(), f);
        }
        Map<String, FileInfo> expectedMap = new HashMap<>();
        for (FileInfo f : expectedWithConstantLastStateStoreUpdateTime) {
            expectedMap.put(f.getFilename(), f);
        }
        assertThat(actualMap).isEqualTo(expectedMap);
        // NB Using containsExactlyInAnyOrder for the above asserts results in the test not terminating
    }

    @Test
    public void shouldReturnCorrectActiveFileList() throws StateStoreException {
        // Given
        Schema schema = schemaWithSingleRowKeyType(new LongType());
        StateStore dynamoDBStateStore = getStateStore(schema);
        List<FileInfo> fileInfos = new ArrayList<>();
        for (int i = 0; i < 10_000; i++) { // 10,000 figure chosen to ensure results returned from Dynamo are paged
            FileInfo fileInfo = FileInfo.builder()
                    .rowKeyTypes(new LongType())
                    .filename("file-" + i)
                    .fileStatus(FileInfo.FileStatus.FILE_IN_PARTITION)
                    .partitionId("" + i)
                    .numberOfRecords(1000L)
                    .minRowKey(Key.create(1L))
                    .maxRowKey(Key.create(10L))
                    .lastStateStoreUpdateTime(1_000_000L)
                    .build();
            fileInfos.add(fileInfo);
        }
        Map<String, FileInfo> expected = new HashMap<>();
        for (int i = 0; i < 9_999; i++) {
            dynamoDBStateStore.addFile(fileInfos.get(i));
            expected.put(fileInfos.get(i).getFilename(), fileInfos.get(i).cloneWithStatus(FileInfo.FileStatus.ACTIVE));
        }
        dynamoDBStateStore.atomicallyRemoveFileInPartitionRecordsAndCreateNewActiveFile(Arrays.asList(fileInfos.get(0)), fileInfos.get(9_999));
        dynamoDBStateStore.findFilesThatShouldHaveStatusOfGCPending();
        expected.remove("file-0");
        expected.put("file-9999", fileInfos.get(9_999).cloneWithStatus(FileInfo.FileStatus.ACTIVE));

        // When
        List<FileInfo> activeFileList = dynamoDBStateStore.getActiveFileList();

        // Then
        assertThat(activeFileList).hasSize(9_999).containsExactlyInAnyOrderElementsOf(expected.values());
    }

    @Test
    public void shouldFindFilesThatShouldHaveStatusOfGCPending() throws Exception {
        // Given
        Schema schema = schemaWithSingleRowKeyType(new StringType());
        StateStore dynamoDBStateStore = getStateStore(schema);
        PartitionTree tree = new PartitionsBuilder(schema)
                .leavesWithSplits(Collections.singletonList("root"), Collections.emptyList())
                .buildTree();
        FileInfoFactory factory = FileInfoFactory.builder().schema(schema).partitionTree(tree).lastStateStoreUpdate(Instant.now()).build();
        FileInfo file1 = factory.rootFile("file1", 100L, "a", "b");
        FileInfo file2 = factory.rootFile("file2", 100L, "a", "b");
        FileInfo file3 = factory.rootFile("file3", 100L, "a", "b");
        dynamoDBStateStore.addFile(file1);
        dynamoDBStateStore.addFile(file2);
        dynamoDBStateStore.atomicallyRemoveFileInPartitionRecordsAndCreateNewActiveFile(Collections.singletonList(file1), file3);

        // When 1
        dynamoDBStateStore.findFilesThatShouldHaveStatusOfGCPending();

        // Then 1
        // - Check that file1 has status of GARBAGE_COLLECTION_PENDING
        FileInfo fileInfoForFile1 = dynamoDBStateStore.getFileLifecycleList().stream()
                .filter(fi -> fi.getFilename().equals(file1.getFilename()))
                .findFirst()
                .get();
        assertThat(fileInfoForFile1.getFileStatus()).isEqualTo(GARBAGE_COLLECTION_PENDING);
        // - Check that file2 and file3 have statuses of ACTIVE
        List<FileInfo> fileInfoForFile2 = dynamoDBStateStore.getFileLifecycleList().stream()
                .filter(fi -> fi.getFilename().equals(file2.getFilename()) || fi.getFilename().equals(file3.getFilename()))
                .collect(Collectors.toList());
        assertThat(fileInfoForFile2)
                .usingRecursiveFieldByFieldElementComparatorIgnoringFields("lastStateStoreUpdateTime")
                .containsExactlyInAnyOrder(file2.cloneWithStatus(ACTIVE), file3.cloneWithStatus(ACTIVE));

        // When 2
        // - Run findFilesThatShouldHaveStatusOfGCPending again - nothing should change (and the state store should not
        // update the update time).
        dynamoDBStateStore.findFilesThatShouldHaveStatusOfGCPending();
        FileInfo fileInfoForFile1SecondTime = dynamoDBStateStore.getFileLifecycleList().stream()
                .filter(fi -> fi.getFilename().equals(file1.getFilename()))
                .findFirst()
                .get();
        assertThat(fileInfoForFile1SecondTime.getFileStatus()).isEqualTo(GARBAGE_COLLECTION_PENDING);
        assertThat(fileInfoForFile1SecondTime.getLastStateStoreUpdateTime()).isEqualTo(fileInfoForFile1.getLastStateStoreUpdateTime());
        // - File2 and file3 should still have statuses of ACTIVE
        List<FileInfo> fileInfoForFile2SecondTime = dynamoDBStateStore.getFileLifecycleList().stream()
                .filter(fi -> fi.getFilename().equals(file2.getFilename()) || fi.getFilename().equals(file3.getFilename()))
                .collect(Collectors.toList());
        assertThat(fileInfoForFile2SecondTime)
                .usingRecursiveFieldByFieldElementComparatorIgnoringFields("lastStateStoreUpdateTime")
                .containsExactlyInAnyOrder(file2.cloneWithStatus(ACTIVE), file3.cloneWithStatus(ACTIVE));
    }

    @Test
    public void shouldReturnCorrectReadyForGCFilesIterator() throws Exception {
        // Given
        Schema schema = Schema.builder().rowKeyFields(new Field("key", new StringType())).build();
        PartitionTree tree = new PartitionsBuilder(schema)
                .leavesWithSplits(Collections.singletonList("root"), Collections.emptyList())
                .buildTree();
        FileInfoStore store = new InMemoryFileInfoStore(4);
        //  - A file which should be garbage collected immediately
        //     (NB Need to add file, which adds file-in-partition and lifecycle enrties, then simulate a compaction
        //      to remove the file in partition entries, then set the status to ready for GC)
        FileInfoFactory factory = FileInfoFactory.builder()
                .schema(schema)
                .partitionTree(tree)
                .lastStateStoreUpdate(Instant.ofEpochMilli(System.currentTimeMillis() - 8000))
                .build();
        FileInfo file1 = factory.rootFile("file1", 100L, "a", "b");
        FileInfo file2 = factory.rootFile("file2", 100L, "a", "b");
        store.addFile(file1);
        store.atomicallyRemoveFileInPartitionRecordsAndCreateNewActiveFile(Collections.singletonList(file1.cloneWithStatus(FileStatus.FILE_IN_PARTITION)),
                file2);
        store.findFilesThatShouldHaveStatusOfGCPending();
        //  - An active file which should not be garbage collected immediately
        FileInfoFactory factory2 = FileInfoFactory.builder()
                .schema(schema)
                .partitionTree(tree)
                .lastStateStoreUpdate(Instant.ofEpochMilli(System.currentTimeMillis() + 4000L))
                .build();
        FileInfo file3 = factory2.rootFile("file3", 100L, "a", "b");
        store.addFile(file3);
        FileInfo file4 = factory2.rootFile("file4", 100L, "a", "b");
        store.atomicallyRemoveFileInPartitionRecordsAndCreateNewActiveFile(Collections.singletonList(file3.cloneWithStatus(FileStatus.FILE_IN_PARTITION)),
                file4);
        //  - A file which is ready for garbage collection but which should not be garbage collected now as it has only
        //      just been marked as ready for GC
        FileInfo file5 = factory2.rootFile("file5", 100L, "a", "b");
        store.addFile(file5);

        // When / Then 1
        Thread.sleep(5000L);
        List<String> readyForGCFiles = new ArrayList<>();
        store.getReadyForGCFiles().forEachRemaining(readyForGCFiles::add);
        assertThat(readyForGCFiles).hasSize(1);
        assertThat(readyForGCFiles.get(0)).isEqualTo("file1");

        // When / Then 2
        store.findFilesThatShouldHaveStatusOfGCPending();
        Thread.sleep(5000L);
        readyForGCFiles.clear();
        store.getReadyForGCFiles().forEachRemaining(readyForGCFiles::add);
        assertThat(readyForGCFiles).hasSize(2);
        assertThat(readyForGCFiles.stream().collect(Collectors.toSet())).containsExactlyInAnyOrder("file1", "file3");
    }

    @Test
    public void shouldReturnFileInPartitionInfosWithNoJobId() throws StateStoreException {
        // Given
        Schema schema = schemaWithKeyAndValueWithTypes(new LongType(), new StringType());
        StateStore dynamoDBStateStore = getStateStore(schema);
        FileInfo fileInfo1 = FileInfo.builder()
                .rowKeyTypes(new LongType())
                .filename("file1")
                .fileStatus(FileInfo.FileStatus.FILE_IN_PARTITION)
                .partitionId("1")
                .numberOfRecords(1000L)
                .minRowKey(Key.create(1L))
                .maxRowKey(Key.create(10L))
                .lastStateStoreUpdateTime(1_000_000L)
                .build();
        dynamoDBStateStore.addFile(fileInfo1);
        FileInfo fileInfo2 = FileInfo.builder()
                .rowKeyTypes(new LongType())
                .filename("file2")
                .fileStatus(FileInfo.FileStatus.FILE_IN_PARTITION)
                .partitionId("2")
                .numberOfRecords(1000L)
                .minRowKey(Key.create(20L))
                .maxRowKey(Key.create(29L))
                .lastStateStoreUpdateTime(2_000_000L)
                .build();
        dynamoDBStateStore.addFile(fileInfo2);
        FileInfo fileInfo3 = FileInfo.builder()
                .rowKeyTypes(new LongType())
                .filename("file3")
                .fileStatus(FileInfo.FileStatus.FILE_IN_PARTITION)
                .partitionId("3")
                .numberOfRecords(1000L)
                .jobId("job1")
                .minRowKey(Key.create(100L))
                .maxRowKey(Key.create(10000L))
                .lastStateStoreUpdateTime(3_000_000L)
                .build();
        dynamoDBStateStore.addFile(fileInfo3);

        // When
        List<FileInfo> fileInfos = dynamoDBStateStore.getFileInPartitionInfosWithNoJobId();

        // Then
        assertThat(fileInfos).containsExactlyInAnyOrder(fileInfo1, fileInfo2);
    }

    @Test
    public void shouldReturnOnlyActiveFilesWithNoJobIdWhenPaging() throws StateStoreException {
        // Given
        Schema schema = schemaWithSingleRowKeyType(new LongType());
        StateStore dynamoDBStateStore = getStateStore(schema);
        Set<FileInfo> expected = new HashSet<>();
        for (int i = 0; i < 10_000; i++) { // 10,000 figure chosen to ensure results returned from Dyanmo are paged
            FileInfo fileInfo = FileInfo.builder()
                    .rowKeyTypes(new LongType())
                    .filename("file-" + i)
                    .fileStatus(FileInfo.FileStatus.FILE_IN_PARTITION)
                    .partitionId("" + i)
                    .numberOfRecords(1000L)
                    .minRowKey(Key.create((long) 2 * i))
                    .maxRowKey(Key.create((long) 2 * i + 1))
                    .lastStateStoreUpdateTime((long) i * 1_000)
                    .build();
            dynamoDBStateStore.addFile(fileInfo);
            expected.add(fileInfo);
        }

        // When
        List<FileInfo> fileInfos = dynamoDBStateStore.getFileInPartitionInfosWithNoJobId();

        // Then
        assertThat(fileInfos).hasSize(10000).containsExactlyInAnyOrderElementsOf(expected);
    }

    // TODO shouldCorrectlyStorePartitionWithMultidimensionalKeyType

    @Test
    public void shouldReturnCorrectPartitionToFileInPartitionMap() throws StateStoreException {
        // Given
        Schema schema = schemaWithSingleRowKeyType(new LongType());
        StateStore dynamoDBStateStore = getStateStore(schema);
        List<FileInfo> files = new ArrayList<>();
        for (int i = 0; i < 10; i++) {
            FileInfo fileInfo = FileInfo.builder()
                    .rowKeyTypes(new LongType())
                    .filename("file" + i)
                    .fileStatus(FileInfo.FileStatus.ACTIVE)
                    .partitionId("" + (i % 5))
                    .numberOfRecords(1000L)
                    .minRowKey(Key.create((long) i % 5))
                    .maxRowKey(Key.create((long) i % 5))
                    .build();
            files.add(fileInfo);
            dynamoDBStateStore.addFile(fileInfo);
        }

        // When
        Map<String, List<String>> partitionToFileMapping = dynamoDBStateStore.getPartitionToFileInPartitionMap();

        // Then
        assertThat(partitionToFileMapping.entrySet()).hasSize(5);
        for (int i = 0; i < 5; i++) {
            assertThat(partitionToFileMapping.get("" + i)).hasSize(2);
            Set<String> expected = new HashSet<>();
            expected.add(files.get(i).getFilename());
            expected.add(files.get(i + 5).getFilename());
            assertThat(new HashSet<>(partitionToFileMapping.get("" + i))).isEqualTo(expected);
        }
    }

    @Test
    public void shouldNotAtomicallyUpdateJobStatusOfFilesIfFileInfoNotPresent() throws StateStoreException {
        // Given
        Schema schema = schemaWithSingleRowKeyType(new LongType());
        StateStore dynamoDBStateStore = getStateStore(schema);
        List<FileInfo> files = new ArrayList<>();
        for (int i = 1; i < 5; i++) {
            FileInfo fileInfo = FileInfo.builder()
                    .rowKeyTypes(new LongType())
                    .filename("file" + i)
                    .fileStatus(FileInfo.FileStatus.ACTIVE)
                    .partitionId("8")
                    .numberOfRecords(1000L)
                    .minRowKey(Key.create(1L))
                    .maxRowKey(Key.create(10L))
                    .lastStateStoreUpdateTime(i * 1_000_000L)
                    .build();
            files.add(fileInfo);
        }
        String jobId = UUID.randomUUID().toString();

        // When / Then
        assertThatThrownBy(() -> dynamoDBStateStore.atomicallyUpdateJobStatusOfFiles(jobId, files))
                .isInstanceOf(StateStoreException.class);
    }

    @Test
    public void shouldCorrectlyInitialisePartitionsWithLongKeyType() throws StateStoreException {
        // Given
        Schema schema = schemaWithSingleRowKeyType(new LongType());
        List<Partition> partitions = new PartitionsFromSplitPoints(schema, Collections.singletonList(100L))
                .construct();
        StateStore stateStore = getStateStore(schema, partitions);

        // When / Then
        assertThat(stateStore.getAllPartitions()).containsExactlyInAnyOrderElementsOf(partitions);
    }

    @Test
    public void shouldCorrectlyInitialisePartitionsWithStringKeyType() throws StateStoreException {
        // Given
        Schema schema = schemaWithSingleRowKeyType(new StringType());
        List<Partition> partitions = new PartitionsFromSplitPoints(schema, Collections.singletonList("B"))
                .construct();
        StateStore stateStore = getStateStore(schema, partitions);

        // When / Then
        assertThat(stateStore.getAllPartitions()).containsExactlyInAnyOrderElementsOf(partitions);
    }

    @Test
    public void shouldCorrectlyInitialisePartitionsWithByteArrayKeyType() throws StateStoreException {
        // Given
        Schema schema = schemaWithSingleRowKeyType(new ByteArrayType());
        byte[] splitPoint1 = new byte[]{1, 2, 3, 4};
        byte[] splitPoint2 = new byte[]{5, 6, 7, 8, 9};
        List<Partition> partitions = new PartitionsFromSplitPoints(schema, Arrays.asList(splitPoint1, splitPoint2))
                .construct();
        StateStore stateStore = getStateStore(schema, partitions);

        // When / Then
        assertThat(stateStore.getAllPartitions()).containsExactlyInAnyOrderElementsOf(partitions);
    }

    @Test
    public void shouldCorrectlyInitialisePartitionsWithMultidimensionalKeyType() throws StateStoreException {
        // Given
        Schema schema = schemaWithTwoRowKeyTypes(new ByteArrayType(), new ByteArrayType());
        byte[] splitPoint1 = new byte[]{1, 2, 3, 4};
        byte[] splitPoint2 = new byte[]{5, 6, 7, 8, 9};
        List<Partition> partitions = new PartitionsFromSplitPoints(schema, Arrays.asList(splitPoint1, splitPoint2))
                .construct();
        StateStore stateStore = getStateStore(schema, partitions);

        // When / Then
        assertThat(stateStore.getAllPartitions()).containsExactlyInAnyOrderElementsOf(partitions);
    }

    @Test
    public void shouldCorrectlyStoreNonLeafPartitionWithByteArrayKeyType() throws StateStoreException {
        // Given
        Schema schema = schemaWithSingleRowKeyType(new ByteArrayType());
        byte[] min = new byte[]{1, 2, 3, 4};
        byte[] max = new byte[]{5, 6, 7, 8, 9};
        Range range = new RangeFactory(schema).createRange("key", min, max);
        Partition partition = Partition.builder()
                .rowKeyTypes(schema.getRowKeyTypes())
                .region(new Region(range))
                .id("id")
                .leafPartition(false)
                .parentPartitionId("P")
                .childPartitionIds(new ArrayList<>())
                .dimension(0)
                .build();
        StateStore dynamoDBStateStore = getStateStore(schema, Collections.singletonList(partition));

        // When
        Partition retrievedPartition = dynamoDBStateStore.getAllPartitions().get(0);

        // Then
        assertThat((byte[]) retrievedPartition.getRegion().getRange("key").getMin()).containsExactly((byte[]) partition.getRegion().getRange("key").getMin());
        assertThat((byte[]) retrievedPartition.getRegion().getRange("key").getMax()).containsExactly((byte[]) partition.getRegion().getRange("key").getMax());
        assertThat(retrievedPartition.getId()).isEqualTo(partition.getId());
        assertThat(retrievedPartition.getParentPartitionId()).isEqualTo(partition.getParentPartitionId());
        assertThat(retrievedPartition.getChildPartitionIds()).isEqualTo(partition.getChildPartitionIds());
        assertThat(retrievedPartition.getDimension()).isEqualTo(partition.getDimension());
    }

    @Test
    public void shouldReturnAllPartitions() throws StateStoreException {
        // Given
        Field field = new Field("key", new LongType());
        Schema schema = Schema.builder().rowKeyFields(field).build();
        RangeFactory rangeFactory = new RangeFactory(schema);
        Region region0 = new Region(rangeFactory.createRange(field, Long.MIN_VALUE, 1L));
        Partition partition0 = Partition.builder()
                .rowKeyTypes(schema.getRowKeyTypes())
                .region(region0)
                .id("id0")
                .leafPartition(true)
                .parentPartitionId("root")
                .childPartitionIds(new ArrayList<>())
                .dimension(-1)
                .build();
        Region region1 = new Region(rangeFactory.createRange(field, 1L, 100L));
        Partition partition1 = Partition.builder()
                .rowKeyTypes(schema.getRowKeyTypes())
                .region(region1)
                .id("id1")
                .leafPartition(true)
                .parentPartitionId("root")
                .childPartitionIds(new ArrayList<>())
                .dimension(-1)
                .build();
        Region region2 = new Region(rangeFactory.createRange(field, 100L, 200L));
        Partition partition2 = Partition.builder()
                .rowKeyTypes(schema.getRowKeyTypes())
                .region(region2)
                .id("id2")
                .leafPartition(true)
                .parentPartitionId("root")
                .childPartitionIds(new ArrayList<>())
                .dimension(-1)
                .build();
        Region region3 = new Region(rangeFactory.createRange(field, 200L, null));
        Partition partition3 = Partition.builder()
                .rowKeyTypes(schema.getRowKeyTypes())
                .region(region3)
                .id("id3")
                .leafPartition(true)
                .parentPartitionId("root")
                .childPartitionIds(new ArrayList<>())
                .dimension(-1)
                .build();
        StateStore dynamoDBStateStore = getStateStore(schema, Arrays.asList(partition0, partition1, partition2, partition3));

        // When
        List<Partition> retrievedPartitions = dynamoDBStateStore.getAllPartitions();
        retrievedPartitions.sort((p1, p2) -> {
            long p1Key = (long) p1.getRegion().getRange("key").getMin();
            long p2Key = (long) p2.getRegion().getRange("key").getMin();
            if (p1Key < p2Key) {
                return -1;
            } else if (p1Key == p2Key) {
                return 0;
            }
            return 1;
        });

        // Then
        assertThat(retrievedPartitions).containsExactly(partition0, partition1, partition2, partition3);
    }

    @Test
    public void shouldReturnLeafPartitions() throws StateStoreException {
        // Given
        Field field = new Field("key", new LongType());
        Schema schema = Schema.builder().rowKeyFields(field).build();
        RangeFactory rangeFactory = new RangeFactory(schema);
        StateStore dynamoDBStateStore = getStateStore(schema);
        Partition rootPartition = dynamoDBStateStore.getAllPartitions().get(0);
        Region region1 = new Region(rangeFactory.createRange(field, Long.MIN_VALUE, 1L));
        Partition partition1 = Partition.builder()
                .rowKeyTypes(schema.getRowKeyTypes())
                .region(region1)
                .id("id1")
                .leafPartition(true)
                .parentPartitionId(rootPartition.getId())
                .childPartitionIds(new ArrayList<>())
                .dimension(-1)
                .build();
        Region region2 = new Region(rangeFactory.createRange(field, 1L, null));
        Partition partition2 = Partition.builder()
                .rowKeyTypes(schema.getRowKeyTypes())
                .region(region2)
                .id("id2")
                .leafPartition(true)
                .parentPartitionId(rootPartition.getId())
                .childPartitionIds(new ArrayList<>())
                .dimension(-1)
                .build();
        rootPartition.setLeafPartition(false);
        rootPartition.setChildPartitionIds(Arrays.asList(partition1.getId(), partition2.getId()));
        dynamoDBStateStore.atomicallyUpdatePartitionAndCreateNewOnes(rootPartition, partition1, partition2);
        Region region3 = new Region(rangeFactory.createRange(field, 1L, 9L));
        Partition partition3 = Partition.builder()
                .rowKeyTypes(schema.getRowKeyTypes())
                .region(region3)
                .id("id3")
                .leafPartition(true)
                .parentPartitionId(partition2.getId())
                .childPartitionIds(new ArrayList<>())
                .dimension(-1)
                .build();
        Region region4 = new Region(rangeFactory.createRange(field, 9L, null));
        Partition partition4 = Partition.builder()
                .rowKeyTypes(schema.getRowKeyTypes())
                .region(region4)
                .id("id4")
                .leafPartition(true)
                .parentPartitionId(partition2.getId())
                .childPartitionIds(new ArrayList<>())
                .dimension(-1)
                .build();
        partition2.setLeafPartition(false);
        partition2.setChildPartitionIds(Arrays.asList(partition3.getId(), partition4.getId()));
        dynamoDBStateStore.atomicallyUpdatePartitionAndCreateNewOnes(partition2, partition3, partition4);

        // When
        List<Partition> retrievedPartitions = dynamoDBStateStore.getLeafPartitions();
        retrievedPartitions.sort((p1, p2) -> {
            long p1Key = (long) p1.getRegion().getRange("key").getMin();
            long p2Key = (long) p2.getRegion().getRange("key").getMin();
            if (p1Key < p2Key) {
                return -1;
            } else if (p1Key == p2Key) {
                return 0;
            }
            return 1;
        });

        // Then
        assertThat(retrievedPartitions).containsExactly(partition1, partition3, partition4);
    }

    @Test
    public void shouldUpdatePartitions() throws StateStoreException {
        // Given
        Field field = new Field("key", new LongType());
        Schema schema = Schema.builder().rowKeyFields(field).build();
        RangeFactory rangeFactory = new RangeFactory(schema);
        StateStore dynamoDBStateStore = getStateStore(schema);
        Partition parentPartition = dynamoDBStateStore.getAllPartitions().get(0);

        // When
        parentPartition.setLeafPartition(false);
        parentPartition.setChildPartitionIds(Arrays.asList("child1", "child2"));
        parentPartition.setDimension(1);
        Region region1 = new Region(rangeFactory.createRange(field, Long.MIN_VALUE, 0L));
        Partition childPartition1 = Partition.builder()
                .rowKeyTypes(new LongType())
                .leafPartition(true)
                .id("child1")
                .region(region1)
                .childPartitionIds(new ArrayList<>())
                .parentPartitionId(parentPartition.getId())
                .dimension(-1)
                .build();
        Region region2 = new Region(rangeFactory.createRange(field, 0L, null));
        Partition childPartition2 = Partition.builder()
                .rowKeyTypes(new LongType())
                .leafPartition(true)
                .id("child2")
                .region(region2)
                .childPartitionIds(new ArrayList<>())
                .parentPartitionId(parentPartition.getId())
                .dimension(-1)
                .build();
        dynamoDBStateStore.atomicallyUpdatePartitionAndCreateNewOnes(parentPartition, childPartition1, childPartition2);

        // Then
        assertThat(dynamoDBStateStore.getAllPartitions())
                .containsExactlyInAnyOrder(parentPartition, childPartition1, childPartition2);
    }

    @Test
    public void shouldNotUpdatePartitionsIfLeafStatusChanges() throws StateStoreException {
        // Given
        Field field = new Field("key", new LongType());
        Schema schema = Schema.builder().rowKeyFields(field).build();
        RangeFactory rangeFactory = new RangeFactory(schema);
        StateStore dynamoDBStateStore = getStateStore(schema);
        Partition parentPartition = dynamoDBStateStore.getAllPartitions().get(0);
        parentPartition.setLeafPartition(false);
        parentPartition.setChildPartitionIds(Arrays.asList("child1", "child2"));
        Region region1 = new Region(rangeFactory.createRange(field, Long.MIN_VALUE, 0L));
        Partition childPartition1 = Partition.builder()
                .rowKeyTypes(new LongType())
                .leafPartition(true)
                .id("child1")
                .region(region1)
                .childPartitionIds(new ArrayList<>())
                .parentPartitionId(parentPartition.getId())
                .build();
        Region region2 = new Region(rangeFactory.createRange(field, 0L, null));
        Partition childPartition2 = Partition.builder()
                .rowKeyTypes(new LongType())
                .leafPartition(true)
                .id("child2")
                .region(region2)
                .childPartitionIds(new ArrayList<>())
                .parentPartitionId(parentPartition.getId())
                .build();
        dynamoDBStateStore.atomicallyUpdatePartitionAndCreateNewOnes(parentPartition, childPartition1, childPartition2);

        // When / Then
        //  - Attempting to split something that has already been split should fail
        assertThatThrownBy(() ->
                dynamoDBStateStore.atomicallyUpdatePartitionAndCreateNewOnes(parentPartition, childPartition1, childPartition2))
                .isInstanceOf(StateStoreException.class);
    }

    @Test
    public void shouldThrowExceptionWithPartitionSplitRequestWhereParentIsLeaf() throws StateStoreException {
        // Given
        Field field = new Field("key", new LongType());
        Schema schema = Schema.builder().rowKeyFields(field).build();
        RangeFactory rangeFactory = new RangeFactory(schema);
        StateStore dynamoDBStateStore = getStateStore(schema);
        Partition parentPartition = dynamoDBStateStore.getAllPartitions().get(0);
        parentPartition.setChildPartitionIds(Arrays.asList("child1", "child2"));
        Region region1 = new Region(rangeFactory.createRange(field, Long.MIN_VALUE, null));
        Partition childPartition1 = Partition.builder()
                .rowKeyTypes(new LongType())
                .leafPartition(true)
                .id("child1")
                .region(region1)
                .childPartitionIds(new ArrayList<>())
                .parentPartitionId("parent")
                .build();
        Region region2 = new Region(rangeFactory.createRange(field, Long.MIN_VALUE, null));
        Partition childPartition2 = Partition.builder()
                .rowKeyTypes(new LongType())
                .leafPartition(true)
                .id("child2")
                .region(region2)
                .childPartitionIds(new ArrayList<>())
                .parentPartitionId("parent")
                .build();

        // When / Then
        assertThatThrownBy(() ->
                dynamoDBStateStore.atomicallyUpdatePartitionAndCreateNewOnes(parentPartition, childPartition1, childPartition2))
                .isInstanceOf(StateStoreException.class);
    }

    @Test
    public void shouldThrowExceptionWithPartitionSplitRequestWhereChildrenWrong() throws StateStoreException {
        // Given
        Field field = new Field("key", new LongType());
        Schema schema = Schema.builder().rowKeyFields(field).build();
        RangeFactory rangeFactory = new RangeFactory(schema);
        StateStore dynamoDBStateStore = getStateStore(schema);
        Partition parentPartition = dynamoDBStateStore.getAllPartitions().get(0);
        parentPartition.setLeafPartition(false);
        parentPartition.setChildPartitionIds(Arrays.asList("child3", "child2")); // Wrong children
        Region region1 = new Region(rangeFactory.createRange(field, Long.MIN_VALUE, null));
        Partition childPartition1 = Partition.builder()
                .rowKeyTypes(new LongType())
                .leafPartition(true)
                .id("child1")
                .region(region1)
                .childPartitionIds(new ArrayList<>())
                .parentPartitionId("parent")
                .build();
        Region region2 = new Region(rangeFactory.createRange(field, Long.MIN_VALUE, null));
        Partition childPartition2 = Partition.builder()
                .rowKeyTypes(new LongType())
                .leafPartition(true)
                .id("child2")
                .region(region2)
                .childPartitionIds(new ArrayList<>())
                .parentPartitionId("parent")
                .build();

        // When / Then
        assertThatThrownBy(() ->
                dynamoDBStateStore.atomicallyUpdatePartitionAndCreateNewOnes(parentPartition, childPartition1, childPartition2))
                .isInstanceOf(StateStoreException.class);
    }

    @Test
    public void shouldThrowExceptionWithPartitionSplitRequestWhereParentWrong() throws StateStoreException {
        // Given
        Field field = new Field("key", new LongType());
        Schema schema = Schema.builder().rowKeyFields(field).build();
        RangeFactory rangeFactory = new RangeFactory(schema);
        StateStore dynamoDBStateStore = getStateStore(schema);
        Partition parentPartition = dynamoDBStateStore.getAllPartitions().get(0);
        parentPartition.setLeafPartition(false);
        parentPartition.setChildPartitionIds(Arrays.asList("child1", "child2"));
        Region region1 = new Region(rangeFactory.createRange(field, Long.MIN_VALUE, null));
        Partition childPartition1 = Partition.builder()
                .rowKeyTypes(new LongType())
                .leafPartition(true)
                .id("child1")
                .region(region1)
                .childPartitionIds(new ArrayList<>())
                .parentPartitionId("notparent") // Wrong parent
                .build();
        Region region2 = new Region(rangeFactory.createRange(field, Long.MIN_VALUE, null));
        Partition childPartition2 = Partition.builder()
                .rowKeyTypes(new LongType())
                .leafPartition(true)
                .id("child2")
                .region(region2)
                .childPartitionIds(new ArrayList<>())
                .parentPartitionId("parent")
                .build();

        // When / Then
        assertThatThrownBy(() ->
                dynamoDBStateStore.atomicallyUpdatePartitionAndCreateNewOnes(parentPartition, childPartition1, childPartition2))
                .isInstanceOf(StateStoreException.class);
    }

    @Test
    public void shouldThrowExceptionWithPartitionSplitRequestWhereNewPartitionIsNotLeaf() throws StateStoreException {
        // Given
        Field field = new Field("key", new LongType());
        Schema schema = Schema.builder().rowKeyFields(field).build();
        RangeFactory rangeFactory = new RangeFactory(schema);
        StateStore dynamoDBStateStore = getStateStore(schema);
        Partition parentPartition = dynamoDBStateStore.getAllPartitions().get(0);
        parentPartition.setLeafPartition(false);
        parentPartition.setChildPartitionIds(Arrays.asList("child1", "child2"));
        Region region1 = new Region(rangeFactory.createRange(field, Long.MIN_VALUE, 0L));
        Partition childPartition1 = Partition.builder()
                .rowKeyTypes(new LongType())
                .leafPartition(true)
                .id("child1")
                .region(region1)
                .childPartitionIds(new ArrayList<>())
                .parentPartitionId("parent")
                .build();
        Region region2 = new Region(rangeFactory.createRange(field, 0L, Long.MAX_VALUE));
        Partition childPartition2 = Partition.builder()
                .rowKeyTypes(new LongType())
                .leafPartition(false) // Not leaf
                .id("child2")
                .region(region2)
                .childPartitionIds(new ArrayList<>())
                .parentPartitionId("parent")
                .build();

        // When / Then
        assertThatThrownBy(() ->
                dynamoDBStateStore.atomicallyUpdatePartitionAndCreateNewOnes(parentPartition, childPartition1, childPartition2))
                .isInstanceOf(StateStoreException.class);
    }

    @Test
    public void shouldInitialiseRootPartitionCorrectlyForIntKey() throws StateStoreException {
        // Given
        Field field = new Field("key", new IntType());
        Schema schema = Schema.builder().rowKeyFields(field).build();
        RangeFactory rangeFactory = new RangeFactory(schema);
        StateStore dynamoDBStateStore = getStateStore(schema);

        // When
        List<Partition> partitions = dynamoDBStateStore.getAllPartitions();

        // Then
        assertThat(partitions).hasSize(1);
        Region expectedRegion = new Region(rangeFactory.createRange(field, Integer.MIN_VALUE, null));
        Partition expectedPartition = Partition.builder()
                .rowKeyTypes(schema.getRowKeyTypes())
                .region(expectedRegion)
                .id(partitions.get(0).getId())
                .leafPartition(true)
                .parentPartitionId(null)
                .childPartitionIds(new ArrayList<>())
                .dimension(-1)
                .build();
        assertThat(partitions).containsExactly(expectedPartition);
    }

    @Test
    public void shouldInitialiseRootPartitionCorrectlyForLongKey() throws StateStoreException {
        // Given
        Field field = new Field("key", new LongType());
        Schema schema = Schema.builder().rowKeyFields(field).build();
        RangeFactory rangeFactory = new RangeFactory(schema);
        StateStore dynamoDBStateStore = getStateStore(schema);

        // When
        List<Partition> partitions = dynamoDBStateStore.getAllPartitions();

        // Then
        assertThat(partitions).hasSize(1);
        Region expectedRegion = new Region(rangeFactory.createRange(field, Long.MIN_VALUE, null));
        Partition expectedPartition = Partition.builder()
                .rowKeyTypes(Collections.singletonList(new LongType()))
                .region(expectedRegion)
                .id(partitions.get(0).getId())
                .leafPartition(true)
                .parentPartitionId(null)
                .childPartitionIds(new ArrayList<>())
                .dimension(-1)
                .build();
        assertThat(partitions).containsExactly(expectedPartition);
    }

    @Test
    public void shouldInitialiseRootPartitionCorrectlyForStringKey() throws StateStoreException {
        // Given
        Field field = new Field("key", new StringType());
        Schema schema = Schema.builder().rowKeyFields(field).build();
        RangeFactory rangeFactory = new RangeFactory(schema);
        StateStore dynamoDBStateStore = getStateStore(schema);

        // When
        List<Partition> partitions = dynamoDBStateStore.getAllPartitions();

        // Then
        assertThat(partitions).hasSize(1);
        Region expectedRegion = new Region(rangeFactory.createRange(field, "", null));
        Partition expectedPartition = Partition.builder()
                .rowKeyTypes(Collections.singletonList(new StringType()))
                .region(expectedRegion)
                .id(partitions.get(0).getId())
                .leafPartition(true)
                .parentPartitionId(null)
                .childPartitionIds(new ArrayList<>())
                .dimension(-1)
                .build();
        assertThat(partitions).containsExactly(expectedPartition);
    }

    @Test
    public void shouldInitialiseRootPartitionCorrectlyForByteArrayKey() throws StateStoreException {
        // Given
        Field field = new Field("key", new ByteArrayType());
        Schema schema = Schema.builder().rowKeyFields(field).build();
        RangeFactory rangeFactory = new RangeFactory(schema);
        StateStore dynamoDBStateStore = getStateStore(schema);

        // When
        List<Partition> partitions = dynamoDBStateStore.getAllPartitions();

        // Then
        assertThat(partitions).hasSize(1);
        Region expectedRegion = new Region(rangeFactory.createRange(field, new byte[]{}, null));
        Partition expectedPartition = Partition.builder()
                .rowKeyTypes(Collections.singletonList(new ByteArrayType()))
                .region(expectedRegion)
                .id(partitions.get(0).getId())
                .leafPartition(true)
                .parentPartitionId(null)
                .childPartitionIds(new ArrayList<>())
                .dimension(-1)
                .build();
        assertThat(partitions).containsExactly(expectedPartition);
    }
}<|MERGE_RESOLUTION|>--- conflicted
+++ resolved
@@ -63,12 +63,9 @@
 
 import static org.assertj.core.api.Assertions.assertThat;
 import static org.assertj.core.api.Assertions.assertThatThrownBy;
-<<<<<<< HEAD
+import static sleeper.dynamodb.tools.GenericContainerAwsV1ClientHelper.buildAwsV1Client;
 import static sleeper.statestore.FileInfo.FileStatus.ACTIVE;
 import static sleeper.statestore.FileInfo.FileStatus.GARBAGE_COLLECTION_PENDING;
-=======
-import static sleeper.dynamodb.tools.GenericContainerAwsV1ClientHelper.buildAwsV1Client;
->>>>>>> 11b2fb7a
 
 @Testcontainers
 public class DynamoDBStateStoreIT {
@@ -541,6 +538,32 @@
     }
 
     @Test
+    public void shouldNotAtomicallyUpdateJobStatusOfFilesIfFileInfoNotPresent() throws StateStoreException {
+        // Given
+        Schema schema = schemaWithSingleRowKeyType(new LongType());
+        StateStore dynamoDBStateStore = getStateStore(schema);
+        List<FileInfo> files = new ArrayList<>();
+        for (int i = 1; i < 5; i++) {
+            FileInfo fileInfo = FileInfo.builder()
+                    .rowKeyTypes(new LongType())
+                    .filename("file" + i)
+                    .fileStatus(FileInfo.FileStatus.ACTIVE)
+                    .partitionId("8")
+                    .numberOfRecords(1000L)
+                    .minRowKey(Key.create(1L))
+                    .maxRowKey(Key.create(10L))
+                    .lastStateStoreUpdateTime(i * 1_000_000L)
+                    .build();
+            files.add(fileInfo);
+        }
+        String jobId = UUID.randomUUID().toString();
+
+        // When / Then
+        assertThatThrownBy(() -> dynamoDBStateStore.atomicallyUpdateJobStatusOfFiles(jobId, files))
+                .isInstanceOf(StateStoreException.class);
+    }
+
+    @Test
     public void shouldNotAtomicallyCreateJobAndUpdateJobStatusOfFilesWhenJobIdAlreadySet() throws StateStoreException {
         // Given
         Schema schema = schemaWithSingleRowKeyType(new LongType());
@@ -948,32 +971,6 @@
     }
 
     @Test
-    public void shouldNotAtomicallyUpdateJobStatusOfFilesIfFileInfoNotPresent() throws StateStoreException {
-        // Given
-        Schema schema = schemaWithSingleRowKeyType(new LongType());
-        StateStore dynamoDBStateStore = getStateStore(schema);
-        List<FileInfo> files = new ArrayList<>();
-        for (int i = 1; i < 5; i++) {
-            FileInfo fileInfo = FileInfo.builder()
-                    .rowKeyTypes(new LongType())
-                    .filename("file" + i)
-                    .fileStatus(FileInfo.FileStatus.ACTIVE)
-                    .partitionId("8")
-                    .numberOfRecords(1000L)
-                    .minRowKey(Key.create(1L))
-                    .maxRowKey(Key.create(10L))
-                    .lastStateStoreUpdateTime(i * 1_000_000L)
-                    .build();
-            files.add(fileInfo);
-        }
-        String jobId = UUID.randomUUID().toString();
-
-        // When / Then
-        assertThatThrownBy(() -> dynamoDBStateStore.atomicallyUpdateJobStatusOfFiles(jobId, files))
-                .isInstanceOf(StateStoreException.class);
-    }
-
-    @Test
     public void shouldCorrectlyInitialisePartitionsWithLongKeyType() throws StateStoreException {
         // Given
         Schema schema = schemaWithSingleRowKeyType(new LongType());
