--- conflicted
+++ resolved
@@ -248,18 +248,8 @@
             dynamoDBStateStore.fixTime(Instant.ofEpochMilli(1_000_000L));
             FileInfoFactory fileInfoFactory = FileInfoFactory.from(schema, dynamoDBStateStore);
             Set<FileInfo> expected = new HashSet<>();
-<<<<<<< HEAD
-            for (int i = 0; i < 10000; i++) { // 10,000 figure chosen to ensure results returned from Dynamo are paged
-                FileInfo fileInfo = FileInfo.wholeFile()
-                        .filename("file-" + i)
-                        .fileStatus(FileInfo.FileStatus.ACTIVE)
-                        .partitionId("" + i)
-                        .numberOfRecords(100L)
-                        .build();
-=======
             for (int i = 0; i < 11; i++) {
-                FileInfo fileInfo = fileInfoFactory.partitionFile("root", "file-" + i, i);
->>>>>>> 4d9b00f3
+                FileInfo fileInfo = fileInfoFactory.partitionFile("root", "file-" + i, 100L);
                 dynamoDBStateStore.addFile(fileInfo);
                 expected.add(fileInfo.toBuilder().lastStateStoreUpdateTime(1_000_000L).build());
             }
@@ -268,12 +258,7 @@
             List<FileInfo> fileInfos = dynamoDBStateStore.getActiveFiles();
 
             // Then
-<<<<<<< HEAD
             assertThat(new HashSet<>(fileInfos)).isEqualTo(expected);
-=======
-            assertThat(new HashSet<>(fileInfos))
-                    .isEqualTo(expected);
->>>>>>> 4d9b00f3
         }
 
         @Test
@@ -336,37 +321,6 @@
         }
 
         @Test
-<<<<<<< HEAD
-        public void shouldReturnOnlyActiveFilesWithNoJobIdWhenPaging() throws StateStoreException {
-            // Given
-            Schema schema = schemaWithSingleRowKeyType(new LongType());
-            StateStore dynamoDBStateStore = getStateStore(schema);
-            Set<FileInfo> expected = new HashSet<>();
-            for (int i = 0; i < 10000; i++) { // 10,000 figure chosen to ensure results returned from Dyanmo are paged
-                FileInfo fileInfo = FileInfo.wholeFile()
-                        .filename("file-" + i)
-                        .fileStatus(FileInfo.FileStatus.ACTIVE)
-                        .partitionId("" + i)
-                        .numberOfRecords(100L)
-                        .build();
-                dynamoDBStateStore.addFile(fileInfo);
-                expected.add(fileInfo);
-            }
-
-            // When
-            List<FileInfo> fileInfos = dynamoDBStateStore.getActiveFilesWithNoJobId();
-
-            // Then
-            assertThat(fileInfos).hasSize(10000)
-                    .extracting(FileInfo::getFilename, FileInfo::getPartitionId, FileInfo::getJobId)
-                    .containsExactlyInAnyOrderElementsOf(expected.stream()
-                            .map(fileInfo -> tuple(fileInfo.getFilename(), fileInfo.getPartitionId(), fileInfo.getJobId()))
-                            .collect(Collectors.toList()));
-        }
-
-        @Test
-=======
->>>>>>> 4d9b00f3
         void shouldReturnActiveFilesOrderedByPartitionIdThenFilename() throws Exception {
             // Given
             Schema schema = schemaWithKeyAndValueWithTypes(new LongType(), new StringType());
