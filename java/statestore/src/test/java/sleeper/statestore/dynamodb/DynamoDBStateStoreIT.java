--- conflicted
+++ resolved
@@ -408,37 +408,6 @@
         }
 
         @Test
-<<<<<<< HEAD
-        public void shouldDeleteReadyForGCFile() throws StateStoreException {
-            // Given
-            Schema schema = schemaWithSingleRowKeyType(new LongType());
-            StateStore dynamoDBStateStore = getStateStore(schema);
-            FileInfo fileInfo1 = FileInfo.wholeFile()
-                    .filename("file1")
-                    .partitionId("4")
-                    .numberOfRecords(100L)
-                    .build();
-            dynamoDBStateStore.addFile(fileInfo1);
-            FileInfo fileInfo2 = FileInfo.wholeFile()
-                    .filename("file2")
-                    .numberOfRecords(100L)
-                    .partitionId("5")
-                    .build();
-            dynamoDBStateStore.atomicallyUpdateFilesToReadyForGCAndCreateNewActiveFile(List.of(fileInfo1), fileInfo2);
-
-            // When
-            dynamoDBStateStore.deleteReadyForGCFile(fileInfo1);
-
-            // Then
-            assertThat(dynamoDBStateStore.getActiveFiles())
-                    .usingRecursiveFieldByFieldElementComparatorIgnoringFields("lastStateStoreUpdateTime")
-                    .containsExactly(fileInfo2);
-            assertThat(dynamoDBStateStore.getReadyForGCFilenamesBefore(Instant.ofEpochMilli(Long.MAX_VALUE))).isEmpty();
-        }
-
-        @Test
-=======
->>>>>>> e11fa638
         public void shouldDeleteReadyForGCFilename() throws StateStoreException {
             // Given
             Schema schema = schemaWithSingleRowKeyType(new LongType());
