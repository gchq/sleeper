--- conflicted
+++ resolved
@@ -572,10 +572,6 @@
             FileInfo fileInfo = FileInfo.builder()
                     .rowKeyTypes(new LongType())
                     .filename("file" + i)
-<<<<<<< HEAD
-                    .fileStatus(FileInfo.FileStatus.ACTIVE)
-=======
->>>>>>> 0bc7cf52
                     .partitionId("8")
                     .numberOfRecords(1000L)
                     .minRowKey(Key.create(1L))
