--- conflicted
+++ resolved
@@ -137,7 +137,6 @@
         LOGGER.info("Compaction job {}: compaction called at {}", id, startTime);
         jobStatusStore.jobStarted(compactionJob, startTime, taskId);
 
-<<<<<<< HEAD
         CompactionJobRecordsProcessed recordsProcessed = null;
         try {
             if (this.gpuEnabled) {
@@ -152,13 +151,6 @@
             } else {
                 recordsProcessed = compactSplitting();
             }
-=======
-        RecordsProcessed recordsProcessed;
-        if (!compactionJob.isSplittingJob()) {
-            recordsProcessed = compactNoSplitting();
-        } else {
-            recordsProcessed = compactSplitting();
->>>>>>> 32caed25
         }
 
         Instant finishTime = Instant.now();
@@ -173,7 +165,6 @@
         return summary;
     }
 
-<<<<<<< HEAD
     private CompactionJobRecordsProcessed gpuCompact() throws IOException {
         // for now we only support single field sorting on GPU
         if (schema.getRowKeyFields().size() > 1) {
@@ -423,9 +414,6 @@
     }
 
     private CompactionJobRecordsProcessed compactNoSplitting() throws IOException, IteratorException {
-=======
-    private RecordsProcessed compactNoSplitting() throws IOException, IteratorException {
->>>>>>> 32caed25
         Configuration conf = getConfiguration();
 
         // Create a reader for each file
@@ -634,12 +622,8 @@
                 stateStore,
                 schema.getRowKeyTypes());
         LOGGER.info("Compaction job {}: compaction finished at {}", compactionJob.getId(), LocalDateTime.now());
-<<<<<<< HEAD
         return new CompactionJobRecordsProcessed(totalNumberOfLinesRead,
                 linesWrittenToLeftFile + linesWrittenToRightFile);
-=======
-        return new RecordsProcessed(totalNumberOfLinesRead, linesWrittenToLeftFile + linesWrittenToRightFile);
->>>>>>> 32caed25
     }
 
     private List<CloseableIterator<Record>> createInputIterators(Configuration conf) throws IOException {
