--- conflicted
+++ resolved
@@ -313,13 +313,6 @@
         alarm.addAlarmAction(new SnsAction(topic));
     }
 
-<<<<<<< HEAD
-    public static IMetric createErrorMetric(String label, Queue errorQueue, InstanceProperties instanceProperties) {
-        int timeWindowInMinutes = instanceProperties.getInt(DASHBOARD_TIME_WINDOW_MINUTES);
-        return errorQueue.metricApproximateNumberOfMessagesVisible(
-                MetricOptions.builder().label(label).period(Duration.minutes(timeWindowInMinutes)).statistic("Sum").build());
-    }
-=======
     public static void grantInvokeOnPolicy(IFunction function, ManagedPolicy policy) {
         // IFunction.grantInvoke does not work with a ManagedPolicy at time of writing.
         // It tries to set it as a Principal, which you can't do with a ManagedPolicy.
@@ -330,5 +323,9 @@
                 .build());
     }
 
->>>>>>> 84b9ba31
+    public static IMetric createErrorMetric(String label, Queue errorQueue, InstanceProperties instanceProperties) {
+        int timeWindowInMinutes = instanceProperties.getInt(DASHBOARD_TIME_WINDOW_MINUTES);
+        return errorQueue.metricApproximateNumberOfMessagesVisible(
+                MetricOptions.builder().label(label).period(Duration.minutes(timeWindowInMinutes)).statistic("Sum").build());
+    }
 }