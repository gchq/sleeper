--- conflicted
+++ resolved
@@ -20,26 +20,6 @@
 import software.amazon.awscdk.services.ecs.Cluster;
 import software.amazon.awscdk.services.ecs.Ec2TaskDefinition;
 import software.amazon.awscdk.services.ecs.FargateTaskDefinition;
-<<<<<<< HEAD
-import software.amazon.awscdk.services.ecs.ITaskDefinition;
-import software.amazon.awscdk.services.ecs.LogDriver;
-import software.amazon.awscdk.services.ecs.MachineImageType;
-import software.amazon.awscdk.services.ecs.NetworkMode;
-import software.amazon.awscdk.services.ecs.OperatingSystemFamily;
-import software.amazon.awscdk.services.ecs.RuntimePlatform;
-import software.amazon.awscdk.services.events.Rule;
-import software.amazon.awscdk.services.events.Schedule;
-import software.amazon.awscdk.services.events.targets.LambdaFunction;
-import software.amazon.awscdk.services.iam.Effect;
-import software.amazon.awscdk.services.iam.IRole;
-import software.amazon.awscdk.services.iam.InstanceProfile;
-import software.amazon.awscdk.services.iam.ManagedPolicy;
-import software.amazon.awscdk.services.iam.PolicyStatement;
-import software.amazon.awscdk.services.lambda.CfnPermission;
-import software.amazon.awscdk.services.lambda.IFunction;
-import software.amazon.awscdk.services.lambda.eventsources.SqsEventSource;
-=======
->>>>>>> 9d34b575
 import software.amazon.awscdk.services.s3.Bucket;
 import software.amazon.awscdk.services.s3.IBucket;
 import software.amazon.awscdk.services.sns.Topic;
@@ -53,63 +33,6 @@
 import sleeper.core.properties.instance.InstanceProperties;
 
 import java.util.List;
-<<<<<<< HEAD
-import java.util.Locale;
-import java.util.Map;
-import java.util.Objects;
-import java.util.concurrent.atomic.AtomicInteger;
-import java.util.function.Consumer;
-import java.util.function.Predicate;
-import java.util.stream.Collectors;
-
-import static sleeper.cdk.util.Utils.createAlarmForDlq;
-import static sleeper.cdk.util.Utils.shouldDeployPaused;
-import static sleeper.core.properties.instance.CdkDefinedInstanceProperty.COMPACTION_AUTO_SCALING_GROUP;
-import static sleeper.core.properties.instance.CdkDefinedInstanceProperty.COMPACTION_CLUSTER;
-import static sleeper.core.properties.instance.CdkDefinedInstanceProperty.COMPACTION_JOB_CREATION_CLOUDWATCH_RULE;
-import static sleeper.core.properties.instance.CdkDefinedInstanceProperty.COMPACTION_JOB_CREATION_DLQ_ARN;
-import static sleeper.core.properties.instance.CdkDefinedInstanceProperty.COMPACTION_JOB_CREATION_DLQ_URL;
-import static sleeper.core.properties.instance.CdkDefinedInstanceProperty.COMPACTION_JOB_CREATION_QUEUE_ARN;
-import static sleeper.core.properties.instance.CdkDefinedInstanceProperty.COMPACTION_JOB_CREATION_QUEUE_URL;
-import static sleeper.core.properties.instance.CdkDefinedInstanceProperty.COMPACTION_JOB_CREATION_TRIGGER_LAMBDA_FUNCTION;
-import static sleeper.core.properties.instance.CdkDefinedInstanceProperty.COMPACTION_JOB_DLQ_ARN;
-import static sleeper.core.properties.instance.CdkDefinedInstanceProperty.COMPACTION_JOB_DLQ_URL;
-import static sleeper.core.properties.instance.CdkDefinedInstanceProperty.COMPACTION_JOB_QUEUE_ARN;
-import static sleeper.core.properties.instance.CdkDefinedInstanceProperty.COMPACTION_JOB_QUEUE_URL;
-import static sleeper.core.properties.instance.CdkDefinedInstanceProperty.COMPACTION_TASK_CREATION_CLOUDWATCH_RULE;
-import static sleeper.core.properties.instance.CdkDefinedInstanceProperty.COMPACTION_TASK_CREATION_LAMBDA_FUNCTION;
-import static sleeper.core.properties.instance.CdkDefinedInstanceProperty.COMPACTION_TASK_EC2_DEFINITION_FAMILY;
-import static sleeper.core.properties.instance.CdkDefinedInstanceProperty.COMPACTION_TASK_FARGATE_DEFINITION_FAMILY;
-import static sleeper.core.properties.instance.CdkDefinedInstanceProperty.VERSION;
-import static sleeper.core.properties.instance.CommonProperty.ACCOUNT;
-import static sleeper.core.properties.instance.CommonProperty.ECS_SECURITY_GROUPS;
-import static sleeper.core.properties.instance.CommonProperty.REGION;
-import static sleeper.core.properties.instance.CommonProperty.TABLE_BATCHING_LAMBDAS_MEMORY_IN_MB;
-import static sleeper.core.properties.instance.CommonProperty.TABLE_BATCHING_LAMBDAS_TIMEOUT_IN_SECONDS;
-import static sleeper.core.properties.instance.CommonProperty.TASK_RUNNER_LAMBDA_MEMORY_IN_MB;
-import static sleeper.core.properties.instance.CommonProperty.TASK_RUNNER_LAMBDA_TIMEOUT_IN_SECONDS;
-import static sleeper.core.properties.instance.CommonProperty.VPC_ID;
-import static sleeper.core.properties.instance.CompactionProperty.COMPACTION_EC2_POOL_DESIRED;
-import static sleeper.core.properties.instance.CompactionProperty.COMPACTION_EC2_POOL_MAXIMUM;
-import static sleeper.core.properties.instance.CompactionProperty.COMPACTION_EC2_POOL_MINIMUM;
-import static sleeper.core.properties.instance.CompactionProperty.COMPACTION_EC2_ROOT_SIZE;
-import static sleeper.core.properties.instance.CompactionProperty.COMPACTION_EC2_TYPE;
-import static sleeper.core.properties.instance.CompactionProperty.COMPACTION_ECS_LAUNCHTYPE;
-import static sleeper.core.properties.instance.CompactionProperty.COMPACTION_GPU_ENABLED;
-import static sleeper.core.properties.instance.CompactionProperty.COMPACTION_JOB_CREATION_BATCH_SIZE;
-import static sleeper.core.properties.instance.CompactionProperty.COMPACTION_JOB_CREATION_LAMBDA_CONCURRENCY_MAXIMUM;
-import static sleeper.core.properties.instance.CompactionProperty.COMPACTION_JOB_CREATION_LAMBDA_CONCURRENCY_RESERVED;
-import static sleeper.core.properties.instance.CompactionProperty.COMPACTION_JOB_CREATION_LAMBDA_MEMORY_IN_MB;
-import static sleeper.core.properties.instance.CompactionProperty.COMPACTION_JOB_CREATION_LAMBDA_PERIOD_IN_MINUTES;
-import static sleeper.core.properties.instance.CompactionProperty.COMPACTION_JOB_CREATION_LAMBDA_TIMEOUT_IN_SECONDS;
-import static sleeper.core.properties.instance.CompactionProperty.COMPACTION_JOB_MAX_RETRIES;
-import static sleeper.core.properties.instance.CompactionProperty.COMPACTION_QUEUE_VISIBILITY_TIMEOUT_IN_SECONDS;
-import static sleeper.core.properties.instance.CompactionProperty.COMPACTION_TASK_CPU_ARCHITECTURE;
-import static sleeper.core.properties.instance.CompactionProperty.COMPACTION_TASK_CREATION_PERIOD_IN_MINUTES;
-import static sleeper.core.properties.instance.CompactionProperty.ECR_COMPACTION_GPU_REPO;
-import static sleeper.core.properties.instance.CompactionProperty.ECR_COMPACTION_REPO;
-=======
->>>>>>> 9d34b575
 
 /**
  * Deploys the resources needed to perform compaction jobs. Specifically, there is:
@@ -159,499 +82,12 @@
                 instanceProperties, lambdaCode, jarsBucket, topic, coreStacks, errorMetrics)
                 .getCompactionJobsQueue();
 
-<<<<<<< HEAD
-        // Lambda to create compaction tasks
-        lambdaToCreateCompactionTasks(coreStacks, lambdaCode, compactionJobsQueue);
-
-        // Allow running compaction tasks
-        coreStacks.getInvokeCompactionPolicyForGrants().addStatements(PolicyStatement.Builder.create()
-                .effect(Effect.ALLOW)
-                .actions(List.of("ecs:DescribeClusters", "ecs:RunTask", "iam:PassRole",
-                        "ecs:DescribeContainerInstances", "ecs:DescribeTasks", "ecs:ListContainerInstances",
-                        "autoscaling:SetDesiredCapacity", "autoscaling:DescribeAutoScalingGroups", "ec2:DescribeInstanceTypes"))
-                .resources(List.of("*"))
-                .build());
-=======
         new CompactionTaskResources(this,
                 instanceProperties, lambdaCode, jarsBucket, compactionJobsQueue, topic, coreStacks, errorMetrics);
->>>>>>> 9d34b575
 
         Utils.addStackTagIfSet(this, instanceProperties);
     }
 
-<<<<<<< HEAD
-    private Queue sqsQueueForCompactionJobs(CoreStacks coreStacks, Topic topic, List<IMetric> errorMetrics) {
-        // Create queue for compaction job definitions
-        String instanceId = Utils.cleanInstanceId(instanceProperties);
-        String dlQueueName = String.join("-", "sleeper", instanceId, "CompactionJobDLQ");
-        compactionDLQ = Queue.Builder
-                .create(this, "CompactionJobDefinitionsDeadLetterQueue")
-                .queueName(dlQueueName)
-                .build();
-        DeadLetterQueue compactionJobDefinitionsDeadLetterQueue = DeadLetterQueue.builder()
-                .maxReceiveCount(instanceProperties.getInt(COMPACTION_JOB_MAX_RETRIES))
-                .queue(compactionDLQ)
-                .build();
-        String queueName = String.join("-", "sleeper", instanceId, "CompactionJobQ");
-        compactionJobQ = Queue.Builder
-                .create(this, "CompactionJobDefinitionsQueue")
-                .queueName(queueName)
-                .deadLetterQueue(compactionJobDefinitionsDeadLetterQueue)
-                .visibilityTimeout(
-                        Duration.seconds(instanceProperties.getInt(COMPACTION_QUEUE_VISIBILITY_TIMEOUT_IN_SECONDS)))
-                .build();
-        instanceProperties.set(COMPACTION_JOB_QUEUE_URL, compactionJobQ.getQueueUrl());
-        instanceProperties.set(COMPACTION_JOB_QUEUE_ARN, compactionJobQ.getQueueArn());
-        instanceProperties.set(COMPACTION_JOB_DLQ_URL,
-                compactionJobDefinitionsDeadLetterQueue.getQueue().getQueueUrl());
-        instanceProperties.set(COMPACTION_JOB_DLQ_ARN,
-                compactionJobDefinitionsDeadLetterQueue.getQueue().getQueueArn());
-
-        // Add alarm to send message to SNS if there are any messages on the dead letter queue
-        createAlarmForDlq(this, "CompactionAlarm",
-                "Alarms if there are any messages on the dead letter queue for the compactions queue",
-                compactionDLQ, topic);
-        errorMetrics.add(Utils.createErrorMetric("Compaction Errors", compactionDLQ, instanceProperties));
-        compactionJobQ.grantPurge(coreStacks.getPurgeQueuesPolicyForGrants());
-
-        CfnOutputProps compactionJobDefinitionsQueueProps = new CfnOutputProps.Builder()
-                .value(compactionJobQ.getQueueUrl())
-                .build();
-        new CfnOutput(this, COMPACTION_STACK_QUEUE_URL, compactionJobDefinitionsQueueProps);
-        CfnOutputProps compactionJobDefinitionsDLQueueProps = new CfnOutputProps.Builder()
-                .value(compactionJobDefinitionsDeadLetterQueue.getQueue().getQueueUrl())
-                .build();
-        new CfnOutput(this, COMPACTION_STACK_DLQ_URL, compactionJobDefinitionsDLQueueProps);
-
-        return compactionJobQ;
-    }
-
-    private void lambdaToCreateCompactionJobsBatchedViaSQS(
-            CoreStacks coreStacks, Topic topic, List<IMetric> errorMetrics,
-            IBucket jarsBucket, LambdaCode lambdaCode, Queue compactionJobsQueue) {
-
-        // Function to create compaction jobs
-        Map<String, String> environmentVariables = Utils.createDefaultEnvironment(instanceProperties);
-
-        String instanceId = Utils.cleanInstanceId(instanceProperties);
-        String triggerFunctionName = String.join("-", "sleeper", instanceId, "compaction-job-creation-trigger");
-        String functionName = String.join("-", "sleeper", instanceId, "compaction-job-creation-handler");
-
-        IFunction triggerFunction = lambdaCode.buildFunction(this, LambdaHandler.COMPACTION_JOB_CREATOR_TRIGGER, "CompactionJobsCreationTrigger", builder -> builder
-                .functionName(triggerFunctionName)
-                .description("Create batches of tables and send requests to create compaction jobs for those batches")
-                .memorySize(instanceProperties.getInt(TABLE_BATCHING_LAMBDAS_MEMORY_IN_MB))
-                .timeout(Duration.seconds(instanceProperties.getInt(TABLE_BATCHING_LAMBDAS_TIMEOUT_IN_SECONDS)))
-                .environment(environmentVariables)
-                .reservedConcurrentExecutions(1)
-                .logGroup(coreStacks.getLogGroupByFunctionName(triggerFunctionName)));
-
-        IFunction handlerFunction = lambdaCode.buildFunction(this, LambdaHandler.COMPACTION_JOB_CREATOR, "CompactionJobsCreationHandler", builder -> builder
-                .functionName(functionName)
-                .description("Scan the state stores of the provided tables looking for compaction jobs to create")
-                .memorySize(instanceProperties.getInt(COMPACTION_JOB_CREATION_LAMBDA_MEMORY_IN_MB))
-                .timeout(Duration.seconds(instanceProperties.getInt(COMPACTION_JOB_CREATION_LAMBDA_TIMEOUT_IN_SECONDS)))
-                .environment(environmentVariables)
-                .reservedConcurrentExecutions(instanceProperties.getInt(COMPACTION_JOB_CREATION_LAMBDA_CONCURRENCY_RESERVED))
-                .logGroup(coreStacks.getLogGroupByFunctionName(functionName)));
-
-        // Send messages from the trigger function to the handler function
-        Queue jobCreationQueue = sqsQueueForCompactionJobCreation(coreStacks, topic, errorMetrics);
-        handlerFunction.addEventSource(SqsEventSource.Builder.create(jobCreationQueue)
-                .batchSize(instanceProperties.getInt(COMPACTION_JOB_CREATION_BATCH_SIZE))
-                .maxConcurrency(instanceProperties.getInt(COMPACTION_JOB_CREATION_LAMBDA_CONCURRENCY_MAXIMUM))
-                .build());
-
-        // Grant permissions
-        // - Read through tables in trigger, send batches
-        // - Read/write for creating compaction jobs, access to jars bucket for compaction strategies
-        jobCreationQueue.grantSendMessages(triggerFunction);
-        coreStacks.grantReadTablesStatus(triggerFunction);
-        coreStacks.grantCreateCompactionJobs(handlerFunction);
-        jarsBucket.grantRead(handlerFunction);
-        compactionJobsQueue.grantSendMessages(handlerFunction);
-        coreStacks.grantInvokeScheduled(triggerFunction, jobCreationQueue);
-        coreStacks.grantCreateCompactionJobs(coreStacks.getInvokeCompactionPolicyForGrants());
-        compactionJobsQueue.grantSendMessages(coreStacks.getInvokeCompactionPolicyForGrants());
-
-        // Cloudwatch rule to trigger this lambda
-        Rule rule = Rule.Builder
-                .create(this, "CompactionJobCreationPeriodicTrigger")
-                .ruleName(SleeperScheduleRule.COMPACTION_JOB_CREATION.buildRuleName(instanceProperties))
-                .description("A rule to periodically trigger the compaction job creation lambda")
-                .enabled(!shouldDeployPaused(this))
-                .schedule(Schedule.rate(Duration.minutes(instanceProperties.getInt(COMPACTION_JOB_CREATION_LAMBDA_PERIOD_IN_MINUTES))))
-                .targets(List.of(new LambdaFunction(triggerFunction)))
-                .build();
-        instanceProperties.set(COMPACTION_JOB_CREATION_TRIGGER_LAMBDA_FUNCTION, triggerFunction.getFunctionName());
-        instanceProperties.set(COMPACTION_JOB_CREATION_CLOUDWATCH_RULE, rule.getRuleName());
-    }
-
-    private Queue sqsQueueForCompactionJobCreation(CoreStacks coreStacks, Topic topic, List<IMetric> errorMetrics) {
-        // Create queue for compaction job creation invocation
-        String instanceId = Utils.cleanInstanceId(instanceProperties);
-        Queue deadLetterQueue = Queue.Builder
-                .create(this, "CompactionJobCreationDLQ")
-                .queueName(String.join("-", "sleeper", instanceId, "CompactionJobCreationDLQ.fifo"))
-                .fifo(true)
-                .build();
-        Queue queue = Queue.Builder
-                .create(this, "CompactionJobCreationQueue")
-                .queueName(String.join("-", "sleeper", instanceId, "CompactionJobCreationQ.fifo"))
-                .deadLetterQueue(DeadLetterQueue.builder()
-                        .maxReceiveCount(1)
-                        .queue(deadLetterQueue)
-                        .build())
-                .fifo(true)
-                .visibilityTimeout(
-                        Duration.seconds(instanceProperties.getInt(COMPACTION_JOB_CREATION_LAMBDA_TIMEOUT_IN_SECONDS)))
-                .build();
-        instanceProperties.set(COMPACTION_JOB_CREATION_QUEUE_URL, queue.getQueueUrl());
-        instanceProperties.set(COMPACTION_JOB_CREATION_QUEUE_ARN, queue.getQueueArn());
-        instanceProperties.set(COMPACTION_JOB_CREATION_DLQ_URL, deadLetterQueue.getQueueUrl());
-        instanceProperties.set(COMPACTION_JOB_CREATION_DLQ_ARN, deadLetterQueue.getQueueArn());
-
-        createAlarmForDlq(this, "CompactionJobCreationBatchAlarm",
-                "Alarms if there are any messages on the dead letter queue for compaction job creation",
-                deadLetterQueue, topic);
-        errorMetrics.add(Utils.createErrorMetric("Compaction Batching Errors", deadLetterQueue, instanceProperties));
-        queue.grantPurge(coreStacks.getPurgeQueuesPolicyForGrants());
-        return queue;
-    }
-
-    private void ecsClusterForCompactionTasks(
-            CoreStacks coreStacks, IBucket jarsBucket, LambdaCode taskCreatorJar, Queue compactionJobsQueue) {
-        VpcLookupOptions vpcLookupOptions = VpcLookupOptions.builder()
-                .vpcId(instanceProperties.get(VPC_ID))
-                .build();
-        IVpc vpc = Vpc.fromLookup(this, "VPC1", vpcLookupOptions);
-        String clusterName = String.join("-", "sleeper",
-                Utils.cleanInstanceId(instanceProperties), "compaction-cluster");
-        Cluster cluster = Cluster.Builder
-                .create(this, "CompactionCluster")
-                .clusterName(clusterName)
-                .containerInsights(Boolean.TRUE)
-                .vpc(vpc)
-                .build();
-        instanceProperties.set(COMPACTION_CLUSTER, cluster.getClusterName());
-
-        IRepository repository = Repository.fromRepositoryName(this, "ECR1",
-                instanceProperties.get(ECR_COMPACTION_REPO));
-        ContainerImage containerImage = ContainerImage.fromEcrRepository(repository, instanceProperties.get(VERSION));
-
-        Map<String, String> environmentVariables = Utils.createDefaultEnvironment(instanceProperties);
-        environmentVariables.put(Utils.AWS_REGION, instanceProperties.get(REGION));
-
-        Consumer<ITaskDefinition> grantPermissions = taskDef -> {
-            coreStacks.grantRunCompactionJobs(taskDef.getTaskRole());
-            jarsBucket.grantRead(taskDef.getTaskRole());
-
-            taskDef.getTaskRole().addToPrincipalPolicy(PolicyStatement.Builder
-                    .create()
-                    .resources(Collections.singletonList("*"))
-                    .actions(List.of("ecs:DescribeContainerInstances"))
-                    .build());
-
-            compactionJobsQueue.grantConsumeMessages(taskDef.getTaskRole());
-        };
-
-        String launchType = instanceProperties.get(COMPACTION_ECS_LAUNCHTYPE);
-        if (launchType.equalsIgnoreCase("FARGATE")) {
-            FargateTaskDefinition fargateTaskDefinition = compactionFargateTaskDefinition();
-            String fargateTaskDefinitionFamily = fargateTaskDefinition.getFamily();
-            instanceProperties.set(COMPACTION_TASK_FARGATE_DEFINITION_FAMILY, fargateTaskDefinitionFamily);
-            ContainerDefinitionOptions fargateContainerDefinitionOptions = createFargateContainerDefinition(
-                    coreStacks, containerImage, environmentVariables, instanceProperties);
-            fargateTaskDefinition.addContainer(ContainerConstants.COMPACTION_CONTAINER_NAME,
-                    fargateContainerDefinitionOptions);
-            grantPermissions.accept(fargateTaskDefinition);
-        } else {
-            Ec2TaskDefinition ec2TaskDefinition = compactionEC2TaskDefinition();
-            String ec2TaskDefinitionFamily = ec2TaskDefinition.getFamily();
-            instanceProperties.set(COMPACTION_TASK_EC2_DEFINITION_FAMILY, ec2TaskDefinitionFamily);
-            ContainerDefinitionOptions ec2ContainerDefinitionOptions = createEC2ContainerDefinition(
-                    coreStacks, containerImage, environmentVariables, instanceProperties);
-            ec2TaskDefinition.addContainer(ContainerConstants.COMPACTION_CONTAINER_NAME, ec2ContainerDefinitionOptions);
-
-            if (instanceProperties.getBoolean(COMPACTION_GPU_ENABLED)) {
-                IRepository gpuRepo = Repository.fromRepositoryName(this, "ECR2", instanceProperties.get(ECR_COMPACTION_GPU_REPO));
-                ContainerImage gpuImage = ContainerImage.fromEcrRepository(gpuRepo, instanceProperties.get(VERSION));
-
-                ContainerDefinitionOptions gpuContainerOptions = createEC2GPUContainerDefinition(coreStacks, gpuImage, environmentVariables, instanceProperties);
-                ec2TaskDefinition.addContainer(ContainerConstants.COMPACTION_GPU_CONTAINER_NAME, gpuContainerOptions);
-            }
-
-            grantPermissions.accept(ec2TaskDefinition);
-            addEC2CapacityProvider(cluster, vpc, coreStacks, taskCreatorJar);
-        }
-
-        CfnOutputProps compactionClusterProps = new CfnOutputProps.Builder()
-                .value(cluster.getClusterName())
-                .build();
-        new CfnOutput(this, COMPACTION_CLUSTER_NAME, compactionClusterProps);
-    }
-
-    @SuppressFBWarnings("NP_NULL_ON_SOME_PATH_FROM_RETURN_VALUE")
-    private void addEC2CapacityProvider(
-            Cluster cluster, IVpc vpc, CoreStacks coreStacks, LambdaCode taskCreatorJar) {
-
-        // Create some extra user data to enable ECS container metadata file
-        UserData customUserData = UserData.forLinux();
-        customUserData.addCommands("echo ECS_ENABLE_CONTAINER_METADATA=true >> /etc/ecs/ecs.config");
-
-        boolean isGPUEnabled = instanceProperties.getBoolean(COMPACTION_GPU_ENABLED);
-        EcsOptimizedImage machineImage = EcsOptimizedImage.amazonLinux2(isGPUEnabled ? AmiHardwareType.GPU : AmiHardwareType.STANDARD, EcsOptimizedImageOptions.builder()
-                .cachedInContext(false)
-                .build());
-
-        IFunction customTermination = lambdaForCustomTerminationPolicy(coreStacks, taskCreatorJar);
-
-        IDependable autoScalingPermission = CfnPermission.Builder.create(this, "AutoscalingCall")
-                .action("lambda:InvokeFunction")
-                .principal("arn:aws:iam::" + instanceProperties.get(ACCOUNT)
-                        + ":role/aws-service-role/autoscaling.amazonaws.com/AWSServiceRoleForAutoScaling")
-                .functionName(customTermination.getFunctionArn())
-                .build();
-
-        SecurityGroup scalingSecurityGroup = SecurityGroup.Builder.create(this, "CompactionScalingDefaultSG")
-                .vpc(vpc)
-                .allowAllOutbound(true)
-                .build();
-
-        InstanceProfile roleProfile = InstanceProfile.Builder.create(this, "CompactionScalingInstanceProfile")
-                .build();
-
-        LaunchTemplate scalingLaunchTemplate = LaunchTemplate.Builder.create(this, "CompactionScalingTemplate")
-                .associatePublicIpAddress(false)
-                .requireImdsv2(true)
-                .blockDevices(List.of(BlockDevice.builder()
-                        .deviceName("/dev/xvda") // root volume
-                        .volume(BlockDeviceVolume.ebs(instanceProperties.getInt(COMPACTION_EC2_ROOT_SIZE),
-                                EbsDeviceOptions.builder()
-                                        .deleteOnTermination(true)
-                                        .encrypted(true)
-                                        .volumeType(EbsDeviceVolumeType.GP3)
-                                        .build()))
-                        .build()))
-                .userData(customUserData)
-                .instanceType(lookupEC2InstanceType(instanceProperties.get(COMPACTION_EC2_TYPE)))
-                .machineImage(machineImage)
-                .securityGroup(scalingSecurityGroup)
-                .instanceProfile(roleProfile)
-                .build();
-        addSecurityGroupReferences(this, instanceProperties)
-                .forEach(scalingLaunchTemplate::addSecurityGroup);
-        AutoScalingGroup ec2scalingGroup = AutoScalingGroup.Builder.create(this, "CompactionScalingGroup")
-                .vpc(vpc)
-                .launchTemplate(scalingLaunchTemplate)
-                .minCapacity(instanceProperties.getInt(COMPACTION_EC2_POOL_MINIMUM))
-                .desiredCapacity(instanceProperties.getInt(COMPACTION_EC2_POOL_DESIRED))
-                .maxCapacity(instanceProperties.getInt(COMPACTION_EC2_POOL_MAXIMUM))
-                .terminationPolicies(List.of(TerminationPolicy.CUSTOM_LAMBDA_FUNCTION))
-                .terminationPolicyCustomLambdaFunctionArn(customTermination.getFunctionArn())
-                .build();
-        ec2scalingGroup.getNode().addDependency(autoScalingPermission);
-
-        AsgCapacityProvider ec2Provider = AsgCapacityProvider.Builder
-                .create(this, "CompactionCapacityProvider")
-                .enableManagedScaling(false)
-                .enableManagedTerminationProtection(false)
-                .autoScalingGroup(ec2scalingGroup)
-                .spotInstanceDraining(true)
-                .canContainersAccessInstanceRole(false)
-                .machineImageType(MachineImageType.AMAZON_LINUX_2)
-                .build();
-
-        cluster.addAsgCapacityProvider(ec2Provider,
-                AddAutoScalingGroupCapacityOptions.builder()
-                        .canContainersAccessInstanceRole(false)
-                        .machineImageType(MachineImageType.AMAZON_LINUX_2)
-                        .spotInstanceDraining(true)
-                        .build());
-
-        instanceProperties.set(COMPACTION_AUTO_SCALING_GROUP, ec2scalingGroup.getAutoScalingGroupName());
-    }
-
-    private static List<ISecurityGroup> addSecurityGroupReferences(Construct scope, InstanceProperties instanceProperties) {
-        AtomicInteger index = new AtomicInteger(1);
-        return instanceProperties.getList(ECS_SECURITY_GROUPS).stream()
-                .filter(Predicate.not(String::isBlank))
-                .map(groupId -> SecurityGroup.fromLookupById(scope, "CompactionScalingSG" + index.getAndIncrement(), groupId))
-                .collect(Collectors.toList());
-    }
-
-    public static InstanceType lookupEC2InstanceType(String ec2InstanceType) {
-        Objects.requireNonNull(ec2InstanceType, "instance type cannot be null");
-        int pos = ec2InstanceType.indexOf('.');
-
-        if (ec2InstanceType.trim().isEmpty() || pos < 0 || (pos + 1) >= ec2InstanceType.length()) {
-            throw new IllegalArgumentException("instance type is empty or invalid");
-        }
-
-        String family = ec2InstanceType.substring(0, pos).toUpperCase(Locale.getDefault());
-        String size = ec2InstanceType.substring(pos + 1).toUpperCase(Locale.getDefault());
-
-        // Since Java identifiers can't start with a number, sizes like "2xlarge"
-        // become "xlarge2" in the enum namespace.
-        String normalisedSize = Utils.normaliseSize(size);
-
-        // Now perform lookup of these against known types
-        InstanceClass instanceClass = InstanceClass.valueOf(family);
-        InstanceSize instanceSize = InstanceSize.valueOf(normalisedSize);
-
-        return InstanceType.of(instanceClass, instanceSize);
-    }
-
-    private FargateTaskDefinition compactionFargateTaskDefinition() {
-        String architecture = instanceProperties.get(COMPACTION_TASK_CPU_ARCHITECTURE).toUpperCase(Locale.ROOT);
-        CompactionTaskRequirements requirements = CompactionTaskRequirements.getArchRequirements(architecture, instanceProperties);
-        return FargateTaskDefinition.Builder
-                .create(this, "CompactionFargateTaskDefinition")
-                .family(String.join("-", "sleeper", Utils.cleanInstanceId(instanceProperties), "CompactionTaskOnFargate"))
-                .cpu(requirements.getCpu())
-                .memoryLimitMiB(requirements.getMemoryLimitMiB())
-                .runtimePlatform(RuntimePlatform.builder()
-                        .cpuArchitecture(CpuArchitecture.of(architecture))
-                        .operatingSystemFamily(OperatingSystemFamily.LINUX)
-                        .build())
-                .build();
-    }
-
-    private Ec2TaskDefinition compactionEC2TaskDefinition() {
-        return Ec2TaskDefinition.Builder
-                .create(this, "CompactionEC2TaskDefinition")
-                .family(String.join("-", Utils.cleanInstanceId(instanceProperties), "CompactionTaskOnEC2"))
-                .networkMode(NetworkMode.BRIDGE)
-                .build();
-    }
-
-    private ContainerDefinitionOptions createFargateContainerDefinition(
-            CoreStacks coreStacks, ContainerImage image, Map<String, String> environment, InstanceProperties instanceProperties) {
-        String architecture = instanceProperties.get(COMPACTION_TASK_CPU_ARCHITECTURE).toUpperCase(Locale.ROOT);
-        CompactionTaskRequirements requirements = CompactionTaskRequirements.getArchRequirements(architecture, instanceProperties);
-        return ContainerDefinitionOptions.builder()
-                .image(image)
-                .environment(environment)
-                .cpu(requirements.getCpu())
-                .memoryLimitMiB(requirements.getMemoryLimitMiB())
-                .logging(Utils.createECSContainerLogDriver(coreStacks, "FargateCompactionTasks"))
-                .build();
-    }
-
-    private ContainerDefinitionOptions createEC2ContainerDefinition(
-            CoreStacks coreStacks, ContainerImage image, Map<String, String> environment, InstanceProperties instanceProperties) {
-        String architecture = instanceProperties.get(COMPACTION_TASK_CPU_ARCHITECTURE).toUpperCase(Locale.ROOT);
-        CompactionTaskRequirements requirements = CompactionTaskRequirements.getArchRequirements(architecture, instanceProperties);
-        return ContainerDefinitionOptions.builder()
-                .image(image)
-                .environment(environment)
-                .cpu(requirements.getCpu())
-                .memoryLimitMiB(requirements.getMemoryLimitMiB())
-                .logging(Utils.createECSContainerLogDriver(coreStacks, "EC2CompactionTasks"))
-                .build();
-    }
-
-    private ContainerDefinitionOptions createEC2GPUContainerDefinition(
-            CoreStacks coreStacks, ContainerImage image, Map<String, String> environment, InstanceProperties instanceProperties) {
-        String architecture = instanceProperties.get(COMPACTION_TASK_CPU_ARCHITECTURE).toUpperCase(Locale.ROOT);
-        CompactionTaskRequirements requirements = CompactionTaskRequirements.getArchRequirements(architecture, instanceProperties);
-        int cpu = requirements.getGpuCPU();
-        int memoryLimitMiB = requirements.getGpuMemoryLimitMiB();
-        return ContainerDefinitionOptions.builder()
-                .image(image)
-                .gpuCount(1)
-                .environment(environment)
-                .cpu(cpu)
-                // bit hacky: Reduce memory requirement for EC2 to prevent
-                // container allocation failing when we need almost entire resources
-                // of machine
-                .memoryLimitMiB((int) (memoryLimitMiB * 0.95))
-                .logging(Utils.createECSContainerLogDriver(coreStacks, "EC2CompactionTasks"))
-                .build();
-    }
-
-    @SuppressFBWarnings("NP_NULL_ON_SOME_PATH_FROM_RETURN_VALUE")
-    private IFunction lambdaForCustomTerminationPolicy(CoreStacks coreStacks, LambdaCode lambdaCode) {
-
-        // Run tasks function
-        Map<String, String> environmentVariables = Utils.createDefaultEnvironment(instanceProperties);
-
-        String functionName = String.join("-", "sleeper",
-                Utils.cleanInstanceId(instanceProperties), "compaction-custom-termination");
-
-        IFunction handler = lambdaCode.buildFunction(this, LambdaHandler.COMPACTION_TASK_TERMINATOR, "CompactionTerminator", builder -> builder
-                .functionName(functionName)
-                .description("Custom termination policy for ECS auto scaling group. Only terminate empty instances.")
-                .environment(environmentVariables)
-                .logGroup(coreStacks.getLogGroupByFunctionName(functionName))
-                .memorySize(512)
-                .timeout(Duration.seconds(10)));
-
-        coreStacks.grantReadInstanceConfig(handler);
-        // Grant this function permission to query ECS for the number of tasks.
-        PolicyStatement policyStatement = PolicyStatement.Builder
-                .create()
-                .resources(Collections.singletonList("*"))
-                .actions(Arrays.asList("ecs:DescribeContainerInstances", "ecs:ListContainerInstances"))
-                .build();
-        IRole role = Objects.requireNonNull(handler.getRole());
-        role.addToPrincipalPolicy(policyStatement);
-
-        return handler;
-    }
-
-    @SuppressFBWarnings("NP_NULL_ON_SOME_PATH_FROM_RETURN_VALUE")
-    private void lambdaToCreateCompactionTasks(
-            CoreStacks coreStacks, LambdaCode lambdaCode, Queue compactionJobsQueue) {
-        String functionName = String.join("-", "sleeper",
-                Utils.cleanInstanceId(instanceProperties), "compaction-tasks-creator");
-
-        IFunction handler = lambdaCode.buildFunction(this, LambdaHandler.COMPACTION_TASK_CREATOR, "CompactionTasksCreator", builder -> builder
-                .functionName(functionName)
-                .description("If there are compaction jobs on queue create tasks to run them")
-                .memorySize(instanceProperties.getInt(TASK_RUNNER_LAMBDA_MEMORY_IN_MB))
-                .timeout(Duration.seconds(instanceProperties.getInt(TASK_RUNNER_LAMBDA_TIMEOUT_IN_SECONDS)))
-                .environment(Utils.createDefaultEnvironment(instanceProperties))
-                .reservedConcurrentExecutions(1)
-                .logGroup(coreStacks.getLogGroupByFunctionName(functionName)));
-
-        // Grant this function permission to read from the S3 bucket
-        coreStacks.grantReadInstanceConfig(handler);
-
-        // Grant this function permission to query the queue for number of messages
-        compactionJobsQueue.grant(handler, "sqs:GetQueueAttributes");
-        compactionJobsQueue.grantSendMessages(handler);
-        compactionJobsQueue.grantSendMessages(coreStacks.getInvokeCompactionPolicyForGrants());
-        Utils.grantInvokeOnPolicy(handler, coreStacks.getInvokeCompactionPolicyForGrants());
-        coreStacks.grantInvokeScheduled(handler);
-
-        // Grant this function permission to query ECS for the number of tasks, etc
-        PolicyStatement policyStatement = PolicyStatement.Builder
-                .create()
-                .resources(Collections.singletonList("*"))
-                .actions(Arrays.asList("ecs:DescribeClusters", "ecs:RunTask", "iam:PassRole",
-                        "ecs:DescribeContainerInstances", "ecs:DescribeTasks", "ecs:ListContainerInstances",
-                        "autoscaling:SetDesiredCapacity", "autoscaling:DescribeAutoScalingGroups"))
-                .build();
-        IRole role = Objects.requireNonNull(handler.getRole());
-        role.addToPrincipalPolicy(policyStatement);
-        role.addManagedPolicy(ManagedPolicy.fromAwsManagedPolicyName("service-role/AmazonECSTaskExecutionRolePolicy"));
-
-        // Cloudwatch rule to trigger this lambda
-        Rule rule = Rule.Builder
-                .create(this, "CompactionTasksCreationPeriodicTrigger")
-                .ruleName(SleeperScheduleRule.COMPACTION_TASK_CREATION.buildRuleName(instanceProperties))
-                .description("A rule to periodically trigger the compaction task creation lambda")
-                .enabled(!shouldDeployPaused(this))
-                .schedule(Schedule.rate(Duration.minutes(instanceProperties.getInt(COMPACTION_TASK_CREATION_PERIOD_IN_MINUTES))))
-                .targets(Collections.singletonList(new LambdaFunction(handler)))
-                .build();
-        instanceProperties.set(COMPACTION_TASK_CREATION_LAMBDA_FUNCTION, handler.getFunctionName());
-        instanceProperties.set(COMPACTION_TASK_CREATION_CLOUDWATCH_RULE, rule.getRuleName());
-    }
-
-=======
->>>>>>> 9d34b575
     public Queue getCompactionJobsQueue() {
         return compactionJobsQueue;
     }
