/*
 * Copyright 2022-2023 Crown Copyright
 *
 * Licensed under the Apache License, Version 2.0 (the "License");
 * you may not use this file except in compliance with the License.
 * You may obtain a copy of the License at
 *
 *     http://www.apache.org/licenses/LICENSE-2.0
 *
 * Unless required by applicable law or agreed to in writing, software
 * distributed under the License is distributed on an "AS IS" BASIS,
 * WITHOUT WARRANTIES OR CONDITIONS OF ANY KIND, either express or implied.
 * See the License for the specific language governing permissions and
 * limitations under the License.
 */
package sleeper.cdk.stack;

import com.google.common.collect.Lists;
import software.amazon.awscdk.CustomResource;
import software.amazon.awscdk.Duration;
import software.amazon.awscdk.NestedStack;
import software.amazon.awscdk.customresources.Provider;
import software.amazon.awscdk.services.events.Rule;
import software.amazon.awscdk.services.events.RuleTargetInput;
import software.amazon.awscdk.services.events.Schedule;
import software.amazon.awscdk.services.events.targets.LambdaFunction;
import software.amazon.awscdk.services.lambda.IFunction;
import software.amazon.awscdk.services.lambda.Runtime;
import software.amazon.awscdk.services.s3.Bucket;
import software.amazon.awscdk.services.s3.IBucket;
import software.amazon.awscdk.services.s3.assets.AssetOptions;
import software.amazon.awscdk.services.s3.deployment.BucketDeployment;
import software.amazon.awscdk.services.s3.deployment.Source;
import software.constructs.Construct;

import sleeper.cdk.Utils;
import sleeper.cdk.jars.BuiltJar;
import sleeper.cdk.jars.BuiltJars;
import sleeper.cdk.jars.LambdaCode;
import sleeper.configuration.properties.instance.InstanceProperties;
import sleeper.configuration.properties.table.TableProperties;

import java.io.File;
import java.util.Collections;
import java.util.HashMap;
import java.util.Locale;
import java.util.Map;

import static sleeper.cdk.Utils.shouldDeployPaused;
import static sleeper.cdk.stack.IngestStack.addIngestSourceRoleReferences;
import static sleeper.configuration.properties.instance.CommonProperty.ID;
import static sleeper.configuration.properties.instance.CommonProperty.JARS_BUCKET;
import static sleeper.configuration.properties.instance.CommonProperty.LOG_RETENTION_IN_DAYS;
import static sleeper.configuration.properties.instance.SystemDefinedInstanceProperty.CONFIG_BUCKET;
import static sleeper.configuration.properties.instance.SystemDefinedInstanceProperty.TABLE_METRICS_RULES;
import static sleeper.configuration.properties.table.TableProperty.SPLIT_POINTS_FILE;
import static sleeper.configuration.properties.table.TableProperty.SPLIT_POINTS_KEY;
import static sleeper.configuration.properties.table.TableProperty.TABLE_NAME;

public class TableStack extends NestedStack {

    public TableStack(
            Construct scope,
            String id,
            InstanceProperties instanceProperties,
            BuiltJars jars,
            TableDataStack dataStack,
            StateStoreStacks stateStoreStacks) {
        super(scope, id);
        IBucket jarsBucket = Bucket.fromBucketName(this, "JarsBucket", instanceProperties.get(JARS_BUCKET));
        IBucket configBucket = Bucket.fromBucketName(this, "ConfigBucket", instanceProperties.get(CONFIG_BUCKET));
        LambdaCode jar = jars.lambdaCode(BuiltJar.CUSTOM_RESOURCES, jarsBucket);
        LambdaCode metricsJar = jars.lambdaCode(BuiltJar.METRICS, jarsBucket);

        String functionName = Utils.truncateTo64Characters(String.join("-", "sleeper",
                instanceProperties.get(ID).toLowerCase(Locale.ROOT), "sleeper-table"));

        IFunction sleeperTableLambda = jar.buildFunction(this, "SleeperTableLambda", builder -> builder
                .functionName(functionName)
                .handler("sleeper.cdk.custom.SleeperTableLambda::handleEvent")
                .memorySize(2048)
                .timeout(Duration.minutes(10))
                .environment(Utils.createDefaultEnvironment(instanceProperties))
                .description("Lambda for handling initialisation and teardown of Sleeper Tables")
                .logRetention(Utils.getRetentionDays(instanceProperties.getInt(LOG_RETENTION_IN_DAYS)))
                .runtime(Runtime.JAVA_11));

        configBucket.grantReadWrite(sleeperTableLambda);
        dataStack.getDataBucket().grantReadWrite(sleeperTableLambda); // S3 state store stores its state in data bucket

        Provider sleeperTableProvider = Provider.Builder.create(this, "SleeperTableProvider")
                .onEventHandler(sleeperTableLambda)
                .logRetention(Utils.getRetentionDays(instanceProperties.getInt(LOG_RETENTION_IN_DAYS)))
                .build();

<<<<<<< HEAD
        stateStoreStacks.grantReadWriteActiveFilesAndPartitions(sleeperTableProvider.getOnEventHandler());
=======
        dynamoDBStateStoreStack.grantReadWriteActiveFileMetadata(sleeperTableProvider.getOnEventHandler());
        dynamoDBStateStoreStack.grantReadWriteReadyForGCFileMetadata(sleeperTableProvider.getOnEventHandler());
        dynamoDBStateStoreStack.grantReadWritePartitionMetadata(sleeperTableProvider.getOnEventHandler());
        stateStoreStacks.add(dynamoDBStateStoreStack);
>>>>>>> 7702b417

        createTables(scope, instanceProperties, sleeperTableProvider, stateStoreStacks, configBucket, metricsJar);
        addIngestSourceRoleReferences(this, "TableWriterForIngest", instanceProperties)
                .forEach(stateStoreStacks::grantReadPartitionsReadWriteActiveFiles);

        Utils.addStackTagIfSet(this, instanceProperties);
    }

    private void createTables(Construct scope,
                              InstanceProperties instanceProperties,
                              Provider tablesProvider,
                              StateStoreStacks stateStoreStacks,
                              IBucket configBucket,
                              LambdaCode metricsJar) {
        Utils.getAllTableProperties(instanceProperties, scope).forEach(tableProperties ->
                createTable(instanceProperties, tableProperties, tablesProvider, stateStoreStacks, configBucket, metricsJar));
    }

    private void createTable(InstanceProperties instanceProperties,
                             TableProperties tableProperties,
                             Provider sleeperTablesProvider,
                             StateStoreStacks stateStoreStacks,
                             IBucket configBucket,
                             LambdaCode metricsJar) {
        String tableName = tableProperties.get(TABLE_NAME);

        BucketDeployment splitPoints = null;
        if (tableProperties.get(SPLIT_POINTS_FILE) != null) {
            File splitsFile = new File(tableProperties.get(SPLIT_POINTS_FILE));
            if (!splitsFile.exists()) {
                throw new RuntimeException("Unable to locate splits file: " + splitsFile.getAbsolutePath());
            }
            String fileName = splitsFile.getName();
            String directory = splitsFile.getParent();
            splitPoints = BucketDeployment.Builder.create(this, tableName + "SplitPoints")
                    .retainOnDelete(false)
                    .destinationKeyPrefix("splits/" + tableName)
                    .destinationBucket(configBucket)
                    .prune(false)
                    .sources(Lists.newArrayList(Source.asset(directory, AssetOptions.builder()
                            .exclude(Lists.newArrayList("*", "!" + fileName))
                            .build())))
                    .build();

            tableProperties.set(SPLIT_POINTS_KEY, "splits/" + tableName + "/" + fileName);
        }

        Map<String, String> properties = new HashMap<>();
        properties.put("instanceProperties", instanceProperties.saveAsString());
        properties.put("tableProperties", tableProperties.saveAsString());
        CustomResource tableInitialisation = CustomResource.Builder.create(this, tableName + "SleeperTable")
                .resourceType("Custom::SleeperTable")
                .properties(properties)
                .serviceToken(sleeperTablesProvider.getServiceToken())
                .build();

        if (splitPoints != null) {
            tableInitialisation.getNode().addDependency(splitPoints);
        }

        // Metrics generation and publishing
        IFunction tableMetricsPublisher = metricsJar.buildFunction(this, tableName + "MetricsPublisher", builder -> builder
                .description("Generates metrics for a Sleeper table based on info in its state store, and publishes them to CloudWatch")
                .runtime(Runtime.JAVA_11)
                .handler("sleeper.metrics.TableMetricsLambda::handleRequest")
                .memorySize(256)
                .timeout(Duration.seconds(60))
                .logRetention(Utils.getRetentionDays(instanceProperties.getInt(LOG_RETENTION_IN_DAYS))));

        configBucket.grantRead(tableMetricsPublisher);
        stateStoreStacks.grantReadActiveFilesAndPartitions(tableMetricsPublisher);

        Rule rule = Rule.Builder.create(this, tableName + "MetricsPublishSchedule")
                .schedule(Schedule.rate(Duration.minutes(1)))
                .targets(Collections.singletonList(
                        LambdaFunction.Builder.create(tableMetricsPublisher)
                                .event(RuleTargetInput.fromText(configBucket.getBucketName() + "|" + tableName))
                                .build()
                ))
                .enabled(!shouldDeployPaused(this))
                .build();
        if (null == instanceProperties.get(TABLE_METRICS_RULES) || instanceProperties.get(TABLE_METRICS_RULES).isEmpty()) {
            instanceProperties.set(TABLE_METRICS_RULES, rule.getRuleName());
        } else {
            String rulesList = instanceProperties.get(TABLE_METRICS_RULES);
            instanceProperties.set(TABLE_METRICS_RULES, rulesList + "," + rule.getRuleName());
        }
    }
}<|MERGE_RESOLUTION|>--- conflicted
+++ resolved
@@ -57,8 +57,7 @@
 import static sleeper.configuration.properties.table.TableProperty.SPLIT_POINTS_KEY;
 import static sleeper.configuration.properties.table.TableProperty.TABLE_NAME;
 
-public class TableStack extends NestedStack {
-
+public class TableStack extends NestedStack { 
     public TableStack(
             Construct scope,
             String id,
@@ -93,14 +92,7 @@
                 .logRetention(Utils.getRetentionDays(instanceProperties.getInt(LOG_RETENTION_IN_DAYS)))
                 .build();
 
-<<<<<<< HEAD
         stateStoreStacks.grantReadWriteActiveFilesAndPartitions(sleeperTableProvider.getOnEventHandler());
-=======
-        dynamoDBStateStoreStack.grantReadWriteActiveFileMetadata(sleeperTableProvider.getOnEventHandler());
-        dynamoDBStateStoreStack.grantReadWriteReadyForGCFileMetadata(sleeperTableProvider.getOnEventHandler());
-        dynamoDBStateStoreStack.grantReadWritePartitionMetadata(sleeperTableProvider.getOnEventHandler());
-        stateStoreStacks.add(dynamoDBStateStoreStack);
->>>>>>> 7702b417
 
         createTables(scope, instanceProperties, sleeperTableProvider, stateStoreStacks, configBucket, metricsJar);
         addIngestSourceRoleReferences(this, "TableWriterForIngest", instanceProperties)
