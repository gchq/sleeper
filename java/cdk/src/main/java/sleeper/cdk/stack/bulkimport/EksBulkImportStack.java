/*
 * Copyright 2022-2023 Crown Copyright
 *
 * Licensed under the Apache License, Version 2.0 (the "License");
 * you may not use this file except in compliance with the License.
 * You may obtain a copy of the License at
 *
 *     http://www.apache.org/licenses/LICENSE-2.0
 *
 * Unless required by applicable law or agreed to in writing, software
 * distributed under the License is distributed on an "AS IS" BASIS,
 * WITHOUT WARRANTIES OR CONDITIONS OF ANY KIND, either express or implied.
 * See the License for the specific language governing permissions and
 * limitations under the License.
 */
package sleeper.cdk.stack.bulkimport;

import com.facebook.collections.Pair;
import com.google.common.collect.Lists;
import com.google.gson.Gson;
import org.apache.commons.io.IOUtils;
import software.amazon.awscdk.Duration;
import software.amazon.awscdk.NestedStack;
import software.amazon.awscdk.cdk.lambdalayer.kubectl.v24.KubectlV24Layer;
import software.amazon.awscdk.services.cloudwatch.ComparisonOperator;
import software.amazon.awscdk.services.cloudwatch.CreateAlarmOptions;
import software.amazon.awscdk.services.cloudwatch.MetricOptions;
import software.amazon.awscdk.services.cloudwatch.TreatMissingData;
import software.amazon.awscdk.services.cloudwatch.actions.SnsAction;
import software.amazon.awscdk.services.ec2.IVpc;
import software.amazon.awscdk.services.ec2.SubnetSelection;
import software.amazon.awscdk.services.ec2.Vpc;
import software.amazon.awscdk.services.ec2.VpcLookupOptions;
import software.amazon.awscdk.services.eks.AwsAuthMapping;
import software.amazon.awscdk.services.eks.Cluster;
import software.amazon.awscdk.services.eks.FargateCluster;
import software.amazon.awscdk.services.eks.FargateClusterProps;
import software.amazon.awscdk.services.eks.FargateProfileOptions;
import software.amazon.awscdk.services.eks.KubernetesManifest;
import software.amazon.awscdk.services.eks.KubernetesVersion;
import software.amazon.awscdk.services.eks.Selector;
import software.amazon.awscdk.services.eks.ServiceAccount;
import software.amazon.awscdk.services.eks.ServiceAccountOptions;
import software.amazon.awscdk.services.iam.IRole;
import software.amazon.awscdk.services.lambda.Function;
import software.amazon.awscdk.services.lambda.eventsources.SqsEventSource;
import software.amazon.awscdk.services.s3.Bucket;
import software.amazon.awscdk.services.s3.IBucket;
import software.amazon.awscdk.services.sns.ITopic;
import software.amazon.awscdk.services.sqs.DeadLetterQueue;
import software.amazon.awscdk.services.sqs.Queue;
import software.amazon.awscdk.services.stepfunctions.Choice;
import software.amazon.awscdk.services.stepfunctions.Condition;
import software.amazon.awscdk.services.stepfunctions.CustomState;
import software.amazon.awscdk.services.stepfunctions.CustomStateProps;
import software.amazon.awscdk.services.stepfunctions.Fail;
import software.amazon.awscdk.services.stepfunctions.Pass;
import software.amazon.awscdk.services.stepfunctions.StateMachine;
import software.amazon.awscdk.services.stepfunctions.TaskInput;
import software.amazon.awscdk.services.stepfunctions.tasks.SnsPublish;
import software.constructs.Construct;

import sleeper.cdk.BuiltJar;
import sleeper.cdk.Utils;
import sleeper.cdk.stack.StateStoreStack;
import sleeper.cdk.stack.TableStack;
import sleeper.cdk.stack.TopicStack;
import sleeper.configuration.properties.InstanceProperties;
import sleeper.configuration.properties.SystemDefinedInstanceProperty;
import sleeper.configuration.properties.UserDefinedInstanceProperty;

import java.io.IOException;
import java.io.UncheckedIOException;
import java.nio.charset.StandardCharsets;
import java.util.HashMap;
import java.util.List;
import java.util.Locale;
import java.util.Map;

import static sleeper.cdk.stack.IngestStack.addIngestSourceBucketReference;
import static sleeper.configuration.properties.SystemDefinedInstanceProperty.BULK_IMPORT_EKS_JOB_QUEUE_URL;
import static sleeper.configuration.properties.UserDefinedInstanceProperty.JARS_BUCKET;

/**
 * An {@link EksBulkImportStack} creates an EKS cluster and associated Kubernetes
 * resources needed to run Spark on Kubernetes. In addition to this, it creates
 * a statemachine which can run jobs on the cluster.
 */
public final class EksBulkImportStack extends NestedStack {
    private final StateMachine stateMachine;
    private final ServiceAccount sparkServiceAccount;

    public EksBulkImportStack(
            Construct scope,
            String id,
            InstanceProperties instanceProperties,
            BulkImportBucketStack importBucketStack,
            TableStack tableStack,
            TopicStack errorsTopicStack) {
        super(scope, id);

        IBucket ingestBucket = addIngestSourceBucketReference(this, "IngestBucket", instanceProperties)
                .orElse(null);

        String instanceId = instanceProperties.get(UserDefinedInstanceProperty.ID);

        Queue queueForDLs = Queue.Builder
                .create(this, "BulkImportEKSJobDeadLetterQueue")
                .queueName(instanceId + "-BulkImportEKSDLQ")
                .build();

        DeadLetterQueue deadLetterQueue = DeadLetterQueue.builder()
                .maxReceiveCount(1)
                .queue(queueForDLs)
                .build();

        queueForDLs.metricApproximateNumberOfMessagesVisible().with(MetricOptions.builder()
                        .period(Duration.seconds(60))
                        .statistic("Sum")
                        .build())
                .createAlarm(this, "BulkImportEKSUndeliveredJobsAlarm", CreateAlarmOptions.builder()
                        .alarmDescription("Alarms if there are any messages that have failed validation or failed to be passed to the statemachine")
                        .evaluationPeriods(1)
                        .comparisonOperator(ComparisonOperator.GREATER_THAN_THRESHOLD)
                        .threshold(0)
                        .datapointsToAlarm(1)
                        .treatMissingData(TreatMissingData.IGNORE)
                        .build())
                .addAlarmAction(new SnsAction(errorsTopicStack.getTopic()));

        Queue bulkImportJobQueue = Queue.Builder
                .create(this, "BulkImportEKSJobQueue")
                .deadLetterQueue(deadLetterQueue)
                .queueName(instanceId + "-BulkImportEKSQ")
                .build();

        instanceProperties.set(BULK_IMPORT_EKS_JOB_QUEUE_URL, bulkImportJobQueue.getQueueUrl());

        Map<String, String> env = Utils.createDefaultEnvironment(instanceProperties);
        env.put("BULK_IMPORT_PLATFORM", "EKS");
<<<<<<< HEAD
        IBucket jarsBucket = Bucket.fromBucketName(this, "CodeBucketEKS", instanceProperties.get(JARS_BUCKET));
        BuiltJar.LambdaCode bulkImportStarterJar = BuiltJar.withContext(this, instanceProperties)
                .jar(BuiltJar.BULK_IMPORT_STARTER).lambdaCodeFrom(jarsBucket);
=======
        S3Code code = Code.fromBucket(Bucket.fromBucketName(this, "CodeBucketEKS", instanceProperties.get(UserDefinedInstanceProperty.JARS_BUCKET)),
                "bulk-import-starter-" + instanceProperties.get(SystemDefinedInstanceProperty.VERSION) + ".jar");
>>>>>>> fb6e8868

        IBucket configBucket = Bucket.fromBucketName(this, "ConfigBucket", instanceProperties.get(SystemDefinedInstanceProperty.CONFIG_BUCKET));

        String functionName = Utils.truncateTo64Characters(String.join("-", "sleeper",
                instanceId.toLowerCase(Locale.ROOT), "eks-bulk-import-job-starter"));

        Function bulkImportJobStarter = Function.Builder.create(this, "BulkImportEKSJobStarter")
                .code(bulkImportStarterJar.code()).currentVersionOptions(bulkImportStarterJar.versionOptions())
                .functionName(functionName)
                .description("Function to start EKS bulk import jobs")
                .memorySize(1024)
                .timeout(Duration.seconds(10))
                .environment(env)
                .runtime(software.amazon.awscdk.services.lambda.Runtime.JAVA_11)
                .handler("sleeper.bulkimport.starter.BulkImportStarter")
                .logRetention(Utils.getRetentionDays(instanceProperties.getInt(UserDefinedInstanceProperty.LOG_RETENTION_IN_DAYS)))
                .events(Lists.newArrayList(new SqsEventSource(bulkImportJobQueue)))
                .build();

        configBucket.grantRead(bulkImportJobStarter);
        importBucketStack.getImportBucket().grantReadWrite(bulkImportJobStarter);
        if (null != ingestBucket) {
            ingestBucket.grantRead(bulkImportJobStarter);
        }

        VpcLookupOptions vpcLookupOptions = VpcLookupOptions.builder()
                .vpcId(instanceProperties.get(UserDefinedInstanceProperty.VPC_ID))
                .build();
        IVpc vpc = Vpc.fromLookup(this, "VPC", vpcLookupOptions);

        Cluster bulkImportCluster = new FargateCluster(this, "EksBulkImportCluster", FargateClusterProps.builder()
                .clusterName(String.join("-", "sleeper", instanceId.toLowerCase(Locale.ROOT), "eksBulkImportCluster"))
                .version(KubernetesVersion.of("1.24"))
                .kubectlLayer(new KubectlV24Layer(this, "KubectlLayer"))
                .vpc(vpc)
                .vpcSubnets(Lists.newArrayList(SubnetSelection.builder().subnets(vpc.getPrivateSubnets()).build()))
                .build());

        instanceProperties.set(SystemDefinedInstanceProperty.BULK_IMPORT_EKS_CLUSTER_ENDPOINT, bulkImportCluster.getClusterEndpoint());

        String uniqueBulkImportId = Utils.truncateToMaxSize("sleeper-" + instanceProperties.get(UserDefinedInstanceProperty.ID)
                .replace(".", "-") + "-eks-bulk-import", 63);

        KubernetesManifest namespace = createNamespace(bulkImportCluster, uniqueBulkImportId);
        instanceProperties.set(SystemDefinedInstanceProperty.BULK_IMPORT_EKS_NAMESPACE, uniqueBulkImportId);

        bulkImportCluster.addFargateProfile("EksBulkImportFargateProfile", FargateProfileOptions.builder()
                .fargateProfileName(uniqueBulkImportId)
                .selectors(Lists.newArrayList(Selector.builder()
                        .namespace(uniqueBulkImportId)
                        .build()))
                .build());

        ServiceAccount sparkSubmitServiceAccount = bulkImportCluster.addServiceAccount("SparkSubmitServiceAccount", ServiceAccountOptions.builder()
                .namespace(uniqueBulkImportId)
                .name("spark-submit")
                .build());

        this.sparkServiceAccount = bulkImportCluster.addServiceAccount("SparkServiceAccount", ServiceAccountOptions.builder()
                .namespace(uniqueBulkImportId)
                .name("spark")
                .build());

        Lists.newArrayList(sparkServiceAccount, sparkSubmitServiceAccount)
                .forEach(sa -> sa.getNode().addDependency(namespace));
        grantAccesses(tableStack.getDataBuckets(), tableStack.getStateStoreStacks(), configBucket);

        this.stateMachine = createStateMachine(bulkImportCluster, instanceProperties, errorsTopicStack.getTopic());
        instanceProperties.set(SystemDefinedInstanceProperty.BULK_IMPORT_EKS_STATE_MACHINE_ARN, stateMachine.getStateMachineArn());

        bulkImportCluster.getAwsAuth().addRoleMapping(stateMachine.getRole(), AwsAuthMapping.builder()
                .groups(Lists.newArrayList())
                .build());

        createManifests(bulkImportCluster, namespace, uniqueBulkImportId, stateMachine.getRole());

        grantAccessToResources(bulkImportJobStarter, ingestBucket);

        Utils.addStackTagIfSet(this, instanceProperties);
    }

    private StateMachine createStateMachine(Cluster cluster, InstanceProperties instanceProperties,
                                            ITopic errorsTopic) {
        String imageName = new StringBuilder()
                .append(instanceProperties.get(UserDefinedInstanceProperty.ACCOUNT))
                .append(".dkr.ecr.")
                .append(instanceProperties.get(UserDefinedInstanceProperty.REGION))
                .append(".amazonaws.com/")
                .append(instanceProperties.get(UserDefinedInstanceProperty.BULK_IMPORT_REPO))
                .append(":")
                .append(instanceProperties.get(SystemDefinedInstanceProperty.VERSION))
                .toString();

        String sparkJobJson = parseJsonFile("/step-functions/run-job.json",
                instanceProperties.get(SystemDefinedInstanceProperty.BULK_IMPORT_EKS_NAMESPACE));
        String parsedSparkJobStepFunction = sparkJobJson
                .replace("endpoint-placeholder", instanceProperties.get(SystemDefinedInstanceProperty.BULK_IMPORT_EKS_CLUSTER_ENDPOINT))
                .replace("image-placeholder", imageName)
                .replace("cluster-placeholder", cluster.getClusterName())
                .replace("ca-placeholder", cluster.getClusterCertificateAuthorityData());

        Map<String, Object> runJobState = new Gson().fromJson(parsedSparkJobStepFunction, Map.class);

        String deleteJobJson = parseJsonFile("/step-functions/delete-driver-pod.json",
                instanceProperties.get(SystemDefinedInstanceProperty.BULK_IMPORT_EKS_NAMESPACE));
        String parsedDeleteJob = deleteJobJson
                .replace("endpoint-placeholder", instanceProperties.get(SystemDefinedInstanceProperty.BULK_IMPORT_EKS_CLUSTER_ENDPOINT))
                .replace("image-placeholder", imageName)
                .replace("cluster-placeholder", cluster.getClusterName())
                .replace("ca-placeholder", cluster.getClusterCertificateAuthorityData());

        Map<String, Object> deleteJobState = new Gson().fromJson(parsedDeleteJob, Map.class);

        SnsPublish publishError = SnsPublish.Builder
                .create(this, "AlertUserFailedSparkSubmit")
                .message(TaskInput.fromJsonPathAt("$.errorMessage"))
                .topic(errorsTopic)
                .build();

        Map<String, String> createErrorMessageParams = new HashMap<>();
        createErrorMessageParams.put("errorMessage.$",
                "States.Format('Bulk import job {} failed. Check the pod logs for details.', $.job.jobId)");

        Pass createErrorMessage = Pass.Builder.create(this, "CreateErrorMessage").parameters(createErrorMessageParams)
                .build();

        return StateMachine.Builder.create(this, "EksBulkImportStateMachine")
                .definition(
                        new CustomState(this, "RunSparkJob", CustomStateProps.builder().stateJson(runJobState).build())
                                .next(Choice.Builder.create(this, "SuccessDecision").build()
                                        .when(Condition.stringMatches("$.output.logs[0]", "*exit code: 0*"),
                                                CustomState.Builder.create(this, "DeleteDriverPod")
                                                        .stateJson(deleteJobState).build())
                                        .otherwise(createErrorMessage.next(publishError).next(Fail.Builder
                                                .create(this, "FailedJobState").cause("Spark job failed").build()))))
                .build();
    }

    private void grantAccesses(List<IBucket> dataBuckets,
                               List<StateStoreStack> stateStoreStacks, IBucket configBucket) {
        dataBuckets.forEach(bucket -> bucket.grantReadWrite(sparkServiceAccount));
        stateStoreStacks.forEach(sss -> {
            sss.grantReadWriteActiveFileMetadata(sparkServiceAccount);
            sss.grantReadPartitionMetadata(sparkServiceAccount);
        });
        configBucket.grantRead(sparkServiceAccount);
    }

    private KubernetesManifest createNamespace(Cluster bulkImportCluster, String bulkImportNamespace) {
        return createManifestFromResource(bulkImportCluster, "EksBulkImportNamespace", bulkImportNamespace,
                "/k8s/namespace.json");
    }

    private void createManifests(Cluster cluster, KubernetesManifest namespace, String namespaceName,
                                 IRole stateMachineRole) {
        Lists.newArrayList(
                        createManifestFromResource(cluster, "SparkSubmitRole", namespaceName, "/k8s/spark-submit-role.json"),
                        createManifestFromResource(cluster, "SparkSubmitRoleBinding", namespaceName,
                                "/k8s/spark-submit-role-binding.json"),
                        createManifestFromResource(cluster, "SparkRole", namespaceName, "/k8s/spark-role.json"),
                        createManifestFromResource(cluster, "SparkRoleBinding", namespaceName, "/k8s/spark-role-binding.json"),
                        createManifestFromResource(cluster, "StepFunctionRole", namespaceName, "/k8s/step-function-role.json"),
                        createManifestFromResource(cluster, "StepFunctionRoleBinding", namespaceName,
                                "/k8s/step-function-role-binding.json",
                                Pair.of("user-placeholder", stateMachineRole.getRoleArn())))
                .forEach(manifest -> manifest.getNode().addDependency(namespace));
    }

    private KubernetesManifest createManifestFromResource(Cluster cluster, String id, String namespace, String resource,
                                                          Pair<String, String>... replacements) {
        String json = parseJsonFile(resource, namespace);
        for (Pair<String, String> replacement : replacements) {
            json = json.replace(replacement.getFirst(), replacement.getSecond());
        }

        return cluster.addManifest(id, new Gson().fromJson(json, Map.class));
    }

    private String parseJsonFile(String resource, String namespace) {
        String json;
        try {
            json = IOUtils.toString(getClass().getResourceAsStream(resource), StandardCharsets.UTF_8);
        } catch (IOException e) {
            throw new UncheckedIOException(e);
        }

        return json.replace("namespace-placeholder", namespace);
    }

    public void grantAccessToResources(Function starterFunction, IBucket ingestBucket) {
        stateMachine.grantStartExecution(starterFunction);
        if (ingestBucket != null) {
            ingestBucket.grantRead(sparkServiceAccount);
        }
    }
}<|MERGE_RESOLUTION|>--- conflicted
+++ resolved
@@ -138,14 +138,9 @@
 
         Map<String, String> env = Utils.createDefaultEnvironment(instanceProperties);
         env.put("BULK_IMPORT_PLATFORM", "EKS");
-<<<<<<< HEAD
         IBucket jarsBucket = Bucket.fromBucketName(this, "CodeBucketEKS", instanceProperties.get(JARS_BUCKET));
         BuiltJar.LambdaCode bulkImportStarterJar = BuiltJar.withContext(this, instanceProperties)
                 .jar(BuiltJar.BULK_IMPORT_STARTER).lambdaCodeFrom(jarsBucket);
-=======
-        S3Code code = Code.fromBucket(Bucket.fromBucketName(this, "CodeBucketEKS", instanceProperties.get(UserDefinedInstanceProperty.JARS_BUCKET)),
-                "bulk-import-starter-" + instanceProperties.get(SystemDefinedInstanceProperty.VERSION) + ".jar");
->>>>>>> fb6e8868
 
         IBucket configBucket = Bucket.fromBucketName(this, "ConfigBucket", instanceProperties.get(SystemDefinedInstanceProperty.CONFIG_BUCKET));
 
