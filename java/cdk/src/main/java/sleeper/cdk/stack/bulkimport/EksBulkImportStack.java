--- conflicted
+++ resolved
@@ -116,26 +116,9 @@
                 .queue(queueForDLs)
                 .build();
 
-<<<<<<< HEAD
-        queueForDLs.metricApproximateNumberOfMessagesVisible()
-                .with(MetricOptions.builder()
-                        .period(Duration.seconds(60))
-                        .statistic("Sum")
-                        .build())
-                .createAlarm(this, "BulkImportEKSUndeliveredJobsAlarm", CreateAlarmOptions.builder()
-                        .alarmDescription("Alarms if there are any messages that have failed validation or failed to be passed to the statemachine")
-                        .evaluationPeriods(1)
-                        .comparisonOperator(ComparisonOperator.GREATER_THAN_THRESHOLD)
-                        .threshold(0)
-                        .datapointsToAlarm(1)
-                        .treatMissingData(TreatMissingData.IGNORE)
-                        .build())
-                .addAlarmAction(new SnsAction(errorsTopicStack.getTopic()));
-=======
         createAlarmForDlq(this, "BulkImportEKSUndeliveredJobsAlarm",
                 "Alarms if there are any messages that have failed validation or failed to be passed to the statemachine",
                 queueForDLs, errorsTopic);
->>>>>>> a7532333
 
         bulkImportJobQueue = Queue.Builder
                 .create(this, "BulkImportEKSJobQueue")
@@ -248,12 +231,7 @@
                 .build());
     }
 
-<<<<<<< HEAD
-    private StateMachine createStateMachine(Cluster cluster, InstanceProperties instanceProperties,
-            ITopic errorsTopic) {
-=======
     private StateMachine createStateMachine(Cluster cluster, InstanceProperties instanceProperties, Topic errorsTopic) {
->>>>>>> a7532333
         String imageName = instanceProperties.get(ACCOUNT) +
                 ".dkr.ecr." +
                 instanceProperties.get(REGION) +
@@ -316,13 +294,8 @@
         }
     }
 
-<<<<<<< HEAD
-    private void createManifests(
-            Cluster cluster, KubernetesManifest namespace, String namespaceName, IRole stateMachineRole) {
-=======
     private void createManifests(Cluster cluster, KubernetesManifest namespace, String namespaceName,
             IRole stateMachineRole) {
->>>>>>> a7532333
         Lists.newArrayList(
                 createManifestFromResource(cluster, "SparkSubmitRole", namespaceName, "/k8s/spark-submit-role.json"),
                 createManifestFromResource(cluster, "SparkSubmitRoleBinding", namespaceName,
@@ -340,13 +313,8 @@
         return createManifestFromResource(cluster, id, namespace, resource, json -> json);
     }
 
-<<<<<<< HEAD
-    private static KubernetesManifest createManifestFromResource(
-            Cluster cluster, String id, String namespace, String resource, Function<String, String> replacements) {
-=======
     private static KubernetesManifest createManifestFromResource(Cluster cluster, String id, String namespace, String resource,
             Function<String, String> replacements) {
->>>>>>> a7532333
         return cluster.addManifest(id, parseJsonWithNamespace(resource, namespace, replacements));
     }
 
