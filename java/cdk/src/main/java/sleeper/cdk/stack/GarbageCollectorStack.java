--- conflicted
+++ resolved
@@ -92,16 +92,10 @@
                 .runtime(Runtime.JAVA_11)
                 .handler("sleeper.garbagecollector.GarbageCollectorTriggerLambda::handleRequest")
                 .environment(Utils.createDefaultEnvironment(instanceProperties))
-<<<<<<< HEAD
-                .memorySize(256)
-                .timeout(Duration.minutes(1))
+                .memorySize(instanceProperties.getInt(TABLE_BATCHING_LAMBDAS_MEMORY_IN_MB))
+                .timeout(Duration.seconds(instanceProperties.getInt(TABLE_BATCHING_LAMBDAS_TIMEOUT_IN_SECONDS)))
                 .logGroup(createLambdaLogGroup(this, "GarbageCollectorTriggerLogGroup", triggerFunctionName, instanceProperties))
                 .tracing(TracingUtils.active(instanceProperties)));
-=======
-                .memorySize(instanceProperties.getInt(TABLE_BATCHING_LAMBDAS_MEMORY_IN_MB))
-                .timeout(Duration.seconds(instanceProperties.getInt(TABLE_BATCHING_LAMBDAS_TIMEOUT_IN_SECONDS)))
-                .logGroup(createLambdaLogGroup(this, "GarbageCollectorTriggerLogGroup", triggerFunctionName, instanceProperties)));
->>>>>>> 7356a253
         IFunction handlerFunction = gcJar.buildFunction(this, "GarbageCollectorLambda", builder -> builder
                 .functionName(functionName)
                 .description("Scan the state store looking for files that need deleting and delete them")
