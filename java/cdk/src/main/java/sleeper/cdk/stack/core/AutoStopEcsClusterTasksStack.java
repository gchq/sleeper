--- conflicted
+++ resolved
@@ -17,7 +17,6 @@
 
 import edu.umd.cs.findbugs.annotations.SuppressFBWarnings;
 import software.amazon.awscdk.CustomResource;
-import software.amazon.awscdk.Duration;
 import software.amazon.awscdk.NestedStack;
 import software.amazon.awscdk.customresources.Provider;
 import software.amazon.awscdk.services.ecs.ICluster;
@@ -37,11 +36,8 @@
 import sleeper.cdk.util.Utils;
 import sleeper.core.deploy.LambdaHandler;
 import sleeper.core.properties.instance.InstanceProperties;
-import sleeper.core.util.EnvironmentUtils;
 
-import java.util.List;
 import java.util.Map;
-import java.util.Objects;
 
 import static sleeper.core.properties.instance.CommonProperty.LOG_RETENTION_IN_DAYS;
 
@@ -88,13 +84,8 @@
                 .memorySize(2048)
                 .environment(EnvironmentUtils.createDefaultEnvironmentNoConfigBucket(instanceProperties))
                 .description("Lambda for auto-stopping ECS tasks")
-<<<<<<< HEAD
                 .logGroup(logGroup)
                 .timeout(Duration.minutes(10)));
-=======
-                .logGroup(loggingStack.getLogGroup(LogGroupRef.AUTO_STOP_ECS_CLUSTER_TASKS))
-                .timeout(Duration.minutes(15)));
->>>>>>> 827e0f65
 
         // Grant this function permission to list tasks and stop tasks
         PolicyStatement policyStatement = PolicyStatement.Builder
