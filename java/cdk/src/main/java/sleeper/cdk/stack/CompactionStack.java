/*
 * Copyright 2022-2024 Crown Copyright
 *
 * Licensed under the Apache License, Version 2.0 (the "License");
 * you may not use this file except in compliance with the License.
 * You may obtain a copy of the License at
 *
 *     http://www.apache.org/licenses/LICENSE-2.0
 *
 * Unless required by applicable law or agreed to in writing, software
 * distributed under the License is distributed on an "AS IS" BASIS,
 * WITHOUT WARRANTIES OR CONDITIONS OF ANY KIND, either express or implied.
 * See the License for the specific language governing permissions and
 * limitations under the License.
 */
package sleeper.cdk.stack;

import edu.umd.cs.findbugs.annotations.SuppressFBWarnings;
import software.amazon.awscdk.CfnOutput;
import software.amazon.awscdk.CfnOutputProps;
import software.amazon.awscdk.Duration;
import software.amazon.awscdk.NestedStack;
import software.amazon.awscdk.services.autoscaling.AutoScalingGroup;
import software.amazon.awscdk.services.autoscaling.TerminationPolicy;
import software.amazon.awscdk.services.cloudwatch.IMetric;
import software.amazon.awscdk.services.ec2.BlockDevice;
import software.amazon.awscdk.services.ec2.BlockDeviceVolume;
import software.amazon.awscdk.services.ec2.EbsDeviceOptions;
import software.amazon.awscdk.services.ec2.EbsDeviceVolumeType;
import software.amazon.awscdk.services.ec2.ISecurityGroup;
import software.amazon.awscdk.services.ec2.IVpc;
import software.amazon.awscdk.services.ec2.InstanceClass;
import software.amazon.awscdk.services.ec2.InstanceSize;
import software.amazon.awscdk.services.ec2.InstanceType;
import software.amazon.awscdk.services.ec2.LaunchTemplate;
import software.amazon.awscdk.services.ec2.SecurityGroup;
import software.amazon.awscdk.services.ec2.UserData;
import software.amazon.awscdk.services.ec2.Vpc;
import software.amazon.awscdk.services.ec2.VpcLookupOptions;
import software.amazon.awscdk.services.ecr.IRepository;
import software.amazon.awscdk.services.ecr.Repository;
import software.amazon.awscdk.services.ecs.AddAutoScalingGroupCapacityOptions;
import software.amazon.awscdk.services.ecs.AmiHardwareType;
import software.amazon.awscdk.services.ecs.AsgCapacityProvider;
import software.amazon.awscdk.services.ecs.Cluster;
import software.amazon.awscdk.services.ecs.ContainerDefinitionOptions;
import software.amazon.awscdk.services.ecs.ContainerImage;
import software.amazon.awscdk.services.ecs.CpuArchitecture;
import software.amazon.awscdk.services.ecs.Ec2TaskDefinition;
import software.amazon.awscdk.services.ecs.EcsOptimizedImage;
import software.amazon.awscdk.services.ecs.EcsOptimizedImageOptions;
import software.amazon.awscdk.services.ecs.FargateTaskDefinition;
import software.amazon.awscdk.services.ecs.ITaskDefinition;
import software.amazon.awscdk.services.ecs.LogDriver;
import software.amazon.awscdk.services.ecs.MachineImageType;
import software.amazon.awscdk.services.ecs.NetworkMode;
import software.amazon.awscdk.services.ecs.OperatingSystemFamily;
import software.amazon.awscdk.services.ecs.RuntimePlatform;
import software.amazon.awscdk.services.events.Rule;
import software.amazon.awscdk.services.events.Schedule;
import software.amazon.awscdk.services.events.targets.LambdaFunction;
import software.amazon.awscdk.services.iam.Effect;
import software.amazon.awscdk.services.iam.IRole;
import software.amazon.awscdk.services.iam.InstanceProfile;
import software.amazon.awscdk.services.iam.ManagedPolicy;
import software.amazon.awscdk.services.iam.PolicyStatement;
import software.amazon.awscdk.services.iam.Role;
import software.amazon.awscdk.services.lambda.IFunction;
import software.amazon.awscdk.services.lambda.Permission;
import software.amazon.awscdk.services.lambda.eventsources.SqsEventSource;
import software.amazon.awscdk.services.s3.Bucket;
import software.amazon.awscdk.services.s3.IBucket;
import software.amazon.awscdk.services.sns.Topic;
import software.amazon.awscdk.services.sqs.DeadLetterQueue;
import software.amazon.awscdk.services.sqs.Queue;
import software.constructs.Construct;

import sleeper.cdk.jars.BuiltJar;
import sleeper.cdk.jars.BuiltJars;
import sleeper.cdk.jars.LambdaCode;
import sleeper.cdk.util.Utils;
import sleeper.configuration.CompactionTaskRequirements;
import sleeper.core.ContainerConstants;
import sleeper.core.properties.deploy.SleeperScheduleRule;
import sleeper.core.properties.instance.InstanceProperties;

import java.util.Arrays;
import java.util.Collections;
import java.util.List;
import java.util.Locale;
import java.util.Map;
import java.util.Objects;
import java.util.concurrent.atomic.AtomicInteger;
import java.util.function.Consumer;
import java.util.function.Predicate;
import java.util.stream.Collectors;

<<<<<<< HEAD
import static sleeper.cdk.Utils.createAlarmForDlq;
import static sleeper.cdk.Utils.createLambdaLogGroup;
import static sleeper.cdk.Utils.shouldDeployPaused;
import static sleeper.configuration.properties.instance.CdkDefinedInstanceProperty.COMPACTION_AUTO_SCALING_GROUP;
import static sleeper.configuration.properties.instance.CdkDefinedInstanceProperty.COMPACTION_CLUSTER;
import static sleeper.configuration.properties.instance.CdkDefinedInstanceProperty.COMPACTION_JOB_CREATION_CLOUDWATCH_RULE;
import static sleeper.configuration.properties.instance.CdkDefinedInstanceProperty.COMPACTION_JOB_CREATION_DLQ_ARN;
import static sleeper.configuration.properties.instance.CdkDefinedInstanceProperty.COMPACTION_JOB_CREATION_DLQ_URL;
import static sleeper.configuration.properties.instance.CdkDefinedInstanceProperty.COMPACTION_JOB_CREATION_QUEUE_ARN;
import static sleeper.configuration.properties.instance.CdkDefinedInstanceProperty.COMPACTION_JOB_CREATION_QUEUE_URL;
import static sleeper.configuration.properties.instance.CdkDefinedInstanceProperty.COMPACTION_JOB_CREATION_TRIGGER_LAMBDA_FUNCTION;
import static sleeper.configuration.properties.instance.CdkDefinedInstanceProperty.COMPACTION_JOB_DLQ_ARN;
import static sleeper.configuration.properties.instance.CdkDefinedInstanceProperty.COMPACTION_JOB_DLQ_URL;
import static sleeper.configuration.properties.instance.CdkDefinedInstanceProperty.COMPACTION_JOB_QUEUE_ARN;
import static sleeper.configuration.properties.instance.CdkDefinedInstanceProperty.COMPACTION_JOB_QUEUE_URL;
import static sleeper.configuration.properties.instance.CdkDefinedInstanceProperty.COMPACTION_TASK_CREATION_CLOUDWATCH_RULE;
import static sleeper.configuration.properties.instance.CdkDefinedInstanceProperty.COMPACTION_TASK_CREATION_LAMBDA_FUNCTION;
import static sleeper.configuration.properties.instance.CdkDefinedInstanceProperty.COMPACTION_TASK_EC2_DEFINITION_FAMILY;
import static sleeper.configuration.properties.instance.CdkDefinedInstanceProperty.COMPACTION_TASK_FARGATE_DEFINITION_FAMILY;
import static sleeper.configuration.properties.instance.CdkDefinedInstanceProperty.VERSION;
import static sleeper.configuration.properties.instance.CommonProperty.ACCOUNT;
import static sleeper.configuration.properties.instance.CommonProperty.ECS_SECURITY_GROUPS;
import static sleeper.configuration.properties.instance.CommonProperty.REGION;
import static sleeper.configuration.properties.instance.CommonProperty.TABLE_BATCHING_LAMBDAS_MEMORY_IN_MB;
import static sleeper.configuration.properties.instance.CommonProperty.TABLE_BATCHING_LAMBDAS_TIMEOUT_IN_SECONDS;
import static sleeper.configuration.properties.instance.CommonProperty.TASK_RUNNER_LAMBDA_MEMORY_IN_MB;
import static sleeper.configuration.properties.instance.CommonProperty.TASK_RUNNER_LAMBDA_TIMEOUT_IN_SECONDS;
import static sleeper.configuration.properties.instance.CommonProperty.VPC_ID;
import static sleeper.configuration.properties.instance.CompactionProperty.COMPACTION_EC2_POOL_DESIRED;
import static sleeper.configuration.properties.instance.CompactionProperty.COMPACTION_EC2_POOL_MAXIMUM;
import static sleeper.configuration.properties.instance.CompactionProperty.COMPACTION_EC2_POOL_MINIMUM;
import static sleeper.configuration.properties.instance.CompactionProperty.COMPACTION_EC2_ROOT_SIZE;
import static sleeper.configuration.properties.instance.CompactionProperty.COMPACTION_EC2_TYPE;
import static sleeper.configuration.properties.instance.CompactionProperty.COMPACTION_ECS_LAUNCHTYPE;
import static sleeper.configuration.properties.instance.CompactionProperty.COMPACTION_GPU_ENABLED;
import static sleeper.configuration.properties.instance.CompactionProperty.COMPACTION_JOB_CREATION_BATCH_SIZE;
import static sleeper.configuration.properties.instance.CompactionProperty.COMPACTION_JOB_CREATION_LAMBDA_CONCURRENCY_MAXIMUM;
import static sleeper.configuration.properties.instance.CompactionProperty.COMPACTION_JOB_CREATION_LAMBDA_CONCURRENCY_RESERVED;
import static sleeper.configuration.properties.instance.CompactionProperty.COMPACTION_JOB_CREATION_LAMBDA_MEMORY_IN_MB;
import static sleeper.configuration.properties.instance.CompactionProperty.COMPACTION_JOB_CREATION_LAMBDA_PERIOD_IN_MINUTES;
import static sleeper.configuration.properties.instance.CompactionProperty.COMPACTION_JOB_CREATION_LAMBDA_TIMEOUT_IN_SECONDS;
import static sleeper.configuration.properties.instance.CompactionProperty.COMPACTION_JOB_MAX_RETRIES;
import static sleeper.configuration.properties.instance.CompactionProperty.COMPACTION_QUEUE_VISIBILITY_TIMEOUT_IN_SECONDS;
import static sleeper.configuration.properties.instance.CompactionProperty.COMPACTION_TASK_CPU_ARCHITECTURE;
import static sleeper.configuration.properties.instance.CompactionProperty.COMPACTION_TASK_CREATION_PERIOD_IN_MINUTES;
import static sleeper.configuration.properties.instance.CompactionProperty.COMPACTION_TASK_GPU_CONT_CPU;
import static sleeper.configuration.properties.instance.CompactionProperty.COMPACTION_TASK_GPU_CONT_MEMORY;
import static sleeper.configuration.properties.instance.CompactionProperty.ECR_COMPACTION_GPU_REPO;
import static sleeper.configuration.properties.instance.CompactionProperty.ECR_COMPACTION_REPO;
=======
import static sleeper.cdk.util.Utils.createAlarmForDlq;
import static sleeper.cdk.util.Utils.createLambdaLogGroup;
import static sleeper.cdk.util.Utils.shouldDeployPaused;
import static sleeper.core.properties.instance.CdkDefinedInstanceProperty.COMPACTION_AUTO_SCALING_GROUP;
import static sleeper.core.properties.instance.CdkDefinedInstanceProperty.COMPACTION_CLUSTER;
import static sleeper.core.properties.instance.CdkDefinedInstanceProperty.COMPACTION_JOB_CREATION_CLOUDWATCH_RULE;
import static sleeper.core.properties.instance.CdkDefinedInstanceProperty.COMPACTION_JOB_CREATION_DLQ_ARN;
import static sleeper.core.properties.instance.CdkDefinedInstanceProperty.COMPACTION_JOB_CREATION_DLQ_URL;
import static sleeper.core.properties.instance.CdkDefinedInstanceProperty.COMPACTION_JOB_CREATION_QUEUE_ARN;
import static sleeper.core.properties.instance.CdkDefinedInstanceProperty.COMPACTION_JOB_CREATION_QUEUE_URL;
import static sleeper.core.properties.instance.CdkDefinedInstanceProperty.COMPACTION_JOB_CREATION_TRIGGER_LAMBDA_FUNCTION;
import static sleeper.core.properties.instance.CdkDefinedInstanceProperty.COMPACTION_JOB_DLQ_ARN;
import static sleeper.core.properties.instance.CdkDefinedInstanceProperty.COMPACTION_JOB_DLQ_URL;
import static sleeper.core.properties.instance.CdkDefinedInstanceProperty.COMPACTION_JOB_QUEUE_ARN;
import static sleeper.core.properties.instance.CdkDefinedInstanceProperty.COMPACTION_JOB_QUEUE_URL;
import static sleeper.core.properties.instance.CdkDefinedInstanceProperty.COMPACTION_TASK_CREATION_CLOUDWATCH_RULE;
import static sleeper.core.properties.instance.CdkDefinedInstanceProperty.COMPACTION_TASK_CREATION_LAMBDA_FUNCTION;
import static sleeper.core.properties.instance.CdkDefinedInstanceProperty.COMPACTION_TASK_EC2_DEFINITION_FAMILY;
import static sleeper.core.properties.instance.CdkDefinedInstanceProperty.COMPACTION_TASK_FARGATE_DEFINITION_FAMILY;
import static sleeper.core.properties.instance.CdkDefinedInstanceProperty.VERSION;
import static sleeper.core.properties.instance.CommonProperty.ACCOUNT;
import static sleeper.core.properties.instance.CommonProperty.ECS_SECURITY_GROUPS;
import static sleeper.core.properties.instance.CommonProperty.REGION;
import static sleeper.core.properties.instance.CommonProperty.TABLE_BATCHING_LAMBDAS_MEMORY_IN_MB;
import static sleeper.core.properties.instance.CommonProperty.TABLE_BATCHING_LAMBDAS_TIMEOUT_IN_SECONDS;
import static sleeper.core.properties.instance.CommonProperty.TASK_RUNNER_LAMBDA_MEMORY_IN_MB;
import static sleeper.core.properties.instance.CommonProperty.TASK_RUNNER_LAMBDA_TIMEOUT_IN_SECONDS;
import static sleeper.core.properties.instance.CommonProperty.VPC_ID;
import static sleeper.core.properties.instance.CompactionProperty.COMPACTION_EC2_POOL_DESIRED;
import static sleeper.core.properties.instance.CompactionProperty.COMPACTION_EC2_POOL_MAXIMUM;
import static sleeper.core.properties.instance.CompactionProperty.COMPACTION_EC2_POOL_MINIMUM;
import static sleeper.core.properties.instance.CompactionProperty.COMPACTION_EC2_ROOT_SIZE;
import static sleeper.core.properties.instance.CompactionProperty.COMPACTION_EC2_TYPE;
import static sleeper.core.properties.instance.CompactionProperty.COMPACTION_ECS_LAUNCHTYPE;
import static sleeper.core.properties.instance.CompactionProperty.COMPACTION_JOB_CREATION_BATCH_SIZE;
import static sleeper.core.properties.instance.CompactionProperty.COMPACTION_JOB_CREATION_LAMBDA_CONCURRENCY_MAXIMUM;
import static sleeper.core.properties.instance.CompactionProperty.COMPACTION_JOB_CREATION_LAMBDA_CONCURRENCY_RESERVED;
import static sleeper.core.properties.instance.CompactionProperty.COMPACTION_JOB_CREATION_LAMBDA_MEMORY_IN_MB;
import static sleeper.core.properties.instance.CompactionProperty.COMPACTION_JOB_CREATION_LAMBDA_PERIOD_IN_MINUTES;
import static sleeper.core.properties.instance.CompactionProperty.COMPACTION_JOB_CREATION_LAMBDA_TIMEOUT_IN_SECONDS;
import static sleeper.core.properties.instance.CompactionProperty.COMPACTION_JOB_MAX_RETRIES;
import static sleeper.core.properties.instance.CompactionProperty.COMPACTION_QUEUE_VISIBILITY_TIMEOUT_IN_SECONDS;
import static sleeper.core.properties.instance.CompactionProperty.COMPACTION_TASK_CPU_ARCHITECTURE;
import static sleeper.core.properties.instance.CompactionProperty.COMPACTION_TASK_CREATION_PERIOD_IN_MINUTES;
import static sleeper.core.properties.instance.CompactionProperty.ECR_COMPACTION_REPO;
>>>>>>> 15e73886
import static software.amazon.awscdk.services.lambda.Runtime.JAVA_11;

/**
 * Deploys the resources needed to perform compaction jobs. Specifically, there is:
 * <p>
 * - A lambda, that is periodically triggered by a CloudWatch rule, to query the state store for
 * information about active files with no job id, to create compaction job definitions as
 * appropriate and post them to a queue.
 * - An ECS {@link Cluster} and either a {@link FargateTaskDefinition} or a {@link Ec2TaskDefinition}
 * for tasks that will perform compaction jobs.
 * - A lambda, that is periodically triggered by a CloudWatch rule, to look at the
 * size of the queue and the number of running tasks and create more tasks if necessary.
 */
public class CompactionStack extends NestedStack {
    public static final String COMPACTION_STACK_QUEUE_URL = "CompactionStackQueueUrlKey";
    public static final String COMPACTION_STACK_DLQ_URL = "CompactionStackDLQUrlKey";
    public static final String COMPACTION_CLUSTER_NAME = "CompactionClusterName";

    private Queue compactionJobQ;
    private Queue compactionDLQ;
    private final InstanceProperties instanceProperties;

    public CompactionStack(
            Construct scope,
            String id,
            InstanceProperties instanceProperties,
            BuiltJars jars,
            Topic topic,
            CoreStacks coreStacks,
            List<IMetric> errorMetrics) {
        super(scope, id);
        this.instanceProperties = instanceProperties;
        // The compaction stack consists of the following components:
        // - An SQS queue for the compaction jobs.
        // - A lambda to periodically check for compaction jobs that should be created.
        //   This lambda is fired periodically by a CloudWatch rule. It queries the
        //   StateStore for information about the current partitions and files,
        //   identifies files that should be compacted, creates a job definition
        //   and sends it to an SQS queue.
        // - An ECS cluster, task definition, etc., for compaction jobs.
        // - A lambda that periodically checks the number of running compaction tasks
        //   and if there are not enough (i.e. there is a backlog on the queue
        //   then it creates more tasks).

        // Jars bucket
        IBucket jarsBucket = Bucket.fromBucketName(this, "JarsBucket", jars.bucketName());
        LambdaCode jobCreatorJar = jars.lambdaCode(BuiltJar.COMPACTION_JOB_CREATOR, jarsBucket);
        LambdaCode taskCreatorJar = jars.lambdaCode(BuiltJar.COMPACTION_TASK_CREATOR, jarsBucket);

        // SQS queue for the compaction jobs
        Queue compactionJobsQueue = sqsQueueForCompactionJobs(coreStacks, topic, errorMetrics);

        // Lambda to periodically check for compaction jobs that should be created
        lambdaToCreateCompactionJobsBatchedViaSQS(coreStacks, topic, errorMetrics, jarsBucket, jobCreatorJar, compactionJobsQueue);

        // ECS cluster for compaction tasks
        ecsClusterForCompactionTasks(coreStacks, jarsBucket, taskCreatorJar, compactionJobsQueue);

        // Lambda to create compaction tasks
        lambdaToCreateCompactionTasks(coreStacks, taskCreatorJar, compactionJobsQueue);

        // Allow running compaction tasks
        coreStacks.getInvokeCompactionPolicyForGrants().addStatements(PolicyStatement.Builder.create()
                .effect(Effect.ALLOW)
                .actions(List.of("ecs:DescribeClusters", "ecs:RunTask", "iam:PassRole",
                        "ecs:DescribeContainerInstances", "ecs:DescribeTasks", "ecs:ListContainerInstances",
                        "autoscaling:SetDesiredCapacity", "autoscaling:DescribeAutoScalingGroups"))
                .resources(List.of("*"))
                .build());

        Utils.addStackTagIfSet(this, instanceProperties);
    }

    private Queue sqsQueueForCompactionJobs(CoreStacks coreStacks, Topic topic, List<IMetric> errorMetrics) {
        // Create queue for compaction job definitions
        String instanceId = Utils.cleanInstanceId(instanceProperties);
        String dlQueueName = String.join("-", "sleeper", instanceId, "CompactionJobDLQ");
        compactionDLQ = Queue.Builder
                .create(this, "CompactionJobDefinitionsDeadLetterQueue")
                .queueName(dlQueueName)
                .build();
        DeadLetterQueue compactionJobDefinitionsDeadLetterQueue = DeadLetterQueue.builder()
                .maxReceiveCount(instanceProperties.getInt(COMPACTION_JOB_MAX_RETRIES))
                .queue(compactionDLQ)
                .build();
        String queueName = String.join("-", "sleeper", instanceId, "CompactionJobQ");
        compactionJobQ = Queue.Builder
                .create(this, "CompactionJobDefinitionsQueue")
                .queueName(queueName)
                .deadLetterQueue(compactionJobDefinitionsDeadLetterQueue)
                .visibilityTimeout(
                        Duration.seconds(instanceProperties.getInt(COMPACTION_QUEUE_VISIBILITY_TIMEOUT_IN_SECONDS)))
                .build();
        instanceProperties.set(COMPACTION_JOB_QUEUE_URL, compactionJobQ.getQueueUrl());
        instanceProperties.set(COMPACTION_JOB_QUEUE_ARN, compactionJobQ.getQueueArn());
        instanceProperties.set(COMPACTION_JOB_DLQ_URL,
                compactionJobDefinitionsDeadLetterQueue.getQueue().getQueueUrl());
        instanceProperties.set(COMPACTION_JOB_DLQ_ARN,
                compactionJobDefinitionsDeadLetterQueue.getQueue().getQueueArn());

        // Add alarm to send message to SNS if there are any messages on the dead letter queue
        createAlarmForDlq(this, "CompactionAlarm",
                "Alarms if there are any messages on the dead letter queue for the compactions queue",
                compactionDLQ, topic);
        errorMetrics.add(Utils.createErrorMetric("Compaction Errors", compactionDLQ, instanceProperties));
        compactionJobQ.grantPurge(coreStacks.getPurgeQueuesPolicyForGrants());

        CfnOutputProps compactionJobDefinitionsQueueProps = new CfnOutputProps.Builder()
                .value(compactionJobQ.getQueueUrl())
                .build();
        new CfnOutput(this, COMPACTION_STACK_QUEUE_URL, compactionJobDefinitionsQueueProps);
        CfnOutputProps compactionJobDefinitionsDLQueueProps = new CfnOutputProps.Builder()
                .value(compactionJobDefinitionsDeadLetterQueue.getQueue().getQueueUrl())
                .build();
        new CfnOutput(this, COMPACTION_STACK_DLQ_URL, compactionJobDefinitionsDLQueueProps);

        return compactionJobQ;
    }

    private void lambdaToCreateCompactionJobsBatchedViaSQS(
            CoreStacks coreStacks, Topic topic, List<IMetric> errorMetrics,
            IBucket jarsBucket, LambdaCode jobCreatorJar, Queue compactionJobsQueue) {

        // Function to create compaction jobs
        Map<String, String> environmentVariables = Utils.createDefaultEnvironment(instanceProperties);

        String instanceId = Utils.cleanInstanceId(instanceProperties);
        String triggerFunctionName = String.join("-", "sleeper", instanceId, "compaction-job-creation-trigger");
        String functionName = String.join("-", "sleeper", instanceId, "compaction-job-creation-handler");

        IFunction triggerFunction = jobCreatorJar.buildFunction(this, "CompactionJobsCreationTrigger", builder -> builder
                .functionName(triggerFunctionName)
                .description("Create batches of tables and send requests to create compaction jobs for those batches")
                .runtime(JAVA_11)
                .memorySize(instanceProperties.getInt(TABLE_BATCHING_LAMBDAS_MEMORY_IN_MB))
                .timeout(Duration.seconds(instanceProperties.getInt(TABLE_BATCHING_LAMBDAS_TIMEOUT_IN_SECONDS)))
                .handler("sleeper.compaction.job.creation.lambda.CreateCompactionJobsTriggerLambda::handleRequest")
                .environment(environmentVariables)
                .reservedConcurrentExecutions(1)
                .logGroup(createLambdaLogGroup(this, "CompactionJobsCreationTriggerLogGroup", triggerFunctionName, instanceProperties)));

        IFunction handlerFunction = jobCreatorJar.buildFunction(this, "CompactionJobsCreationHandler", builder -> builder
                .functionName(functionName)
                .description("Scan the state stores of the provided tables looking for compaction jobs to create")
                .runtime(JAVA_11)
                .memorySize(instanceProperties.getInt(COMPACTION_JOB_CREATION_LAMBDA_MEMORY_IN_MB))
                .timeout(Duration.seconds(instanceProperties.getInt(COMPACTION_JOB_CREATION_LAMBDA_TIMEOUT_IN_SECONDS)))
                .handler("sleeper.compaction.job.creation.lambda.CreateCompactionJobsLambda::handleRequest")
                .environment(environmentVariables)
                .reservedConcurrentExecutions(instanceProperties.getInt(COMPACTION_JOB_CREATION_LAMBDA_CONCURRENCY_RESERVED))
                .logGroup(createLambdaLogGroup(this, "CompactionJobsCreationHandlerLogGroup", functionName, instanceProperties)));

        // Send messages from the trigger function to the handler function
        Queue jobCreationQueue = sqsQueueForCompactionJobCreation(coreStacks, topic, errorMetrics);
        handlerFunction.addEventSource(SqsEventSource.Builder.create(jobCreationQueue)
                .batchSize(instanceProperties.getInt(COMPACTION_JOB_CREATION_BATCH_SIZE))
                .maxConcurrency(instanceProperties.getInt(COMPACTION_JOB_CREATION_LAMBDA_CONCURRENCY_MAXIMUM))
                .build());

        // Grant permissions
        // - Read through tables in trigger, send batches
        // - Read/write for creating compaction jobs, access to jars bucket for compaction strategies
        jobCreationQueue.grantSendMessages(triggerFunction);
        coreStacks.grantReadTablesStatus(triggerFunction);
        coreStacks.grantCreateCompactionJobs(handlerFunction);
        jarsBucket.grantRead(handlerFunction);
        compactionJobsQueue.grantSendMessages(handlerFunction);
        coreStacks.grantInvokeScheduled(triggerFunction, jobCreationQueue);
        coreStacks.grantCreateCompactionJobs(coreStacks.getInvokeCompactionPolicyForGrants());
        compactionJobsQueue.grantSendMessages(coreStacks.getInvokeCompactionPolicyForGrants());

        // Cloudwatch rule to trigger this lambda
        Rule rule = Rule.Builder
                .create(this, "CompactionJobCreationPeriodicTrigger")
                .ruleName(SleeperScheduleRule.COMPACTION_JOB_CREATION.buildRuleName(instanceProperties))
                .description("A rule to periodically trigger the compaction job creation lambda")
                .enabled(!shouldDeployPaused(this))
                .schedule(Schedule.rate(Duration.minutes(instanceProperties.getInt(COMPACTION_JOB_CREATION_LAMBDA_PERIOD_IN_MINUTES))))
                .targets(List.of(new LambdaFunction(triggerFunction)))
                .build();
        instanceProperties.set(COMPACTION_JOB_CREATION_TRIGGER_LAMBDA_FUNCTION, triggerFunction.getFunctionName());
        instanceProperties.set(COMPACTION_JOB_CREATION_CLOUDWATCH_RULE, rule.getRuleName());
    }

    private Queue sqsQueueForCompactionJobCreation(CoreStacks coreStacks, Topic topic, List<IMetric> errorMetrics) {
        // Create queue for compaction job creation invocation
        String instanceId = Utils.cleanInstanceId(instanceProperties);
        Queue deadLetterQueue = Queue.Builder
                .create(this, "CompactionJobCreationDLQ")
                .queueName(String.join("-", "sleeper", instanceId, "CompactionJobCreationDLQ.fifo"))
                .fifo(true)
                .build();
        Queue queue = Queue.Builder
                .create(this, "CompactionJobCreationQueue")
                .queueName(String.join("-", "sleeper", instanceId, "CompactionJobCreationQ.fifo"))
                .deadLetterQueue(DeadLetterQueue.builder()
                        .maxReceiveCount(1)
                        .queue(deadLetterQueue)
                        .build())
                .fifo(true)
                .visibilityTimeout(
                        Duration.seconds(instanceProperties.getInt(COMPACTION_JOB_CREATION_LAMBDA_TIMEOUT_IN_SECONDS)))
                .build();
        instanceProperties.set(COMPACTION_JOB_CREATION_QUEUE_URL, queue.getQueueUrl());
        instanceProperties.set(COMPACTION_JOB_CREATION_QUEUE_ARN, queue.getQueueArn());
        instanceProperties.set(COMPACTION_JOB_CREATION_DLQ_URL, deadLetterQueue.getQueueUrl());
        instanceProperties.set(COMPACTION_JOB_CREATION_DLQ_ARN, deadLetterQueue.getQueueArn());

        createAlarmForDlq(this, "CompactionJobCreationBatchAlarm",
                "Alarms if there are any messages on the dead letter queue for compaction job creation",
                deadLetterQueue, topic);
        errorMetrics.add(Utils.createErrorMetric("Compaction Batching Errors", deadLetterQueue, instanceProperties));
        queue.grantPurge(coreStacks.getPurgeQueuesPolicyForGrants());
        return queue;
    }

    private void ecsClusterForCompactionTasks(
            CoreStacks coreStacks, IBucket jarsBucket, LambdaCode taskCreatorJar, Queue compactionJobsQueue) {
        VpcLookupOptions vpcLookupOptions = VpcLookupOptions.builder()
                .vpcId(instanceProperties.get(VPC_ID))
                .build();
        IVpc vpc = Vpc.fromLookup(this, "VPC1", vpcLookupOptions);
        String clusterName = String.join("-", "sleeper",
                Utils.cleanInstanceId(instanceProperties), "compaction-cluster");
        Cluster cluster = Cluster.Builder
                .create(this, "CompactionCluster")
                .clusterName(clusterName)
                .containerInsights(Boolean.TRUE)
                .vpc(vpc)
                .build();
        instanceProperties.set(COMPACTION_CLUSTER, cluster.getClusterName());

        IRepository repository = Repository.fromRepositoryName(this, "ECR1",
                instanceProperties.get(ECR_COMPACTION_REPO));
        ContainerImage containerImage = ContainerImage.fromEcrRepository(repository, instanceProperties.get(VERSION));

        Map<String, String> environmentVariables = Utils.createDefaultEnvironment(instanceProperties);
        environmentVariables.put(Utils.AWS_REGION, instanceProperties.get(REGION));

        Consumer<ITaskDefinition> grantPermissions = taskDef -> {
            coreStacks.grantRunCompactionJobs(taskDef.getTaskRole());
            jarsBucket.grantRead(taskDef.getTaskRole());

            taskDef.getTaskRole().addToPrincipalPolicy(PolicyStatement.Builder
                    .create()
                    .resources(Collections.singletonList("*"))
                    .actions(List.of("ecs:DescribeContainerInstances"))
                    .build());

            compactionJobsQueue.grantConsumeMessages(taskDef.getTaskRole());
        };

        String launchType = instanceProperties.get(COMPACTION_ECS_LAUNCHTYPE);
        if (launchType.equalsIgnoreCase("FARGATE")) {
            FargateTaskDefinition fargateTaskDefinition = compactionFargateTaskDefinition();
            String fargateTaskDefinitionFamily = fargateTaskDefinition.getFamily();
            instanceProperties.set(COMPACTION_TASK_FARGATE_DEFINITION_FAMILY, fargateTaskDefinitionFamily);
            LogDriver logDriver = Utils.createECSContainerLogDriver(this, instanceProperties, "FargateCompactionTasks");
            ContainerDefinitionOptions fargateContainerDefinitionOptions = createFargateContainerDefinition(containerImage,
                    environmentVariables, instanceProperties, logDriver);
            fargateTaskDefinition.addContainer(ContainerConstants.COMPACTION_CONTAINER_NAME,
                    fargateContainerDefinitionOptions);
            grantPermissions.accept(fargateTaskDefinition);
        } else {
            Ec2TaskDefinition ec2TaskDefinition = compactionEC2TaskDefinition();
            String ec2TaskDefinitionFamily = ec2TaskDefinition.getFamily();
            instanceProperties.set(COMPACTION_TASK_EC2_DEFINITION_FAMILY, ec2TaskDefinitionFamily);
            LogDriver logDriver = Utils.createECSContainerLogDriver(this, instanceProperties, "EC2CompactionTasks");
            ContainerDefinitionOptions ec2ContainerDefinitionOptions = createEC2ContainerDefinition(containerImage,
                    environmentVariables, instanceProperties, logDriver);
            ec2TaskDefinition.addContainer(ContainerConstants.COMPACTION_CONTAINER_NAME, ec2ContainerDefinitionOptions);

            if (instanceProperties.getBoolean(COMPACTION_GPU_ENABLED)) {
                IRepository gpuRepo = Repository.fromRepositoryName(this, "ECR2", instanceProperties.get(ECR_COMPACTION_GPU_REPO));
                ContainerImage gpuImage = ContainerImage.fromEcrRepository(gpuRepo, instanceProperties.get(VERSION));

                ContainerDefinitionOptions gpuContainerOptions = createEC2GPUContainerDefinition(gpuImage, environmentVariables, instanceProperties, logDriver);
                ec2TaskDefinition.addContainer(ContainerConstants.COMPACTION_GPU_CONTAINER_NAME, gpuContainerOptions);
            }

            grantPermissions.accept(ec2TaskDefinition);
            addEC2CapacityProvider(cluster, vpc, coreStacks, taskCreatorJar);
        }

        CfnOutputProps compactionClusterProps = new CfnOutputProps.Builder()
                .value(cluster.getClusterName())
                .build();
        new CfnOutput(this, COMPACTION_CLUSTER_NAME, compactionClusterProps);
    }

    @SuppressFBWarnings("NP_NULL_ON_SOME_PATH_FROM_RETURN_VALUE")
    private void addEC2CapacityProvider(
            Cluster cluster, IVpc vpc, CoreStacks coreStacks, LambdaCode taskCreatorJar) {

        // Create some extra user data to enable ECS container metadata file
        UserData customUserData = UserData.forLinux();
        customUserData.addCommands("echo ECS_ENABLE_CONTAINER_METADATA=true >> /etc/ecs/ecs.config");

        boolean isGPUEnabled = instanceProperties.getBoolean(COMPACTION_GPU_ENABLED);
        EcsOptimizedImage machineImage = EcsOptimizedImage.amazonLinux2(isGPUEnabled ? AmiHardwareType.GPU : AmiHardwareType.STANDARD, EcsOptimizedImageOptions.builder()
                .cachedInContext(false)
                .build());

        IFunction customTermination = lambdaForCustomTerminationPolicy(coreStacks, taskCreatorJar);
        customTermination.addPermission("AutoscalingCall", Permission.builder()
                .action("lambda:InvokeFunction")
                .principal(Role.fromRoleArn(this, "compaction_role_arn", "arn:aws:iam::" + instanceProperties.get(ACCOUNT)
                        + ":role/aws-service-role/autoscaling.amazonaws.com/AWSServiceRoleForAutoScaling"))
                .build());

        SecurityGroup scalingSecurityGroup = SecurityGroup.Builder.create(this, "CompactionScalingDefaultSG")
                .vpc(vpc)
                .allowAllOutbound(true)
                .build();

        InstanceProfile roleProfile = InstanceProfile.Builder.create(this, "CompactionScalingInstanceProfile")
                .build();

        LaunchTemplate scalingLaunchTemplate = LaunchTemplate.Builder.create(this, "CompactionScalingTemplate")
                .associatePublicIpAddress(false)
                .requireImdsv2(true)
                .blockDevices(List.of(BlockDevice.builder()
                        .deviceName("/dev/xvda") // root volume
                        .volume(BlockDeviceVolume.ebs(instanceProperties.getInt(COMPACTION_EC2_ROOT_SIZE),
                                EbsDeviceOptions.builder()
                                        .deleteOnTermination(true)
                                        .encrypted(true)
                                        .volumeType(EbsDeviceVolumeType.GP3)
                                        .build()))
                        .build()))
                .userData(customUserData)
                .instanceType(lookupEC2InstanceType(instanceProperties.get(COMPACTION_EC2_TYPE)))
                .machineImage(machineImage)
                .securityGroup(scalingSecurityGroup)
                .instanceProfile(roleProfile)
                .build();
        addSecurityGroupReferences(this, instanceProperties)
                .forEach(scalingLaunchTemplate::addSecurityGroup);
        AutoScalingGroup ec2scalingGroup = AutoScalingGroup.Builder.create(this, "CompactionScalingGroup")
                .vpc(vpc)
                .launchTemplate(scalingLaunchTemplate)
                .minCapacity(instanceProperties.getInt(COMPACTION_EC2_POOL_MINIMUM))
                .desiredCapacity(instanceProperties.getInt(COMPACTION_EC2_POOL_DESIRED))
                .maxCapacity(instanceProperties.getInt(COMPACTION_EC2_POOL_MAXIMUM))
                .terminationPolicies(List.of(TerminationPolicy.CUSTOM_LAMBDA_FUNCTION))
                .terminationPolicyCustomLambdaFunctionArn(customTermination.getFunctionArn())
                .build();

        AsgCapacityProvider ec2Provider = AsgCapacityProvider.Builder
                .create(this, "CompactionCapacityProvider")
                .enableManagedScaling(false)
                .enableManagedTerminationProtection(false)
                .autoScalingGroup(ec2scalingGroup)
                .spotInstanceDraining(true)
                .canContainersAccessInstanceRole(false)
                .machineImageType(MachineImageType.AMAZON_LINUX_2)
                .build();

        cluster.addAsgCapacityProvider(ec2Provider,
                AddAutoScalingGroupCapacityOptions.builder()
                        .canContainersAccessInstanceRole(false)
                        .machineImageType(MachineImageType.AMAZON_LINUX_2)
                        .spotInstanceDraining(true)
                        .build());

        instanceProperties.set(COMPACTION_AUTO_SCALING_GROUP, ec2scalingGroup.getAutoScalingGroupName());
    }

    private static List<ISecurityGroup> addSecurityGroupReferences(Construct scope, InstanceProperties instanceProperties) {
        AtomicInteger index = new AtomicInteger(1);
        return instanceProperties.getList(ECS_SECURITY_GROUPS).stream()
                .filter(Predicate.not(String::isBlank))
                .map(groupId -> SecurityGroup.fromLookupById(scope, "CompactionScalingSG" + index.getAndIncrement(), groupId))
                .collect(Collectors.toList());
    }

    public static InstanceType lookupEC2InstanceType(String ec2InstanceType) {
        Objects.requireNonNull(ec2InstanceType, "instance type cannot be null");
        int pos = ec2InstanceType.indexOf('.');

        if (ec2InstanceType.trim().isEmpty() || pos < 0 || (pos + 1) >= ec2InstanceType.length()) {
            throw new IllegalArgumentException("instance type is empty or invalid");
        }

        String family = ec2InstanceType.substring(0, pos).toUpperCase(Locale.getDefault());
        String size = ec2InstanceType.substring(pos + 1).toUpperCase(Locale.getDefault());

        // Since Java identifiers can't start with a number, sizes like "2xlarge"
        // become "xlarge2" in the enum namespace.
        String normalisedSize = Utils.normaliseSize(size);

        // Now perform lookup of these against known types
        InstanceClass instanceClass = InstanceClass.valueOf(family);
        InstanceSize instanceSize = InstanceSize.valueOf(normalisedSize);

        return InstanceType.of(instanceClass, instanceSize);
    }

    private FargateTaskDefinition compactionFargateTaskDefinition() {
        String architecture = instanceProperties.get(COMPACTION_TASK_CPU_ARCHITECTURE).toUpperCase(Locale.ROOT);
        CompactionTaskRequirements requirements = CompactionTaskRequirements.getArchRequirements(architecture, instanceProperties);
        return FargateTaskDefinition.Builder
                .create(this, "CompactionFargateTaskDefinition")
                .family(String.join("-", "sleeper", Utils.cleanInstanceId(instanceProperties), "CompactionTaskOnFargate"))
                .cpu(requirements.getCpu())
                .memoryLimitMiB(requirements.getMemoryLimitMiB())
                .runtimePlatform(RuntimePlatform.builder()
                        .cpuArchitecture(CpuArchitecture.of(architecture))
                        .operatingSystemFamily(OperatingSystemFamily.LINUX)
                        .build())
                .build();
    }

    private Ec2TaskDefinition compactionEC2TaskDefinition() {
        return Ec2TaskDefinition.Builder
                .create(this, "CompactionEC2TaskDefinition")
                .family(String.join("-", Utils.cleanInstanceId(instanceProperties), "CompactionTaskOnEC2"))
                .networkMode(NetworkMode.BRIDGE)
                .build();
    }

    private ContainerDefinitionOptions createFargateContainerDefinition(
            ContainerImage image, Map<String, String> environment, InstanceProperties instanceProperties, LogDriver logDriver) {
        String architecture = instanceProperties.get(COMPACTION_TASK_CPU_ARCHITECTURE).toUpperCase(Locale.ROOT);
        CompactionTaskRequirements requirements = CompactionTaskRequirements.getArchRequirements(architecture, instanceProperties);
        return ContainerDefinitionOptions.builder()
                .image(image)
                .environment(environment)
<<<<<<< HEAD
                .cpu(requirements.getLeft())
                .memoryLimitMiB(requirements.getRight())
                .logging(logDriver)
=======
                .cpu(requirements.getCpu())
                .memoryLimitMiB(requirements.getMemoryLimitMiB())
                .logging(Utils.createECSContainerLogDriver(this, instanceProperties, "FargateCompactionTasks"))
>>>>>>> 15e73886
                .build();
    }

    private ContainerDefinitionOptions createEC2GPUContainerDefinition(ContainerImage image, Map<String, String> environment, InstanceProperties instanceProperties, LogDriver logDriver) {
        String architecture = instanceProperties.get(COMPACTION_TASK_CPU_ARCHITECTURE).toUpperCase(Locale.ROOT);
        CompactionTaskRequirements requirements = CompactionTaskRequirements.getArchRequirements(architecture, instanceProperties);
        return ContainerDefinitionOptions.builder()
                .image(image)
                .environment(environment)
                .cpu(requirements.getCpu())
                // bit hacky: Reduce memory requirement for EC2 to prevent
                // container allocation failing when we need almost entire resources
                // of machine
<<<<<<< HEAD
                .memoryLimitMiB((int) (requirements.getRight() * 0.95))
                .gpuCount(1)
                .logging(logDriver)
                .build();
    }

    private ContainerDefinitionOptions createEC2ContainerDefinition(
            ContainerImage image, Map<String, String> environment, InstanceProperties instanceProperties, LogDriver logDriver) {
        int cpu = instanceProperties.getInt(COMPACTION_TASK_GPU_CONT_CPU);
        int memoryLimitMiB = instanceProperties.getInt(COMPACTION_TASK_GPU_CONT_MEMORY);
        return ContainerDefinitionOptions.builder()
                .image(image)
                .environment(environment)
                .cpu(cpu)
                // bit hacky: Reduce memory requirement for EC2 to prevent
                // container allocation failing when we need almost entire resources
                // of machine
                .memoryLimitMiB((int) (memoryLimitMiB * 0.95))
                .logging(logDriver)
=======
                .memoryLimitMiB((int) (requirements.getMemoryLimitMiB() * 0.95))
                .logging(Utils.createECSContainerLogDriver(this, instanceProperties, "EC2CompactionTasks"))
>>>>>>> 15e73886
                .build();
    }

    @SuppressFBWarnings("NP_NULL_ON_SOME_PATH_FROM_RETURN_VALUE")
    private IFunction lambdaForCustomTerminationPolicy(CoreStacks coreStacks, LambdaCode taskCreatorJar) {

        // Run tasks function
        Map<String, String> environmentVariables = Utils.createDefaultEnvironment(instanceProperties);

        String functionName = String.join("-", "sleeper",
                Utils.cleanInstanceId(instanceProperties), "compaction-custom-termination");

        IFunction handler = taskCreatorJar.buildFunction(this, "CompactionTerminator", builder -> builder
                .functionName(functionName)
                .description("Custom termination policy for ECS auto scaling group. Only terminate empty instances.")
                .environment(environmentVariables)
                .handler("sleeper.compaction.task.creation.SafeTerminationLambda::handleRequest")
                .logGroup(createLambdaLogGroup(this, "CompactionTerminatorLogGroup", functionName, instanceProperties))
                .memorySize(512)
                .runtime(software.amazon.awscdk.services.lambda.Runtime.JAVA_11)
                .timeout(Duration.seconds(10)));

        coreStacks.grantReadInstanceConfig(handler);
        // Grant this function permission to query ECS for the number of tasks.
        PolicyStatement policyStatement = PolicyStatement.Builder
                .create()
                .resources(Collections.singletonList("*"))
                .actions(Arrays.asList("ecs:DescribeContainerInstances", "ecs:ListContainerInstances"))
                .build();
        IRole role = Objects.requireNonNull(handler.getRole());
        role.addToPrincipalPolicy(policyStatement);

        return handler;
    }

    @SuppressFBWarnings("NP_NULL_ON_SOME_PATH_FROM_RETURN_VALUE")
    private void lambdaToCreateCompactionTasks(
            CoreStacks coreStacks, LambdaCode taskCreatorJar, Queue compactionJobsQueue) {
        String functionName = String.join("-", "sleeper",
                Utils.cleanInstanceId(instanceProperties), "compaction-tasks-creator");

        IFunction handler = taskCreatorJar.buildFunction(this, "CompactionTasksCreator", builder -> builder
                .functionName(functionName)
                .description("If there are compaction jobs on queue create tasks to run them")
                .runtime(software.amazon.awscdk.services.lambda.Runtime.JAVA_11)
                .memorySize(instanceProperties.getInt(TASK_RUNNER_LAMBDA_MEMORY_IN_MB))
                .timeout(Duration.seconds(instanceProperties.getInt(TASK_RUNNER_LAMBDA_TIMEOUT_IN_SECONDS)))
                .handler("sleeper.compaction.task.creation.RunCompactionTasksLambda::eventHandler")
                .environment(Utils.createDefaultEnvironment(instanceProperties))
                .reservedConcurrentExecutions(1)
                .logGroup(createLambdaLogGroup(this, "CompactionTasksCreatorLogGroup", functionName, instanceProperties)));

        // Grant this function permission to read from the S3 bucket
        coreStacks.grantReadInstanceConfig(handler);

        // Grant this function permission to query the queue for number of messages
        compactionJobsQueue.grant(handler, "sqs:GetQueueAttributes");
        compactionJobsQueue.grantSendMessages(handler);
        compactionJobsQueue.grantSendMessages(coreStacks.getInvokeCompactionPolicyForGrants());
        Utils.grantInvokeOnPolicy(handler, coreStacks.getInvokeCompactionPolicyForGrants());
        coreStacks.grantInvokeScheduled(handler);

        // Grant this function permission to query ECS for the number of tasks, etc
        PolicyStatement policyStatement = PolicyStatement.Builder
                .create()
                .resources(Collections.singletonList("*"))
                .actions(Arrays.asList("ecs:DescribeClusters", "ecs:RunTask", "iam:PassRole",
                        "ecs:DescribeContainerInstances", "ecs:DescribeTasks", "ecs:ListContainerInstances",
                        "autoscaling:SetDesiredCapacity", "autoscaling:DescribeAutoScalingGroups"))
                .build();
        IRole role = Objects.requireNonNull(handler.getRole());
        role.addToPrincipalPolicy(policyStatement);
        role.addManagedPolicy(ManagedPolicy.fromAwsManagedPolicyName("service-role/AmazonECSTaskExecutionRolePolicy"));

        // Cloudwatch rule to trigger this lambda
        Rule rule = Rule.Builder
                .create(this, "CompactionTasksCreationPeriodicTrigger")
                .ruleName(SleeperScheduleRule.COMPACTION_TASK_CREATION.buildRuleName(instanceProperties))
                .description("A rule to periodically trigger the compaction task creation lambda")
                .enabled(!shouldDeployPaused(this))
                .schedule(Schedule.rate(Duration.minutes(instanceProperties.getInt(COMPACTION_TASK_CREATION_PERIOD_IN_MINUTES))))
                .targets(Collections.singletonList(new LambdaFunction(handler)))
                .build();
        instanceProperties.set(COMPACTION_TASK_CREATION_LAMBDA_FUNCTION, handler.getFunctionName());
        instanceProperties.set(COMPACTION_TASK_CREATION_CLOUDWATCH_RULE, rule.getRuleName());
    }

    public Queue getCompactionJobsQueue() {
        return compactionJobQ;
    }

    public Queue getCompactionDeadLetterQueue() {
        return compactionDLQ;
    }
}<|MERGE_RESOLUTION|>--- conflicted
+++ resolved
@@ -95,57 +95,6 @@
 import java.util.function.Predicate;
 import java.util.stream.Collectors;
 
-<<<<<<< HEAD
-import static sleeper.cdk.Utils.createAlarmForDlq;
-import static sleeper.cdk.Utils.createLambdaLogGroup;
-import static sleeper.cdk.Utils.shouldDeployPaused;
-import static sleeper.configuration.properties.instance.CdkDefinedInstanceProperty.COMPACTION_AUTO_SCALING_GROUP;
-import static sleeper.configuration.properties.instance.CdkDefinedInstanceProperty.COMPACTION_CLUSTER;
-import static sleeper.configuration.properties.instance.CdkDefinedInstanceProperty.COMPACTION_JOB_CREATION_CLOUDWATCH_RULE;
-import static sleeper.configuration.properties.instance.CdkDefinedInstanceProperty.COMPACTION_JOB_CREATION_DLQ_ARN;
-import static sleeper.configuration.properties.instance.CdkDefinedInstanceProperty.COMPACTION_JOB_CREATION_DLQ_URL;
-import static sleeper.configuration.properties.instance.CdkDefinedInstanceProperty.COMPACTION_JOB_CREATION_QUEUE_ARN;
-import static sleeper.configuration.properties.instance.CdkDefinedInstanceProperty.COMPACTION_JOB_CREATION_QUEUE_URL;
-import static sleeper.configuration.properties.instance.CdkDefinedInstanceProperty.COMPACTION_JOB_CREATION_TRIGGER_LAMBDA_FUNCTION;
-import static sleeper.configuration.properties.instance.CdkDefinedInstanceProperty.COMPACTION_JOB_DLQ_ARN;
-import static sleeper.configuration.properties.instance.CdkDefinedInstanceProperty.COMPACTION_JOB_DLQ_URL;
-import static sleeper.configuration.properties.instance.CdkDefinedInstanceProperty.COMPACTION_JOB_QUEUE_ARN;
-import static sleeper.configuration.properties.instance.CdkDefinedInstanceProperty.COMPACTION_JOB_QUEUE_URL;
-import static sleeper.configuration.properties.instance.CdkDefinedInstanceProperty.COMPACTION_TASK_CREATION_CLOUDWATCH_RULE;
-import static sleeper.configuration.properties.instance.CdkDefinedInstanceProperty.COMPACTION_TASK_CREATION_LAMBDA_FUNCTION;
-import static sleeper.configuration.properties.instance.CdkDefinedInstanceProperty.COMPACTION_TASK_EC2_DEFINITION_FAMILY;
-import static sleeper.configuration.properties.instance.CdkDefinedInstanceProperty.COMPACTION_TASK_FARGATE_DEFINITION_FAMILY;
-import static sleeper.configuration.properties.instance.CdkDefinedInstanceProperty.VERSION;
-import static sleeper.configuration.properties.instance.CommonProperty.ACCOUNT;
-import static sleeper.configuration.properties.instance.CommonProperty.ECS_SECURITY_GROUPS;
-import static sleeper.configuration.properties.instance.CommonProperty.REGION;
-import static sleeper.configuration.properties.instance.CommonProperty.TABLE_BATCHING_LAMBDAS_MEMORY_IN_MB;
-import static sleeper.configuration.properties.instance.CommonProperty.TABLE_BATCHING_LAMBDAS_TIMEOUT_IN_SECONDS;
-import static sleeper.configuration.properties.instance.CommonProperty.TASK_RUNNER_LAMBDA_MEMORY_IN_MB;
-import static sleeper.configuration.properties.instance.CommonProperty.TASK_RUNNER_LAMBDA_TIMEOUT_IN_SECONDS;
-import static sleeper.configuration.properties.instance.CommonProperty.VPC_ID;
-import static sleeper.configuration.properties.instance.CompactionProperty.COMPACTION_EC2_POOL_DESIRED;
-import static sleeper.configuration.properties.instance.CompactionProperty.COMPACTION_EC2_POOL_MAXIMUM;
-import static sleeper.configuration.properties.instance.CompactionProperty.COMPACTION_EC2_POOL_MINIMUM;
-import static sleeper.configuration.properties.instance.CompactionProperty.COMPACTION_EC2_ROOT_SIZE;
-import static sleeper.configuration.properties.instance.CompactionProperty.COMPACTION_EC2_TYPE;
-import static sleeper.configuration.properties.instance.CompactionProperty.COMPACTION_ECS_LAUNCHTYPE;
-import static sleeper.configuration.properties.instance.CompactionProperty.COMPACTION_GPU_ENABLED;
-import static sleeper.configuration.properties.instance.CompactionProperty.COMPACTION_JOB_CREATION_BATCH_SIZE;
-import static sleeper.configuration.properties.instance.CompactionProperty.COMPACTION_JOB_CREATION_LAMBDA_CONCURRENCY_MAXIMUM;
-import static sleeper.configuration.properties.instance.CompactionProperty.COMPACTION_JOB_CREATION_LAMBDA_CONCURRENCY_RESERVED;
-import static sleeper.configuration.properties.instance.CompactionProperty.COMPACTION_JOB_CREATION_LAMBDA_MEMORY_IN_MB;
-import static sleeper.configuration.properties.instance.CompactionProperty.COMPACTION_JOB_CREATION_LAMBDA_PERIOD_IN_MINUTES;
-import static sleeper.configuration.properties.instance.CompactionProperty.COMPACTION_JOB_CREATION_LAMBDA_TIMEOUT_IN_SECONDS;
-import static sleeper.configuration.properties.instance.CompactionProperty.COMPACTION_JOB_MAX_RETRIES;
-import static sleeper.configuration.properties.instance.CompactionProperty.COMPACTION_QUEUE_VISIBILITY_TIMEOUT_IN_SECONDS;
-import static sleeper.configuration.properties.instance.CompactionProperty.COMPACTION_TASK_CPU_ARCHITECTURE;
-import static sleeper.configuration.properties.instance.CompactionProperty.COMPACTION_TASK_CREATION_PERIOD_IN_MINUTES;
-import static sleeper.configuration.properties.instance.CompactionProperty.COMPACTION_TASK_GPU_CONT_CPU;
-import static sleeper.configuration.properties.instance.CompactionProperty.COMPACTION_TASK_GPU_CONT_MEMORY;
-import static sleeper.configuration.properties.instance.CompactionProperty.ECR_COMPACTION_GPU_REPO;
-import static sleeper.configuration.properties.instance.CompactionProperty.ECR_COMPACTION_REPO;
-=======
 import static sleeper.cdk.util.Utils.createAlarmForDlq;
 import static sleeper.cdk.util.Utils.createLambdaLogGroup;
 import static sleeper.cdk.util.Utils.shouldDeployPaused;
@@ -169,6 +118,10 @@
 import static sleeper.core.properties.instance.CommonProperty.ACCOUNT;
 import static sleeper.core.properties.instance.CommonProperty.ECS_SECURITY_GROUPS;
 import static sleeper.core.properties.instance.CommonProperty.REGION;
+import static sleeper.core.properties.instance.CompactionProperty.COMPACTION_TASK_GPU_CONT_CPU;
+import static sleeper.core.properties.instance.CompactionProperty.COMPACTION_TASK_GPU_CONT_MEMORY;
+import static sleeper.core.properties.instance.CompactionProperty.ECR_COMPACTION_GPU_REPO;
+import static sleeper.core.properties.instance.CompactionProperty.COMPACTION_GPU_ENABLED;
 import static sleeper.core.properties.instance.CommonProperty.TABLE_BATCHING_LAMBDAS_MEMORY_IN_MB;
 import static sleeper.core.properties.instance.CommonProperty.TABLE_BATCHING_LAMBDAS_TIMEOUT_IN_SECONDS;
 import static sleeper.core.properties.instance.CommonProperty.TASK_RUNNER_LAMBDA_MEMORY_IN_MB;
@@ -191,7 +144,6 @@
 import static sleeper.core.properties.instance.CompactionProperty.COMPACTION_TASK_CPU_ARCHITECTURE;
 import static sleeper.core.properties.instance.CompactionProperty.COMPACTION_TASK_CREATION_PERIOD_IN_MINUTES;
 import static sleeper.core.properties.instance.CompactionProperty.ECR_COMPACTION_REPO;
->>>>>>> 15e73886
 import static software.amazon.awscdk.services.lambda.Runtime.JAVA_11;
 
 /**
@@ -620,19 +572,13 @@
         return ContainerDefinitionOptions.builder()
                 .image(image)
                 .environment(environment)
-<<<<<<< HEAD
-                .cpu(requirements.getLeft())
-                .memoryLimitMiB(requirements.getRight())
-                .logging(logDriver)
-=======
                 .cpu(requirements.getCpu())
                 .memoryLimitMiB(requirements.getMemoryLimitMiB())
                 .logging(Utils.createECSContainerLogDriver(this, instanceProperties, "FargateCompactionTasks"))
->>>>>>> 15e73886
-                .build();
-    }
-
-    private ContainerDefinitionOptions createEC2GPUContainerDefinition(ContainerImage image, Map<String, String> environment, InstanceProperties instanceProperties, LogDriver logDriver) {
+                .build();
+    }
+
+    private ContainerDefinitionOptions createEC2ContainerDefinition(ContainerImage image, Map<String, String> environment, InstanceProperties instanceProperties, LogDriver logDriver) {
         String architecture = instanceProperties.get(COMPACTION_TASK_CPU_ARCHITECTURE).toUpperCase(Locale.ROOT);
         CompactionTaskRequirements requirements = CompactionTaskRequirements.getArchRequirements(architecture, instanceProperties);
         return ContainerDefinitionOptions.builder()
@@ -642,33 +588,31 @@
                 // bit hacky: Reduce memory requirement for EC2 to prevent
                 // container allocation failing when we need almost entire resources
                 // of machine
-<<<<<<< HEAD
-                .memoryLimitMiB((int) (requirements.getRight() * 0.95))
-                .gpuCount(1)
-                .logging(logDriver)
-                .build();
-    }
-
-    private ContainerDefinitionOptions createEC2ContainerDefinition(
-            ContainerImage image, Map<String, String> environment, InstanceProperties instanceProperties, LogDriver logDriver) {
+                .memoryLimitMiB((int) (requirements.getMemoryLimitMiB() * 0.95))
+                .logging(Utils.createECSContainerLogDriver(this, instanceProperties, "EC2CompactionTasks"))
+                .build();
+    }
+
+    private ContainerDefinitionOptions createEC2GPUContainerDefinition(ContainerImage image, Map<String, String> environment, InstanceProperties instanceProperties, LogDriver logDriver) {
+        String architecture = instanceProperties.get(COMPACTION_TASK_CPU_ARCHITECTURE).toUpperCase(Locale.ROOT);
+        CompactionTaskRequirements requirements = CompactionTaskRequirements.getArchRequirements(architecture, instanceProperties);
         int cpu = instanceProperties.getInt(COMPACTION_TASK_GPU_CONT_CPU);
-        int memoryLimitMiB = instanceProperties.getInt(COMPACTION_TASK_GPU_CONT_MEMORY);
+        int memoryLimitMiB  = instanceProperties.getInt(COMPACTION_TASK_GPU_CONT_MEMORY);
         return ContainerDefinitionOptions.builder()
                 .image(image)
+                .gpuCount(1)
                 .environment(environment)
                 .cpu(cpu)
                 // bit hacky: Reduce memory requirement for EC2 to prevent
                 // container allocation failing when we need almost entire resources
                 // of machine
                 .memoryLimitMiB((int) (memoryLimitMiB * 0.95))
-                .logging(logDriver)
-=======
-                .memoryLimitMiB((int) (requirements.getMemoryLimitMiB() * 0.95))
                 .logging(Utils.createECSContainerLogDriver(this, instanceProperties, "EC2CompactionTasks"))
->>>>>>> 15e73886
-                .build();
-    }
-
+                .build();
+    }
+
+
+ 
     @SuppressFBWarnings("NP_NULL_ON_SOME_PATH_FROM_RETURN_VALUE")
     private IFunction lambdaForCustomTerminationPolicy(CoreStacks coreStacks, LambdaCode taskCreatorJar) {
 
