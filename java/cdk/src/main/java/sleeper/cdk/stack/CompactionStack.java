--- conflicted
+++ resolved
@@ -439,14 +439,11 @@
         UserData customUserData = UserData.forLinux();
         customUserData.addCommands("echo ECS_ENABLE_CONTAINER_METADATA=true >> /etc/ecs/ecs.config");
 
-<<<<<<< HEAD
         boolean isGPUEnabled = instanceProperties.getBoolean(COMPACTION_GPU_ENABLED);
         EcsOptimizedImage machineImage = EcsOptimizedImage.amazonLinux2(isGPUEnabled ? AmiHardwareType.GPU : AmiHardwareType.STANDARD, EcsOptimizedImageOptions.builder()
                 .cachedInContext(false)
                 .build());
 
-        SecurityGroup scalingSecurityGroup = SecurityGroup.Builder.create(this, "CompactionScalingSG")
-=======
         IFunction customTermination = lambdaForCustomTerminationPolicy(coreStacks, taskCreatorJar);
         customTermination.addPermission("AutoscalingCall", Permission.builder()
                 .action("lambda:InvokeFunction")
@@ -455,7 +452,6 @@
                 .build());
 
         SecurityGroup scalingSecurityGroup = SecurityGroup.Builder.create(this, "CompactionScalingDefaultSG")
->>>>>>> 720533ae
                 .vpc(vpc)
                 .allowAllOutbound(true)
                 .build();
