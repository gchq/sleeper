--- conflicted
+++ resolved
@@ -516,11 +516,6 @@
 
     private ContainerDefinitionOptions createFargateContainerDefinition(
             ContainerImage image, Map<String, String> environment, InstanceProperties instanceProperties) {
-<<<<<<< HEAD
-=======
-        String architecture = instanceProperties.get(COMPACTION_TASK_CPU_ARCHITECTURE).toUpperCase(Locale.ROOT);
-        Pair<Integer, Integer> requirements = Requirements.getArchRequirements(architecture, instanceProperties);
->>>>>>> a7532333
         return ContainerDefinitionOptions.builder()
                 .image(image)
                 .environment(environment)
