--- conflicted
+++ resolved
@@ -22,15 +22,7 @@
 import software.amazon.awscdk.Duration;
 import software.amazon.awscdk.NestedStack;
 import software.amazon.awscdk.services.autoscaling.AutoScalingGroup;
-<<<<<<< HEAD
-import software.amazon.awscdk.services.autoscaling.BlockDevice;
-import software.amazon.awscdk.services.autoscaling.BlockDeviceVolume;
-import software.amazon.awscdk.services.autoscaling.EbsDeviceOptions;
-import software.amazon.awscdk.services.autoscaling.EbsDeviceVolumeType;
 import software.amazon.awscdk.services.autoscaling.TerminationPolicy;
-=======
-import software.amazon.awscdk.services.autoscaling.CfnAutoScalingGroup;
->>>>>>> 92256f71
 import software.amazon.awscdk.services.cloudwatch.IMetric;
 import software.amazon.awscdk.services.ec2.BlockDevice;
 import software.amazon.awscdk.services.ec2.BlockDeviceVolume;
@@ -426,7 +418,6 @@
         UserData customUserData = UserData.forLinux();
         customUserData.addCommands("echo ECS_ENABLE_CONTAINER_METADATA=true >> /etc/ecs/ecs.config");
 
-<<<<<<< HEAD
         IFunction customTermination = lambdaForCustomTerminationPolicy(coreStacks, taskCreatorJar);
         customTermination.addPermission("AutoscalingCall", Permission.builder()
                 .action("lambda:InvokeFunction")
@@ -434,11 +425,8 @@
                         + ":role/aws-service-role/autoscaling.amazonaws.com/AWSServiceRoleForAutoScaling"))
                 .build());
 
-        AutoScalingGroup ec2scalingGroup = AutoScalingGroup.Builder.create(this, "CompactionScalingGroup").vpc(vpc)
-=======
         SecurityGroup scalingSecurityGroup = SecurityGroup.Builder.create(this, "CompactionScalingSG")
                 .vpc(vpc)
->>>>>>> 92256f71
                 .allowAllOutbound(true)
                 .build();
 
@@ -463,10 +451,6 @@
                         EcsOptimizedImageOptions.builder()
                                 .cachedInContext(false)
                                 .build()))
-<<<<<<< HEAD
-                .terminationPolicies(List.of(TerminationPolicy.CUSTOM_LAMBDA_FUNCTION))
-                .terminationPolicyCustomLambdaFunctionArn(customTermination.getFunctionArn())
-=======
                 .securityGroup(scalingSecurityGroup)
                 .instanceProfile(roleProfile)
                 .build();
@@ -477,7 +461,8 @@
                 .minCapacity(instanceProperties.getInt(COMPACTION_EC2_POOL_MINIMUM))
                 .desiredCapacity(instanceProperties.getInt(COMPACTION_EC2_POOL_DESIRED))
                 .maxCapacity(instanceProperties.getInt(COMPACTION_EC2_POOL_MAXIMUM))
->>>>>>> 92256f71
+                .terminationPolicies(List.of(TerminationPolicy.CUSTOM_LAMBDA_FUNCTION))
+                .terminationPolicyCustomLambdaFunctionArn(customTermination.getFunctionArn())
                 .build();
 
         AsgCapacityProvider ec2Provider = AsgCapacityProvider.Builder
