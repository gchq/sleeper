--- conflicted
+++ resolved
@@ -181,11 +181,7 @@
         LambdaCode taskCreatorJar = jars.lambdaCode(BuiltJar.COMPACTION_TASK_CREATOR, jarsBucket);
 
         // SQS queue for the compaction jobs
-<<<<<<< HEAD
-        Queue compactionJobsQueue = sqsQueueForCompactionJobs(topic, errorMetricsConsumer);
-=======
-        Queue compactionJobsQueue = sqsQueueForCompactionJobs(coreStacks, topic);
->>>>>>> 84b9ba31
+        Queue compactionJobsQueue = sqsQueueForCompactionJobs(coreStacks, topic, errorMetricsConsumer);
 
         // Lambda to periodically check for compaction jobs that should be created
         lambdaToCreateCompactionJobsBatchedViaSQS(coreStacks, topic, errorMetricsConsumer, jarsBucket, jobCreatorJar, compactionJobsQueue);
@@ -199,11 +195,7 @@
         Utils.addStackTagIfSet(this, instanceProperties);
     }
 
-<<<<<<< HEAD
-    private Queue sqsQueueForCompactionJobs(Topic topic, Consumer<IMetric> errorMetricsConsumer) {
-=======
-    private Queue sqsQueueForCompactionJobs(CoreStacks coreStacks, Topic topic) {
->>>>>>> 84b9ba31
+    private Queue sqsQueueForCompactionJobs(CoreStacks coreStacks, Topic topic, Consumer<IMetric> errorMetricsConsumer) {
         // Create queue for compaction job definitions
         String dlQueueName = Utils.truncateTo64Characters(instanceProperties.get(ID) + "-CompactionJobDLQ");
         compactionDLQ = Queue.Builder
