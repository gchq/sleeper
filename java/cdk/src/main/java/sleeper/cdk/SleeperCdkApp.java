/*
 * Copyright 2022-2024 Crown Copyright
 *
 * Licensed under the Apache License, Version 2.0 (the "License");
 * you may not use this file except in compliance with the License.
 * You may obtain a copy of the License at
 *
 *     http://www.apache.org/licenses/LICENSE-2.0
 *
 * Unless required by applicable law or agreed to in writing, software
 * distributed under the License is distributed on an "AS IS" BASIS,
 * WITHOUT WARRANTIES OR CONDITIONS OF ANY KIND, either express or implied.
 * See the License for the specific language governing permissions and
 * limitations under the License.
 */
package sleeper.cdk;

import com.amazonaws.services.s3.AmazonS3ClientBuilder;
import software.amazon.awscdk.App;
import software.amazon.awscdk.AppProps;
import software.amazon.awscdk.Environment;
import software.amazon.awscdk.Stack;
import software.amazon.awscdk.StackProps;
import software.amazon.awscdk.Tags;
import software.constructs.Construct;

import sleeper.cdk.jars.BuiltJars;
import sleeper.cdk.stack.AthenaStack;
import sleeper.cdk.stack.CompactionStack;
import sleeper.cdk.stack.ConfigBucketStack;
import sleeper.cdk.stack.CoreStacks;
import sleeper.cdk.stack.DashboardStack;
import sleeper.cdk.stack.DynamoDBStateStoreStack;
import sleeper.cdk.stack.GarbageCollectorStack;
import sleeper.cdk.stack.IngestBatcherStack;
import sleeper.cdk.stack.IngestStack;
import sleeper.cdk.stack.IngestStacks;
import sleeper.cdk.stack.IngestStatusStoreStack;
import sleeper.cdk.stack.ManagedPoliciesStack;
import sleeper.cdk.stack.PartitionSplittingStack;
import sleeper.cdk.stack.PropertiesStack;
import sleeper.cdk.stack.QueryQueueStack;
import sleeper.cdk.stack.QueryStack;
import sleeper.cdk.stack.S3StateStoreStack;
import sleeper.cdk.stack.StateStoreStacks;
import sleeper.cdk.stack.TableDataStack;
import sleeper.cdk.stack.TableIndexStack;
import sleeper.cdk.stack.TableMetricsStack;
import sleeper.cdk.stack.TopicStack;
import sleeper.cdk.stack.VpcStack;
import sleeper.cdk.stack.WebSocketQueryStack;
import sleeper.cdk.stack.bulkimport.BulkImportBucketStack;
import sleeper.cdk.stack.bulkimport.CommonEmrBulkImportStack;
import sleeper.cdk.stack.bulkimport.EksBulkImportStack;
import sleeper.cdk.stack.bulkimport.EmrBulkImportStack;
import sleeper.cdk.stack.bulkimport.EmrServerlessBulkImportStack;
import sleeper.cdk.stack.bulkimport.EmrStudioStack;
import sleeper.cdk.stack.bulkimport.PersistentEmrBulkImportStack;
import sleeper.configuration.properties.instance.InstanceProperties;

import java.util.List;
import java.util.stream.Collectors;
import java.util.stream.Stream;

import static sleeper.configuration.properties.instance.CommonProperty.ACCOUNT;
import static sleeper.configuration.properties.instance.CommonProperty.ID;
import static sleeper.configuration.properties.instance.CommonProperty.OPTIONAL_STACKS;
import static sleeper.configuration.properties.instance.CommonProperty.REGION;

/**
 * The {@link App} that deploys all the Sleeper stacks.
 */
public class SleeperCdkApp extends Stack {
    private final InstanceProperties instanceProperties;
    private final BuiltJars jars;
    private final App app;
    private CoreStacks coreStacks;
    private IngestStacks ingestStacks;
    private IngestStack ingestStack;
    private IngestBatcherStack ingestBatcherStack;
    private CompactionStack compactionStack;
    private PartitionSplittingStack partitionSplittingStack;
    private BulkImportBucketStack bulkImportBucketStack;
    private CommonEmrBulkImportStack emrBulkImportCommonStack;
    private EmrBulkImportStack emrBulkImportStack;
    private EmrServerlessBulkImportStack emrServerlessBulkImportStack;
    private PersistentEmrBulkImportStack persistentEmrBulkImportStack;
    private EksBulkImportStack eksBulkImportStack;
    private IngestStatusStoreStack ingestStatusStoreStack;
    private QueryStack queryStack;

    public SleeperCdkApp(App app, String id, StackProps props, InstanceProperties instanceProperties, BuiltJars jars) {
        super(app, id, props);
        this.app = app;
        this.instanceProperties = instanceProperties;
        this.jars = jars;
    }

    private static final List<String> BULK_IMPORT_STACK_NAMES = Stream.of(
            EmrBulkImportStack.class,
            EmrServerlessBulkImportStack.class,
            PersistentEmrBulkImportStack.class,
            EksBulkImportStack.class)
            .map(Class::getSimpleName).collect(Collectors.toList());

    private static final List<String> EMR_BULK_IMPORT_STACK_NAMES = Stream.of(
            EmrBulkImportStack.class,
            EmrServerlessBulkImportStack.class,
            PersistentEmrBulkImportStack.class)
            .map(Class::getSimpleName).collect(Collectors.toList());

    public static final List<String> INGEST_STACK_NAMES = Stream.of(
            IngestStack.class,
            EmrBulkImportStack.class,
            EmrServerlessBulkImportStack.class,
            PersistentEmrBulkImportStack.class,
            EksBulkImportStack.class)
<<<<<<< HEAD
=======
            .map(Class::getSimpleName).collect(Collectors.toList());
    public static final List<String> QUERY_STACK_NAMES = Stream.of(
            QueryStack.class,
            WebSocketQueryStack.class)
>>>>>>> 7356a253
            .map(Class::getSimpleName).collect(Collectors.toList());

    public void create() {
        // Optional stacks to be included
        List<String> optionalStacks = instanceProperties.getList(OPTIONAL_STACKS);

        // Stack for Checking VPC configuration
        new VpcStack(this, "Vpc", instanceProperties, jars);

        // Topic stack
        TopicStack topicStack = new TopicStack(this, "Topic", instanceProperties);

        // Stacks for tables
        ManagedPoliciesStack policiesStack = new ManagedPoliciesStack(this, "Policies", instanceProperties);
        TableDataStack dataStack = new TableDataStack(this, "TableData", instanceProperties, policiesStack);
        StateStoreStacks stateStoreStacks = new StateStoreStacks(
                new DynamoDBStateStoreStack(this, "DynamoDBStateStore", instanceProperties, policiesStack),
                new S3StateStoreStack(this, "S3StateStore", instanceProperties, dataStack, policiesStack));
        coreStacks = new CoreStacks(
                new ConfigBucketStack(this, "Configuration", instanceProperties, policiesStack),
                new TableIndexStack(this, "TableIndex", instanceProperties, policiesStack),
                policiesStack, stateStoreStacks, dataStack);
        if (optionalStacks.contains(TableMetricsStack.class.getSimpleName())) {
            new TableMetricsStack(this, "TableMetrics", instanceProperties, jars, coreStacks);
        }

        // Stack for Athena analytics
        if (optionalStacks.contains(AthenaStack.class.getSimpleName())) {
            new AthenaStack(this, "Athena", instanceProperties, jars, coreStacks);
        }

        if (INGEST_STACK_NAMES.stream().anyMatch(optionalStacks::contains)) {
            ingestStatusStoreStack = new IngestStatusStoreStack(this, "IngestStatusStore", instanceProperties);
        }
        if (BULK_IMPORT_STACK_NAMES.stream().anyMatch(optionalStacks::contains)) {
            bulkImportBucketStack = new BulkImportBucketStack(this, "BulkImportBucket", instanceProperties);
        }
        if (EMR_BULK_IMPORT_STACK_NAMES.stream().anyMatch(optionalStacks::contains)) {
            emrBulkImportCommonStack = new CommonEmrBulkImportStack(this, "BulkImportEMRCommon",
                    instanceProperties, coreStacks, bulkImportBucketStack, ingestStatusStoreStack);
        }

        // Stack to run bulk import jobs via EMR Serverless
        if (optionalStacks.contains(EmrServerlessBulkImportStack.class.getSimpleName())) {
            emrServerlessBulkImportStack = new EmrServerlessBulkImportStack(this, "BulkImportEMRServerless",
                    instanceProperties, jars,
                    bulkImportBucketStack,
                    topicStack,
                    coreStacks,
                    ingestStatusStoreStack.getResources());

            // Stack to created EMR studio to be used to access EMR Serverless
            if (optionalStacks.contains(EmrStudioStack.class.getSimpleName())) {
                new EmrStudioStack(this, "EmrStudio", instanceProperties);
            }
        }

        // Stack to run bulk import jobs via EMR (one cluster per bulk import job)
        if (optionalStacks.contains(EmrBulkImportStack.class.getSimpleName())) {
            emrBulkImportStack = new EmrBulkImportStack(this, "BulkImportEMR",
                    instanceProperties, jars,
                    bulkImportBucketStack,
                    emrBulkImportCommonStack,
                    topicStack,
                    coreStacks,
                    ingestStatusStoreStack.getResources());
        }

        // Stack to run bulk import jobs via a persistent EMR cluster
        if (optionalStacks.contains(PersistentEmrBulkImportStack.class.getSimpleName())) {
            persistentEmrBulkImportStack = new PersistentEmrBulkImportStack(this, "BulkImportPersistentEMR",
                    instanceProperties,
                    jars,
                    bulkImportBucketStack,
                    emrBulkImportCommonStack,
                    topicStack,
                    coreStacks,
                    ingestStatusStoreStack.getResources());
        }

        // Stack to run bulk import jobs via EKS
        if (optionalStacks.contains(EksBulkImportStack.class.getSimpleName())) {
            eksBulkImportStack = new EksBulkImportStack(this, "BulkImportEKS",
                    instanceProperties,
                    jars,
                    bulkImportBucketStack,
                    coreStacks,
                    topicStack,
                    ingestStatusStoreStack);
        }

        // Stack to garbage collect old files
        if (optionalStacks.contains(GarbageCollectorStack.class.getSimpleName())) {
            new GarbageCollectorStack(this,
                    "GarbageCollector",
                    instanceProperties, jars,
                    coreStacks);
        }

        // Stack for containers for compactions and splitting compactions
        if (optionalStacks.contains(CompactionStack.class.getSimpleName())) {
            compactionStack = new CompactionStack(this,
                    "Compaction",
                    instanceProperties, jars,
                    topicStack.getTopic(),
                    coreStacks);
        }

        // Stack to split partitions
        if (optionalStacks.contains(PartitionSplittingStack.class.getSimpleName())) {
            partitionSplittingStack = new PartitionSplittingStack(this,
                    "PartitionSplitting",
                    instanceProperties, jars,
                    coreStacks,
                    topicStack.getTopic());
        }

        // Stack to execute queries
        if (QUERY_STACK_NAMES.stream().anyMatch(optionalStacks::contains)) {
            QueryQueueStack queryQueueStack = new QueryQueueStack(this, "QueryQueue", instanceProperties);
            queryStack = new QueryStack(this,
                    "Query",
                    instanceProperties, jars,
                    coreStacks, queryQueueStack);
            // Stack to execute queries using the web socket API
            if (optionalStacks.contains(WebSocketQueryStack.class.getSimpleName())) {
                new WebSocketQueryStack(this,
                        "WebSocketQuery",
                        instanceProperties, jars,
                        coreStacks, queryQueueStack, queryStack);
            }
        }
        // Stack for ingest jobs
        if (optionalStacks.contains(IngestStack.class.getSimpleName())) {
            ingestStack = new IngestStack(this,
                    "Ingest",
                    instanceProperties, jars,
                    coreStacks,
                    topicStack.getTopic(),
                    ingestStatusStoreStack);
        }

        // Aggregate ingest stacks
        ingestStacks = new IngestStacks(ingestStack, emrBulkImportStack, persistentEmrBulkImportStack, eksBulkImportStack, emrServerlessBulkImportStack);

        // Stack to batch up files to ingest and create jobs
        if (optionalStacks.contains(IngestBatcherStack.class.getSimpleName())) {
            ingestBatcherStack = new IngestBatcherStack(this, "IngestBatcher",
                    instanceProperties, jars, coreStacks, ingestStacks);
        }

        if (optionalStacks.contains(DashboardStack.class.getSimpleName())) {
            new DashboardStack(this,
                    "Dashboard",
                    ingestStack,
                    compactionStack,
                    partitionSplittingStack,
                    instanceProperties);
        }

        this.generateProperties();
        addTags(app);
    }

    protected InstanceProperties getInstanceProperties() {
        return instanceProperties;
    }

    public CoreStacks getCoreStacks() {
        return coreStacks;
    }

    public IngestStacks getIngestStacks() {
        return ingestStacks;
    }

    public IngestBatcherStack getIngestBatcherStack() {
        return ingestBatcherStack;
    }

    private void addTags(Construct construct) {
        instanceProperties.getTags()
                .forEach((key, value) -> Tags.of(construct).add(key, value));
    }

    protected void generateProperties() {
        // Stack for writing properties
        new PropertiesStack(this, "Properties", instanceProperties, jars, coreStacks);
    }

    public static void main(String[] args) {
        App app = new App(AppProps.builder()
                .analyticsReporting(false)
                .build());

        InstanceProperties instanceProperties = Utils.loadInstanceProperties(InstanceProperties::new, app);

        String id = instanceProperties.get(ID);
        Environment environment = Environment.builder()
                .account(instanceProperties.get(ACCOUNT))
                .region(instanceProperties.get(REGION))
                .build();
        BuiltJars jars = new BuiltJars(AmazonS3ClientBuilder.defaultClient(), instanceProperties);

        new SleeperCdkApp(app, id, StackProps.builder()
                .stackName(id)
                .env(environment)
                .build(),
                instanceProperties, jars).create();

        app.synth();
    }
}<|MERGE_RESOLUTION|>--- conflicted
+++ resolved
@@ -115,13 +115,10 @@
             EmrServerlessBulkImportStack.class,
             PersistentEmrBulkImportStack.class,
             EksBulkImportStack.class)
-<<<<<<< HEAD
-=======
             .map(Class::getSimpleName).collect(Collectors.toList());
     public static final List<String> QUERY_STACK_NAMES = Stream.of(
             QueryStack.class,
             WebSocketQueryStack.class)
->>>>>>> 7356a253
             .map(Class::getSimpleName).collect(Collectors.toList());
 
     public void create() {
