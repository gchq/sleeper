/*
 * Copyright 2022-2025 Crown Copyright
 *
 * Licensed under the Apache License, Version 2.0 (the "License");
 * you may not use this file except in compliance with the License.
 * You may obtain a copy of the License at
 *
 *     http://www.apache.org/licenses/LICENSE-2.0
 *
 * Unless required by applicable law or agreed to in writing, software
 * distributed under the License is distributed on an "AS IS" BASIS,
 * WITHOUT WARRANTIES OR CONDITIONS OF ANY KIND, either express or implied.
 * See the License for the specific language governing permissions and
 * limitations under the License.
 */
package sleeper.cdk;

import software.amazon.awscdk.App;
import software.amazon.awscdk.AppProps;
import software.amazon.awscdk.Environment;
import software.amazon.awscdk.StackProps;
import software.amazon.awssdk.services.s3.S3Client;

<<<<<<< HEAD
import sleeper.cdk.jars.BuiltJars;
import sleeper.cdk.stack.SleeperInstanceStack;
import sleeper.cdk.util.CdkContext;
=======
import sleeper.cdk.jars.SleeperJarsInBucket;
import sleeper.cdk.stack.AthenaStack;
import sleeper.cdk.stack.DashboardStack;
import sleeper.cdk.stack.GarbageCollectorStack;
import sleeper.cdk.stack.PartitionSplittingStack;
import sleeper.cdk.stack.TableMetricsStack;
import sleeper.cdk.stack.bulkexport.BulkExportStack;
import sleeper.cdk.stack.bulkimport.BulkImportBucketStack;
import sleeper.cdk.stack.bulkimport.CommonEmrBulkImportStack;
import sleeper.cdk.stack.bulkimport.EksBulkImportStack;
import sleeper.cdk.stack.bulkimport.EmrBulkImportStack;
import sleeper.cdk.stack.bulkimport.EmrServerlessBulkImportStack;
import sleeper.cdk.stack.bulkimport.EmrStudioStack;
import sleeper.cdk.stack.bulkimport.PersistentEmrBulkImportStack;
import sleeper.cdk.stack.compaction.CompactionStack;
import sleeper.cdk.stack.compaction.CompactionTrackerResources;
import sleeper.cdk.stack.core.AutoDeleteS3ObjectsStack;
import sleeper.cdk.stack.core.AutoStopEcsClusterTasksStack;
import sleeper.cdk.stack.core.AutoStopEmrServerlessApplicationStack;
import sleeper.cdk.stack.core.ConfigBucketStack;
import sleeper.cdk.stack.core.LoggingStack;
import sleeper.cdk.stack.core.ManagedPoliciesStack;
import sleeper.cdk.stack.core.PropertiesStack;
import sleeper.cdk.stack.core.SleeperCoreStacks;
import sleeper.cdk.stack.core.StateStoreCommitterStack;
import sleeper.cdk.stack.core.StateStoreStacks;
import sleeper.cdk.stack.core.TableDataStack;
import sleeper.cdk.stack.core.TableIndexStack;
import sleeper.cdk.stack.core.TopicStack;
import sleeper.cdk.stack.core.TransactionLogSnapshotStack;
import sleeper.cdk.stack.core.TransactionLogStateStoreStack;
import sleeper.cdk.stack.core.TransactionLogTransactionStack;
import sleeper.cdk.stack.core.VpcCheckStack;
import sleeper.cdk.stack.ingest.IngestBatcherStack;
import sleeper.cdk.stack.ingest.IngestStack;
import sleeper.cdk.stack.ingest.IngestStacks;
import sleeper.cdk.stack.ingest.IngestTrackerResources;
import sleeper.cdk.stack.query.KeepLambdaWarmStack;
import sleeper.cdk.stack.query.QueryQueueStack;
import sleeper.cdk.stack.query.QueryStack;
import sleeper.cdk.stack.query.WebSocketQueryStack;
>>>>>>> 76bc2934
import sleeper.cdk.util.Utils;
import sleeper.core.deploy.DeployInstanceConfiguration;
import sleeper.core.properties.instance.InstanceProperties;

import static sleeper.core.properties.instance.CommonProperty.ACCOUNT;
import static sleeper.core.properties.instance.CommonProperty.ID;
import static sleeper.core.properties.instance.CommonProperty.REGION;

/**
 * Deploys an instance of Sleeper, including any configured optional stacks.
 */
<<<<<<< HEAD
public class SleeperCdkApp {
=======
public class SleeperCdkApp extends Stack {
    public static final Logger LOGGER = LoggerFactory.getLogger(SleeperCdkApp.class);

    private final InstanceProperties instanceProperties;
    private final SleeperJarsInBucket jars;
    private final App app;
    private SleeperCoreStacks coreStacks;
    private IngestStacks ingestStacks;
    private IngestStack ingestStack;
    private IngestBatcherStack ingestBatcherStack;
    private CompactionStack compactionStack;
    private PartitionSplittingStack partitionSplittingStack;
    private BulkImportBucketStack bulkImportBucketStack;
    private CommonEmrBulkImportStack emrBulkImportCommonStack;
    private EmrBulkImportStack emrBulkImportStack;
    private EmrServerlessBulkImportStack emrServerlessBulkImportStack;
    private PersistentEmrBulkImportStack persistentEmrBulkImportStack;
    private EksBulkImportStack eksBulkImportStack;
    private QueryQueueStack queryQueueStack;
    private AutoDeleteS3ObjectsStack autoDeleteS3ObjectsStack;
    private AutoStopEcsClusterTasksStack autoStopEcsClusterTasksStack;
    private AutoStopEmrServerlessApplicationStack autoStopEmrServerlessApplicationStack;
    private LoggingStack loggingStack;

    // These flags are used to control when the stacks are deployed in the SystemTest CDK app.
    private boolean generateAutoDeleteS3ObjectsStack = true;
    private boolean generateLoggingStack = true;
    private boolean generateProperties = true;

    public SleeperCdkApp(App app, String id, StackProps props, InstanceProperties instanceProperties, SleeperJarsInBucket jars) {
        super(app, id, props);
        this.app = app;
        this.instanceProperties = instanceProperties;
        this.jars = jars;
    }

    @SuppressWarnings("checkstyle:methodlength")
    public void create() {
        // Optional stacks to be included
        Set<OptionalStack> optionalStacks = instanceProperties
                .streamEnumList(OPTIONAL_STACKS, OptionalStack.class)
                .collect(toUnmodifiableSet());

        List<IMetric> errorMetrics = new ArrayList<>();

        // Logging stack
        generateLoggingStack();

        // Stack for Checking VPC configuration
        if (instanceProperties.getBoolean(VPC_ENDPOINT_CHECK)) {
            new VpcCheckStack(this, "Vpc", instanceProperties, jars, loggingStack);
        } else {
            LOGGER.warn("Skipping VPC check as requested by the user. Be aware that VPCs that don't have an S3 endpoint can result "
                    + "in very significant NAT charges.");
        }

        // Auto delete s3 objects Stack
        generateAutoDeleteS3ObjectsStack();

        // Topic stack
        TopicStack topicStack = new TopicStack(this, "Topic", instanceProperties);

        // Auto stop ECS cluster tasks stack
        autoStopEcsClusterTasksStack = new AutoStopEcsClusterTasksStack(this, "AutoStopEcsClusterTasks", instanceProperties, jars, loggingStack);

        // Auto stop EMR Serverless application stack
        autoStopEmrServerlessApplicationStack = new AutoStopEmrServerlessApplicationStack(this, "AutoStopEmrServerlessApplication", instanceProperties, jars, loggingStack);

        // Stacks for tables
        ManagedPoliciesStack policiesStack = new ManagedPoliciesStack(this, "Policies", instanceProperties);
        TableDataStack dataStack = new TableDataStack(this, "TableData", instanceProperties, loggingStack, policiesStack, autoDeleteS3ObjectsStack, jars);
        TransactionLogStateStoreStack transactionLogStateStoreStack = new TransactionLogStateStoreStack(
                this, "TransactionLogStateStore", instanceProperties, dataStack);
        StateStoreStacks stateStoreStacks = new StateStoreStacks(transactionLogStateStoreStack, policiesStack);
        IngestTrackerResources ingestTracker = IngestTrackerResources.from(
                this, "IngestTracker", instanceProperties, policiesStack);
        CompactionTrackerResources compactionTracker = CompactionTrackerResources.from(
                this, "CompactionTracker", instanceProperties, policiesStack);
        ConfigBucketStack configBucketStack = new ConfigBucketStack(this, "Configuration", instanceProperties, loggingStack, policiesStack, autoDeleteS3ObjectsStack, jars);
        TableIndexStack tableIndexStack = new TableIndexStack(this, "TableIndex", instanceProperties, policiesStack);
        StateStoreCommitterStack stateStoreCommitterStack = new StateStoreCommitterStack(this, "StateStoreCommitter",
                instanceProperties, jars,
                loggingStack, configBucketStack, tableIndexStack,
                stateStoreStacks, ingestTracker, compactionTracker,
                policiesStack, topicStack.getTopic(), errorMetrics);
        coreStacks = new SleeperCoreStacks(
                loggingStack, configBucketStack, tableIndexStack, policiesStack, stateStoreStacks, dataStack,
                stateStoreCommitterStack, ingestTracker, compactionTracker, autoDeleteS3ObjectsStack, autoStopEcsClusterTasksStack);

        new TransactionLogSnapshotStack(this, "TransactionLogSnapshot",
                instanceProperties, jars, coreStacks, transactionLogStateStoreStack, topicStack.getTopic(), errorMetrics);
        new TransactionLogTransactionStack(this, "TransactionLogTransaction",
                instanceProperties, jars, coreStacks, transactionLogStateStoreStack, topicStack.getTopic(), errorMetrics);
        if (optionalStacks.contains(OptionalStack.TableMetricsStack)) {
            new TableMetricsStack(this, "TableMetrics", instanceProperties, jars, topicStack.getTopic(), coreStacks, errorMetrics);
        }

        // Stack for Athena analytics
        if (optionalStacks.contains(OptionalStack.AthenaStack)) {
            new AthenaStack(this, "Athena", instanceProperties, jars, coreStacks);
        }

        if (OptionalStack.BULK_IMPORT_STACKS.stream().anyMatch(optionalStacks::contains)) {
            bulkImportBucketStack = new BulkImportBucketStack(this, "BulkImportBucket", instanceProperties, coreStacks, jars);
        }
        if (OptionalStack.EMR_BULK_IMPORT_STACKS.stream().anyMatch(optionalStacks::contains)) {
            emrBulkImportCommonStack = new CommonEmrBulkImportStack(this, "BulkImportEMRCommon",
                    instanceProperties, coreStacks, bulkImportBucketStack);
        }

        // Stack to run bulk import jobs via EMR Serverless
        if (optionalStacks.contains(OptionalStack.EmrServerlessBulkImportStack)) {
            emrServerlessBulkImportStack = new EmrServerlessBulkImportStack(this, "BulkImportEMRServerless",
                    instanceProperties, jars,
                    topicStack.getTopic(),
                    bulkImportBucketStack,
                    coreStacks,
                    autoStopEmrServerlessApplicationStack,
                    errorMetrics);

            // Stack to created EMR studio to be used to access EMR Serverless
            if (optionalStacks.contains(OptionalStack.EmrStudioStack)) {
                new EmrStudioStack(this, "EmrStudio", instanceProperties);
            }
        }
        // Stack to run bulk import jobs via EMR (one cluster per bulk import job)
        if (optionalStacks.contains(OptionalStack.EmrBulkImportStack)) {
            emrBulkImportStack = new EmrBulkImportStack(this, "BulkImportEMR",
                    instanceProperties, jars,
                    topicStack.getTopic(),
                    bulkImportBucketStack,
                    emrBulkImportCommonStack,
                    coreStacks,
                    errorMetrics);
        }

        // Stack to run bulk import jobs via a persistent EMR cluster
        if (optionalStacks.contains(OptionalStack.PersistentEmrBulkImportStack)) {
            persistentEmrBulkImportStack = new PersistentEmrBulkImportStack(this, "BulkImportPersistentEMR",
                    instanceProperties, jars,
                    topicStack.getTopic(),
                    bulkImportBucketStack,
                    emrBulkImportCommonStack,
                    coreStacks,
                    errorMetrics);
        }

        // Stack to run bulk import jobs via EKS
        if (optionalStacks.contains(OptionalStack.EksBulkImportStack)) {
            eksBulkImportStack = new EksBulkImportStack(this, "BulkImportEKS",
                    instanceProperties, jars,
                    topicStack.getTopic(),
                    bulkImportBucketStack,
                    coreStacks,
                    errorMetrics);
        }

        // Stack to run bulk export jobs
        if (optionalStacks.contains(OptionalStack.BulkExportStack)) {
            new BulkExportStack(this,
                    "BulkExport",
                    instanceProperties,
                    jars,
                    coreStacks);
        }

        // Stack to garbage collect old files
        if (optionalStacks.contains(OptionalStack.GarbageCollectorStack)) {
            new GarbageCollectorStack(this,
                    "GarbageCollector",
                    instanceProperties, jars,
                    topicStack.getTopic(),
                    coreStacks,
                    errorMetrics);
        }
        // Stack for containers for compactions and splitting compactions
        if (optionalStacks.contains(OptionalStack.CompactionStack)) {
            compactionStack = new CompactionStack(this,
                    "Compaction",
                    instanceProperties, jars,
                    topicStack.getTopic(),
                    coreStacks,
                    errorMetrics);
        }

        // Stack to split partitions
        if (optionalStacks.contains(OptionalStack.PartitionSplittingStack)) {
            partitionSplittingStack = new PartitionSplittingStack(this,
                    "PartitionSplitting",
                    instanceProperties, jars,
                    topicStack.getTopic(),
                    coreStacks,
                    errorMetrics);
        }

        QueryStack queryStack = null;
        // Stack to execute queries
        if (OptionalStack.QUERY_STACKS.stream().anyMatch(optionalStacks::contains)) {
            queryQueueStack = new QueryQueueStack(this, "QueryQueue",
                    instanceProperties,
                    topicStack.getTopic(), coreStacks,
                    errorMetrics);
            queryStack = new QueryStack(this,
                    "Query",
                    instanceProperties, jars,
                    topicStack.getTopic(),
                    coreStacks, queryQueueStack,
                    errorMetrics);
            // Stack to execute queries using the web socket API
            if (optionalStacks.contains(OptionalStack.WebSocketQueryStack)) {
                new WebSocketQueryStack(this,
                        "WebSocketQuery",
                        instanceProperties, jars,
                        coreStacks, queryQueueStack, queryStack);
            }
        }
        // Stack for ingest jobs
        if (optionalStacks.contains(OptionalStack.IngestStack)) {
            ingestStack = new IngestStack(this,
                    "Ingest",
                    instanceProperties, jars,
                    topicStack.getTopic(),
                    coreStacks,
                    errorMetrics);
        }

        // Aggregate ingest stacks
        ingestStacks = new IngestStacks(ingestStack, emrBulkImportStack, persistentEmrBulkImportStack, eksBulkImportStack, emrServerlessBulkImportStack);

        // Stack to batch up files to ingest and create jobs
        if (optionalStacks.contains(OptionalStack.IngestBatcherStack)) {
            ingestBatcherStack = new IngestBatcherStack(this, "IngestBatcher",
                    instanceProperties, jars,
                    topicStack.getTopic(),
                    coreStacks,
                    ingestStacks,
                    errorMetrics);
        }

        if (optionalStacks.contains(OptionalStack.DashboardStack)) {
            new DashboardStack(this,
                    "Dashboard",
                    ingestStack,
                    compactionStack,
                    partitionSplittingStack,
                    instanceProperties,
                    errorMetrics);
        }

        if (optionalStacks.contains(OptionalStack.KeepLambdaWarmStack)) {
            new KeepLambdaWarmStack(this,
                    "KeepLambdaWarmExecution",
                    instanceProperties,
                    jars,
                    coreStacks,
                    queryQueueStack);
        }

        // Only create roles after we know which policies are deployed in the instance
        policiesStack.createRoles();

        this.generateProperties();
        addTags(app);
    }

    protected InstanceProperties getInstanceProperties() {
        return instanceProperties;
    }

    public SleeperCoreStacks getCoreStacks() {
        return coreStacks;
    }

    public IngestStacks getIngestStacks() {
        return ingestStacks;
    }

    public IngestBatcherStack getIngestBatcherStack() {
        return ingestBatcherStack;
    }

    private void addTags(Construct construct) {
        instanceProperties.getTags()
                .forEach((key, value) -> Tags.of(construct).add(key, value));
    }

    protected void generateProperties() {
        // Stack for writing properties
        if (generateProperties) {
            new PropertiesStack(this, "Properties", instanceProperties, jars, coreStacks);
        }
    }

    protected void generateAutoDeleteS3ObjectsStack() {
        if (generateAutoDeleteS3ObjectsStack) {
            autoDeleteS3ObjectsStack = new AutoDeleteS3ObjectsStack(this, "AutoDeleteS3Objects", instanceProperties, jars, loggingStack);
        }
    }

    protected void generateLoggingStack() {
        if (generateLoggingStack) {
            loggingStack = new LoggingStack(this, "Logging", instanceProperties);
        }
    }

    protected void setGenerateProperties(Boolean generateProperties) {
        this.generateProperties = generateProperties;
    }

    protected void setGenerateLoggingStack(Boolean generateLoggingStack) {
        this.generateLoggingStack = generateLoggingStack;
    }

    protected void setGenerateAutoDeleteS3ObjectsStack(Boolean generateAutoDeleteS3ObjectsStack) {
        this.generateAutoDeleteS3ObjectsStack = generateAutoDeleteS3ObjectsStack;
    }

    protected AutoDeleteS3ObjectsStack getAutoDeleteS3ObjectsStack() {
        return autoDeleteS3ObjectsStack;
    }
>>>>>>> 76bc2934

    private SleeperCdkApp() {
    }

    public static void main(String[] args) {
        App app = new App(AppProps.builder()
                .analyticsReporting(false)
                .build());

        DeployInstanceConfiguration configuration = Utils.loadDeployInstanceConfiguration(CdkContext.from(app));
        InstanceProperties instanceProperties = configuration.getInstanceProperties();

        String id = instanceProperties.get(ID);
        Environment environment = Environment.builder()
                .account(instanceProperties.get(ACCOUNT))
                .region(instanceProperties.get(REGION))
                .build();
        try (S3Client s3Client = S3Client.create()) {
            SleeperJarsInBucket jars = SleeperJarsInBucket.from(s3Client, instanceProperties);

            new SleeperInstanceStack(app, id, StackProps.builder()
                    .stackName(id)
                    .env(environment)
                    .build(),
                    configuration, jars).create();

            app.synth();
        }
    }
}<|MERGE_RESOLUTION|>--- conflicted
+++ resolved
@@ -21,53 +21,9 @@
 import software.amazon.awscdk.StackProps;
 import software.amazon.awssdk.services.s3.S3Client;
 
-<<<<<<< HEAD
-import sleeper.cdk.jars.BuiltJars;
+import sleeper.cdk.jars.SleeperJarsInBucket;
 import sleeper.cdk.stack.SleeperInstanceStack;
 import sleeper.cdk.util.CdkContext;
-=======
-import sleeper.cdk.jars.SleeperJarsInBucket;
-import sleeper.cdk.stack.AthenaStack;
-import sleeper.cdk.stack.DashboardStack;
-import sleeper.cdk.stack.GarbageCollectorStack;
-import sleeper.cdk.stack.PartitionSplittingStack;
-import sleeper.cdk.stack.TableMetricsStack;
-import sleeper.cdk.stack.bulkexport.BulkExportStack;
-import sleeper.cdk.stack.bulkimport.BulkImportBucketStack;
-import sleeper.cdk.stack.bulkimport.CommonEmrBulkImportStack;
-import sleeper.cdk.stack.bulkimport.EksBulkImportStack;
-import sleeper.cdk.stack.bulkimport.EmrBulkImportStack;
-import sleeper.cdk.stack.bulkimport.EmrServerlessBulkImportStack;
-import sleeper.cdk.stack.bulkimport.EmrStudioStack;
-import sleeper.cdk.stack.bulkimport.PersistentEmrBulkImportStack;
-import sleeper.cdk.stack.compaction.CompactionStack;
-import sleeper.cdk.stack.compaction.CompactionTrackerResources;
-import sleeper.cdk.stack.core.AutoDeleteS3ObjectsStack;
-import sleeper.cdk.stack.core.AutoStopEcsClusterTasksStack;
-import sleeper.cdk.stack.core.AutoStopEmrServerlessApplicationStack;
-import sleeper.cdk.stack.core.ConfigBucketStack;
-import sleeper.cdk.stack.core.LoggingStack;
-import sleeper.cdk.stack.core.ManagedPoliciesStack;
-import sleeper.cdk.stack.core.PropertiesStack;
-import sleeper.cdk.stack.core.SleeperCoreStacks;
-import sleeper.cdk.stack.core.StateStoreCommitterStack;
-import sleeper.cdk.stack.core.StateStoreStacks;
-import sleeper.cdk.stack.core.TableDataStack;
-import sleeper.cdk.stack.core.TableIndexStack;
-import sleeper.cdk.stack.core.TopicStack;
-import sleeper.cdk.stack.core.TransactionLogSnapshotStack;
-import sleeper.cdk.stack.core.TransactionLogStateStoreStack;
-import sleeper.cdk.stack.core.TransactionLogTransactionStack;
-import sleeper.cdk.stack.core.VpcCheckStack;
-import sleeper.cdk.stack.ingest.IngestBatcherStack;
-import sleeper.cdk.stack.ingest.IngestStack;
-import sleeper.cdk.stack.ingest.IngestStacks;
-import sleeper.cdk.stack.ingest.IngestTrackerResources;
-import sleeper.cdk.stack.query.KeepLambdaWarmStack;
-import sleeper.cdk.stack.query.QueryQueueStack;
-import sleeper.cdk.stack.query.QueryStack;
-import sleeper.cdk.stack.query.WebSocketQueryStack;
->>>>>>> 76bc2934
 import sleeper.cdk.util.Utils;
 import sleeper.core.deploy.DeployInstanceConfiguration;
 import sleeper.core.properties.instance.InstanceProperties;
@@ -79,330 +35,7 @@
 /**
  * Deploys an instance of Sleeper, including any configured optional stacks.
  */
-<<<<<<< HEAD
 public class SleeperCdkApp {
-=======
-public class SleeperCdkApp extends Stack {
-    public static final Logger LOGGER = LoggerFactory.getLogger(SleeperCdkApp.class);
-
-    private final InstanceProperties instanceProperties;
-    private final SleeperJarsInBucket jars;
-    private final App app;
-    private SleeperCoreStacks coreStacks;
-    private IngestStacks ingestStacks;
-    private IngestStack ingestStack;
-    private IngestBatcherStack ingestBatcherStack;
-    private CompactionStack compactionStack;
-    private PartitionSplittingStack partitionSplittingStack;
-    private BulkImportBucketStack bulkImportBucketStack;
-    private CommonEmrBulkImportStack emrBulkImportCommonStack;
-    private EmrBulkImportStack emrBulkImportStack;
-    private EmrServerlessBulkImportStack emrServerlessBulkImportStack;
-    private PersistentEmrBulkImportStack persistentEmrBulkImportStack;
-    private EksBulkImportStack eksBulkImportStack;
-    private QueryQueueStack queryQueueStack;
-    private AutoDeleteS3ObjectsStack autoDeleteS3ObjectsStack;
-    private AutoStopEcsClusterTasksStack autoStopEcsClusterTasksStack;
-    private AutoStopEmrServerlessApplicationStack autoStopEmrServerlessApplicationStack;
-    private LoggingStack loggingStack;
-
-    // These flags are used to control when the stacks are deployed in the SystemTest CDK app.
-    private boolean generateAutoDeleteS3ObjectsStack = true;
-    private boolean generateLoggingStack = true;
-    private boolean generateProperties = true;
-
-    public SleeperCdkApp(App app, String id, StackProps props, InstanceProperties instanceProperties, SleeperJarsInBucket jars) {
-        super(app, id, props);
-        this.app = app;
-        this.instanceProperties = instanceProperties;
-        this.jars = jars;
-    }
-
-    @SuppressWarnings("checkstyle:methodlength")
-    public void create() {
-        // Optional stacks to be included
-        Set<OptionalStack> optionalStacks = instanceProperties
-                .streamEnumList(OPTIONAL_STACKS, OptionalStack.class)
-                .collect(toUnmodifiableSet());
-
-        List<IMetric> errorMetrics = new ArrayList<>();
-
-        // Logging stack
-        generateLoggingStack();
-
-        // Stack for Checking VPC configuration
-        if (instanceProperties.getBoolean(VPC_ENDPOINT_CHECK)) {
-            new VpcCheckStack(this, "Vpc", instanceProperties, jars, loggingStack);
-        } else {
-            LOGGER.warn("Skipping VPC check as requested by the user. Be aware that VPCs that don't have an S3 endpoint can result "
-                    + "in very significant NAT charges.");
-        }
-
-        // Auto delete s3 objects Stack
-        generateAutoDeleteS3ObjectsStack();
-
-        // Topic stack
-        TopicStack topicStack = new TopicStack(this, "Topic", instanceProperties);
-
-        // Auto stop ECS cluster tasks stack
-        autoStopEcsClusterTasksStack = new AutoStopEcsClusterTasksStack(this, "AutoStopEcsClusterTasks", instanceProperties, jars, loggingStack);
-
-        // Auto stop EMR Serverless application stack
-        autoStopEmrServerlessApplicationStack = new AutoStopEmrServerlessApplicationStack(this, "AutoStopEmrServerlessApplication", instanceProperties, jars, loggingStack);
-
-        // Stacks for tables
-        ManagedPoliciesStack policiesStack = new ManagedPoliciesStack(this, "Policies", instanceProperties);
-        TableDataStack dataStack = new TableDataStack(this, "TableData", instanceProperties, loggingStack, policiesStack, autoDeleteS3ObjectsStack, jars);
-        TransactionLogStateStoreStack transactionLogStateStoreStack = new TransactionLogStateStoreStack(
-                this, "TransactionLogStateStore", instanceProperties, dataStack);
-        StateStoreStacks stateStoreStacks = new StateStoreStacks(transactionLogStateStoreStack, policiesStack);
-        IngestTrackerResources ingestTracker = IngestTrackerResources.from(
-                this, "IngestTracker", instanceProperties, policiesStack);
-        CompactionTrackerResources compactionTracker = CompactionTrackerResources.from(
-                this, "CompactionTracker", instanceProperties, policiesStack);
-        ConfigBucketStack configBucketStack = new ConfigBucketStack(this, "Configuration", instanceProperties, loggingStack, policiesStack, autoDeleteS3ObjectsStack, jars);
-        TableIndexStack tableIndexStack = new TableIndexStack(this, "TableIndex", instanceProperties, policiesStack);
-        StateStoreCommitterStack stateStoreCommitterStack = new StateStoreCommitterStack(this, "StateStoreCommitter",
-                instanceProperties, jars,
-                loggingStack, configBucketStack, tableIndexStack,
-                stateStoreStacks, ingestTracker, compactionTracker,
-                policiesStack, topicStack.getTopic(), errorMetrics);
-        coreStacks = new SleeperCoreStacks(
-                loggingStack, configBucketStack, tableIndexStack, policiesStack, stateStoreStacks, dataStack,
-                stateStoreCommitterStack, ingestTracker, compactionTracker, autoDeleteS3ObjectsStack, autoStopEcsClusterTasksStack);
-
-        new TransactionLogSnapshotStack(this, "TransactionLogSnapshot",
-                instanceProperties, jars, coreStacks, transactionLogStateStoreStack, topicStack.getTopic(), errorMetrics);
-        new TransactionLogTransactionStack(this, "TransactionLogTransaction",
-                instanceProperties, jars, coreStacks, transactionLogStateStoreStack, topicStack.getTopic(), errorMetrics);
-        if (optionalStacks.contains(OptionalStack.TableMetricsStack)) {
-            new TableMetricsStack(this, "TableMetrics", instanceProperties, jars, topicStack.getTopic(), coreStacks, errorMetrics);
-        }
-
-        // Stack for Athena analytics
-        if (optionalStacks.contains(OptionalStack.AthenaStack)) {
-            new AthenaStack(this, "Athena", instanceProperties, jars, coreStacks);
-        }
-
-        if (OptionalStack.BULK_IMPORT_STACKS.stream().anyMatch(optionalStacks::contains)) {
-            bulkImportBucketStack = new BulkImportBucketStack(this, "BulkImportBucket", instanceProperties, coreStacks, jars);
-        }
-        if (OptionalStack.EMR_BULK_IMPORT_STACKS.stream().anyMatch(optionalStacks::contains)) {
-            emrBulkImportCommonStack = new CommonEmrBulkImportStack(this, "BulkImportEMRCommon",
-                    instanceProperties, coreStacks, bulkImportBucketStack);
-        }
-
-        // Stack to run bulk import jobs via EMR Serverless
-        if (optionalStacks.contains(OptionalStack.EmrServerlessBulkImportStack)) {
-            emrServerlessBulkImportStack = new EmrServerlessBulkImportStack(this, "BulkImportEMRServerless",
-                    instanceProperties, jars,
-                    topicStack.getTopic(),
-                    bulkImportBucketStack,
-                    coreStacks,
-                    autoStopEmrServerlessApplicationStack,
-                    errorMetrics);
-
-            // Stack to created EMR studio to be used to access EMR Serverless
-            if (optionalStacks.contains(OptionalStack.EmrStudioStack)) {
-                new EmrStudioStack(this, "EmrStudio", instanceProperties);
-            }
-        }
-        // Stack to run bulk import jobs via EMR (one cluster per bulk import job)
-        if (optionalStacks.contains(OptionalStack.EmrBulkImportStack)) {
-            emrBulkImportStack = new EmrBulkImportStack(this, "BulkImportEMR",
-                    instanceProperties, jars,
-                    topicStack.getTopic(),
-                    bulkImportBucketStack,
-                    emrBulkImportCommonStack,
-                    coreStacks,
-                    errorMetrics);
-        }
-
-        // Stack to run bulk import jobs via a persistent EMR cluster
-        if (optionalStacks.contains(OptionalStack.PersistentEmrBulkImportStack)) {
-            persistentEmrBulkImportStack = new PersistentEmrBulkImportStack(this, "BulkImportPersistentEMR",
-                    instanceProperties, jars,
-                    topicStack.getTopic(),
-                    bulkImportBucketStack,
-                    emrBulkImportCommonStack,
-                    coreStacks,
-                    errorMetrics);
-        }
-
-        // Stack to run bulk import jobs via EKS
-        if (optionalStacks.contains(OptionalStack.EksBulkImportStack)) {
-            eksBulkImportStack = new EksBulkImportStack(this, "BulkImportEKS",
-                    instanceProperties, jars,
-                    topicStack.getTopic(),
-                    bulkImportBucketStack,
-                    coreStacks,
-                    errorMetrics);
-        }
-
-        // Stack to run bulk export jobs
-        if (optionalStacks.contains(OptionalStack.BulkExportStack)) {
-            new BulkExportStack(this,
-                    "BulkExport",
-                    instanceProperties,
-                    jars,
-                    coreStacks);
-        }
-
-        // Stack to garbage collect old files
-        if (optionalStacks.contains(OptionalStack.GarbageCollectorStack)) {
-            new GarbageCollectorStack(this,
-                    "GarbageCollector",
-                    instanceProperties, jars,
-                    topicStack.getTopic(),
-                    coreStacks,
-                    errorMetrics);
-        }
-        // Stack for containers for compactions and splitting compactions
-        if (optionalStacks.contains(OptionalStack.CompactionStack)) {
-            compactionStack = new CompactionStack(this,
-                    "Compaction",
-                    instanceProperties, jars,
-                    topicStack.getTopic(),
-                    coreStacks,
-                    errorMetrics);
-        }
-
-        // Stack to split partitions
-        if (optionalStacks.contains(OptionalStack.PartitionSplittingStack)) {
-            partitionSplittingStack = new PartitionSplittingStack(this,
-                    "PartitionSplitting",
-                    instanceProperties, jars,
-                    topicStack.getTopic(),
-                    coreStacks,
-                    errorMetrics);
-        }
-
-        QueryStack queryStack = null;
-        // Stack to execute queries
-        if (OptionalStack.QUERY_STACKS.stream().anyMatch(optionalStacks::contains)) {
-            queryQueueStack = new QueryQueueStack(this, "QueryQueue",
-                    instanceProperties,
-                    topicStack.getTopic(), coreStacks,
-                    errorMetrics);
-            queryStack = new QueryStack(this,
-                    "Query",
-                    instanceProperties, jars,
-                    topicStack.getTopic(),
-                    coreStacks, queryQueueStack,
-                    errorMetrics);
-            // Stack to execute queries using the web socket API
-            if (optionalStacks.contains(OptionalStack.WebSocketQueryStack)) {
-                new WebSocketQueryStack(this,
-                        "WebSocketQuery",
-                        instanceProperties, jars,
-                        coreStacks, queryQueueStack, queryStack);
-            }
-        }
-        // Stack for ingest jobs
-        if (optionalStacks.contains(OptionalStack.IngestStack)) {
-            ingestStack = new IngestStack(this,
-                    "Ingest",
-                    instanceProperties, jars,
-                    topicStack.getTopic(),
-                    coreStacks,
-                    errorMetrics);
-        }
-
-        // Aggregate ingest stacks
-        ingestStacks = new IngestStacks(ingestStack, emrBulkImportStack, persistentEmrBulkImportStack, eksBulkImportStack, emrServerlessBulkImportStack);
-
-        // Stack to batch up files to ingest and create jobs
-        if (optionalStacks.contains(OptionalStack.IngestBatcherStack)) {
-            ingestBatcherStack = new IngestBatcherStack(this, "IngestBatcher",
-                    instanceProperties, jars,
-                    topicStack.getTopic(),
-                    coreStacks,
-                    ingestStacks,
-                    errorMetrics);
-        }
-
-        if (optionalStacks.contains(OptionalStack.DashboardStack)) {
-            new DashboardStack(this,
-                    "Dashboard",
-                    ingestStack,
-                    compactionStack,
-                    partitionSplittingStack,
-                    instanceProperties,
-                    errorMetrics);
-        }
-
-        if (optionalStacks.contains(OptionalStack.KeepLambdaWarmStack)) {
-            new KeepLambdaWarmStack(this,
-                    "KeepLambdaWarmExecution",
-                    instanceProperties,
-                    jars,
-                    coreStacks,
-                    queryQueueStack);
-        }
-
-        // Only create roles after we know which policies are deployed in the instance
-        policiesStack.createRoles();
-
-        this.generateProperties();
-        addTags(app);
-    }
-
-    protected InstanceProperties getInstanceProperties() {
-        return instanceProperties;
-    }
-
-    public SleeperCoreStacks getCoreStacks() {
-        return coreStacks;
-    }
-
-    public IngestStacks getIngestStacks() {
-        return ingestStacks;
-    }
-
-    public IngestBatcherStack getIngestBatcherStack() {
-        return ingestBatcherStack;
-    }
-
-    private void addTags(Construct construct) {
-        instanceProperties.getTags()
-                .forEach((key, value) -> Tags.of(construct).add(key, value));
-    }
-
-    protected void generateProperties() {
-        // Stack for writing properties
-        if (generateProperties) {
-            new PropertiesStack(this, "Properties", instanceProperties, jars, coreStacks);
-        }
-    }
-
-    protected void generateAutoDeleteS3ObjectsStack() {
-        if (generateAutoDeleteS3ObjectsStack) {
-            autoDeleteS3ObjectsStack = new AutoDeleteS3ObjectsStack(this, "AutoDeleteS3Objects", instanceProperties, jars, loggingStack);
-        }
-    }
-
-    protected void generateLoggingStack() {
-        if (generateLoggingStack) {
-            loggingStack = new LoggingStack(this, "Logging", instanceProperties);
-        }
-    }
-
-    protected void setGenerateProperties(Boolean generateProperties) {
-        this.generateProperties = generateProperties;
-    }
-
-    protected void setGenerateLoggingStack(Boolean generateLoggingStack) {
-        this.generateLoggingStack = generateLoggingStack;
-    }
-
-    protected void setGenerateAutoDeleteS3ObjectsStack(Boolean generateAutoDeleteS3ObjectsStack) {
-        this.generateAutoDeleteS3ObjectsStack = generateAutoDeleteS3ObjectsStack;
-    }
-
-    protected AutoDeleteS3ObjectsStack getAutoDeleteS3ObjectsStack() {
-        return autoDeleteS3ObjectsStack;
-    }
->>>>>>> 76bc2934
 
     private SleeperCdkApp() {
     }
