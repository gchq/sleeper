/*
 * Copyright 2022-2025 Crown Copyright
 *
 * Licensed under the Apache License, Version 2.0 (the "License");
 * you may not use this file except in compliance with the License.
 * You may obtain a copy of the License at
 *
 *     http://www.apache.org/licenses/LICENSE-2.0
 *
 * Unless required by applicable law or agreed to in writing, software
 * distributed under the License is distributed on an "AS IS" BASIS,
 * WITHOUT WARRANTIES OR CONDITIONS OF ANY KIND, either express or implied.
 * See the License for the specific language governing permissions and
 * limitations under the License.
 */
package sleeper.query.datafusion;

import org.apache.arrow.c.ArrowArrayStream;
import org.apache.arrow.c.Data;
import org.apache.arrow.memory.BufferAllocator;
import org.apache.arrow.vector.ipc.ArrowReader;
import org.slf4j.Logger;
import org.slf4j.LoggerFactory;

import sleeper.arrow.RowIteratorFromArrowReader;
import sleeper.core.iterator.closeable.CloseableIterator;
import sleeper.core.properties.table.TableProperties;
import sleeper.core.row.Row;
import sleeper.core.schema.Schema;
import sleeper.foreign.FFISleeperRegion;
import sleeper.foreign.bridge.FFIContext;
import sleeper.foreign.datafusion.DataFusionAwsConfig;
import sleeper.foreign.datafusion.FFICommonConfig;
import sleeper.query.core.model.LeafPartitionQuery;
import sleeper.query.core.rowretrieval.LeafPartitionRowRetriever;
import sleeper.query.core.rowretrieval.LeafPartitionRowRetrieverProvider;
import sleeper.query.core.rowretrieval.RowRetrievalException;

import java.io.IOException;
import java.util.Optional;

import static sleeper.core.properties.table.TableProperty.AGGREGATION_CONFIG;
import static sleeper.core.properties.table.TableProperty.DATAFUSION_S3_READAHEAD_ENABLED;
import static sleeper.core.properties.table.TableProperty.FILTERING_CONFIG;

/**
 * Implements a Sleeper row retriever based on Apache DataFusion using native code.
 *
 * Thread safety: This code is not thread safe. You should either use external synchronisation, or
 * create a new instance of this class per thread. You should also create new Arrow allocators and FFI context
 * objects per thread.
 */
public class DataFusionLeafPartitionRowRetriever implements LeafPartitionRowRetriever {
    private static final Logger LOGGER = LoggerFactory.getLogger(DataFusionLeafPartitionRowRetriever.class);
    private static final Object LOCK = new Object();

    private final DataFusionAwsConfig awsConfig;
    private final BufferAllocator allocator;
    private final FFIContext<DataFusionQueryFunctions> context;

    /**
     * Creates a new DataFusion query executor with an FFI context from the given provider.
     *
     * @param awsConfig AWS configuration
     * @param allocator Arrow buffer allocator to use
     * @param context   the FFI context to call
     */
    public DataFusionLeafPartitionRowRetriever(DataFusionAwsConfig awsConfig, BufferAllocator allocator, FFIContext<DataFusionQueryFunctions> context) {
        this.awsConfig = awsConfig;
        this.allocator = allocator;
        this.context = context;
    }

    @Override
    public CloseableIterator<Row> getRows(LeafPartitionQuery leafPartitionQuery, Schema dataReadSchema, TableProperties tableProperties) throws RowRetrievalException {
        try {
            return new RowIteratorFromArrowReader(getArrowReader(leafPartitionQuery, dataReadSchema, tableProperties));
        } catch (IOException e) {
            throw new RowRetrievalException(e.getMessage(), e);
<<<<<<< HEAD
        }
    }

    /**
     * Returns an {@link ArrowReader} containing the results of the query.
     *
     * @param  leafPartitionQuery    the query to execute
     * @param  dataReadSchema        the schema with which to read the data
     * @param  tableProperties       the table properties
     * @return
     * @throws RowRetrievalException
     */
    public ArrowReader getArrowReader(LeafPartitionQuery leafPartitionQuery, Schema dataReadSchema, TableProperties tableProperties) throws RowRetrievalException {
        DataFusionQueryFunctions functions = context.getFunctions();
        jnr.ffi.Runtime runtime = jnr.ffi.Runtime.getRuntime(functions);
        FFILeafPartitionQueryConfig params = createFFIQueryData(leafPartitionQuery, dataReadSchema, tableProperties, awsConfig, runtime);

        // Create NULL pointer which will be set by the FFI call upon return
        FFIQueryResults results = new FFIQueryResults(runtime);

        // Perform native query
        int result = functions.query_stream(context, params, results);
        // Check result
        if (result != 0) {
            LOGGER.error("DataFusion query failed, return code: {}", result);
            throw new RowRetrievalException("DataFusion query failed with return code " + result);
        }

        // A zeroed (NULL) results pointer is NEVER correct here
        if (results.arrowArrayStream.longValue() == 0) {
            throw new RowRetrievalException("Call to DataFusion query layer returned a NULL pointer");
=======
>>>>>>> adc9e084
        }

        // Convert pointer from Rust to Java FFI Arrow array stream.
        // At this point Java assumes ownership of the stream and must release it when no longer
        // needed.
        return Data.importArrayStream(allocator, ArrowArrayStream.wrap(results.arrowArrayStream.longValue()));
    }

    /**
     * Executes a Sleeper leaf partition query via Apache DataFusion.
     *
     * Thread safety: The resulting reader object is NOT thread safe. You must use external synchronisation if you
     * want to access it from multiple threads.
     *
     * @param  leafPartitionQuery    the sub query
     * @param  dataReadSchema        a schema containing all key fields for the table, and all value fields required
     *                               for the query
     * @param  tableProperties       the properties for the table being queried
     * @return                       batches of Arrow records
     * @throws RowRetrievalException for any DataFusion failure
     */
    public ArrowReader getArrowReader(LeafPartitionQuery leafPartitionQuery, Schema dataReadSchema, TableProperties tableProperties) throws RowRetrievalException {
        DataFusionQueryFunctions functions = context.getFunctions();
        // Segmentation faults can occur if multiple threads are trying to allocate and de-allocate query parameter and result
        // objects in JNR-FFI. Therefore we acquire a lock on those parts of the system. This doesn't prevent
        // result retrieval happening in parallel, once the query planning step has finished.
        int result;
        FFIQueryResults results;
        synchronized (LOCK) {
            jnr.ffi.Runtime runtime = jnr.ffi.Runtime.getRuntime(functions);
            FFILeafPartitionQueryConfig params = createFFIQueryData(leafPartitionQuery, dataReadSchema, tableProperties, awsConfig, runtime);

            // Create NULL pointer which will be set by the FFI call upon return
            results = new FFIQueryResults(runtime);

            // Perform native query
            result = functions.query_stream(context, params, results);
        }
        // Check result
        if (result != 0) {
            LOGGER.error("DataFusion query failed, return code: {}", result);
            throw new RowRetrievalException("DataFusion query failed with return code " + result);
        }

        // A zeroed (NULL) results pointer is NEVER correct here
        if (results.arrowArrayStream.longValue() == 0) {
            throw new RowRetrievalException("Call to DataFusion query layer returned a NULL pointer");
        }

        // Convert pointer from Rust to Java FFI Arrow array stream.
        // At this point Java assumes ownership of the stream and must release it when no longer needed.
        return Data.importArrayStream(allocator, ArrowArrayStream.wrap(results.arrowArrayStream.longValue()));
    }

    /**
     * Returns true since DataFusion query path supports native filtering and aggregations.
     */
    @Override
    public boolean supportsFiltersAndAggregations() {
        return true;
    }

    /**
     * Creates the input struct that contains all the information needed by the Rust code
     * side of the compaction.
     *
     * This includes all Parquet writer settings as well as compaction data such as
     * input files, compaction
     * region etc.
     *
     * @param  query           all details for this leaf partition query
     * @param  dataReadSchema  the input schema to read
     * @param  tableProperties the properties for the table being queried
     * @param  awsConfig       settings to access AWS, or null to use defaults
     * @param  runtime         FFI runtime
     * @return                 object to pass to FFI layer
     */
    private static FFILeafPartitionQueryConfig createFFIQueryData(LeafPartitionQuery query, Schema dataReadSchema,
            TableProperties tableProperties, DataFusionAwsConfig awsConfig,
            jnr.ffi.Runtime runtime) {
        FFICommonConfig common = new FFICommonConfig(runtime, awsConfig);
        common.input_files.populate(query.getFiles().toArray(String[]::new), false);
        // Files are always sorted for queries
        common.input_files_sorted.set(true);
        common.use_readahead_store.set(tableProperties.getBoolean(DATAFUSION_S3_READAHEAD_ENABLED));
        common.row_key_cols.populate(dataReadSchema.getRowKeyFieldNames().toArray(String[]::new), false);
        common.row_key_schema.populate(FFICommonConfig.getKeyTypes(dataReadSchema.getRowKeyTypes()), false);
        common.sort_key_cols.populate(dataReadSchema.getSortKeyFieldNames().toArray(String[]::new), false);
        common.region.set(FFISleeperRegion.from(query.getPartitionRegion(), dataReadSchema, runtime));
        common.write_sketch_file.set(false);
        common.aggregation_config.set(Optional.ofNullable(tableProperties.get(AGGREGATION_CONFIG)).orElse(""));
        common.filtering_config.set(Optional.ofNullable(tableProperties.get(FILTERING_CONFIG)).orElse(""));
        common.validate();

        FFILeafPartitionQueryConfig queryConfig = new FFILeafPartitionQueryConfig(runtime);
        queryConfig.common.set(common);

        // Copying logic in LeafPartitionQueryExecutor#createSchemaForDataRead, we see if the query has any
        // requested value fields, if it does, grab the value fields from the dataReadSchema, since this
        // will include extra value fields needed for Java iterators to execute
        if (query.getRequestedValueFields() != null) {
            queryConfig.requested_value_fields.populate(dataReadSchema.getValueFieldNames().toArray(String[]::new), false);
            queryConfig.requested_value_fields_set.set(true);
        } else {
            queryConfig.requested_value_fields_set.set(false);
        }

        FFISleeperRegion[] ffiRegions = query.getRegions().stream().map(region -> FFISleeperRegion.from(region, dataReadSchema, runtime)).toArray(FFISleeperRegion[]::new);
        queryConfig.setQueryRegions(ffiRegions);
        queryConfig.explain_plans.set(true);

        queryConfig.validate();
        return queryConfig;
    }

    /**
     * A provider to create instances of this class.
     */
    public static class Provider implements LeafPartitionRowRetrieverProvider {
        private final DataFusionAwsConfig awsConfig;
        private final BufferAllocator allocator;
        private final FFIContext<DataFusionQueryFunctions> context;

        public Provider(DataFusionAwsConfig awsConfig, BufferAllocator allocator, FFIContext<DataFusionQueryFunctions> context) {
            this.awsConfig = awsConfig;
            this.allocator = allocator;
            this.context = context;
        }

        @Override
        public LeafPartitionRowRetriever getRowRetriever(TableProperties tableProperties) {
            return new DataFusionLeafPartitionRowRetriever(awsConfig, allocator, context);
        }
    }
}<|MERGE_RESOLUTION|>--- conflicted
+++ resolved
@@ -77,46 +77,7 @@
             return new RowIteratorFromArrowReader(getArrowReader(leafPartitionQuery, dataReadSchema, tableProperties));
         } catch (IOException e) {
             throw new RowRetrievalException(e.getMessage(), e);
-<<<<<<< HEAD
-        }
-    }
-
-    /**
-     * Returns an {@link ArrowReader} containing the results of the query.
-     *
-     * @param  leafPartitionQuery    the query to execute
-     * @param  dataReadSchema        the schema with which to read the data
-     * @param  tableProperties       the table properties
-     * @return
-     * @throws RowRetrievalException
-     */
-    public ArrowReader getArrowReader(LeafPartitionQuery leafPartitionQuery, Schema dataReadSchema, TableProperties tableProperties) throws RowRetrievalException {
-        DataFusionQueryFunctions functions = context.getFunctions();
-        jnr.ffi.Runtime runtime = jnr.ffi.Runtime.getRuntime(functions);
-        FFILeafPartitionQueryConfig params = createFFIQueryData(leafPartitionQuery, dataReadSchema, tableProperties, awsConfig, runtime);
-
-        // Create NULL pointer which will be set by the FFI call upon return
-        FFIQueryResults results = new FFIQueryResults(runtime);
-
-        // Perform native query
-        int result = functions.query_stream(context, params, results);
-        // Check result
-        if (result != 0) {
-            LOGGER.error("DataFusion query failed, return code: {}", result);
-            throw new RowRetrievalException("DataFusion query failed with return code " + result);
-        }
-
-        // A zeroed (NULL) results pointer is NEVER correct here
-        if (results.arrowArrayStream.longValue() == 0) {
-            throw new RowRetrievalException("Call to DataFusion query layer returned a NULL pointer");
-=======
->>>>>>> adc9e084
-        }
-
-        // Convert pointer from Rust to Java FFI Arrow array stream.
-        // At this point Java assumes ownership of the stream and must release it when no longer
-        // needed.
-        return Data.importArrayStream(allocator, ArrowArrayStream.wrap(results.arrowArrayStream.longValue()));
+        }
     }
 
     /**
