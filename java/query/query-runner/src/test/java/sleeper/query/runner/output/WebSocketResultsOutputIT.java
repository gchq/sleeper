--- conflicted
+++ resolved
@@ -34,7 +34,6 @@
 
 import static com.github.tomakehurst.wiremock.client.WireMock.aResponse;
 import static com.github.tomakehurst.wiremock.client.WireMock.equalTo;
-import static com.github.tomakehurst.wiremock.client.WireMock.equalToJson;
 import static com.github.tomakehurst.wiremock.client.WireMock.matchingJsonPath;
 import static com.github.tomakehurst.wiremock.client.WireMock.post;
 import static com.github.tomakehurst.wiremock.client.WireMock.postRequestedFor;
@@ -83,12 +82,7 @@
         // Then
         verify(1, postRequestedFor(url).withRequestBody(
                 matchingJsonPath("$.queryId", equalTo("query1"))
-<<<<<<< HEAD
-                        .and(matchingJsonPath("$.message", equalTo("records"))
-                                .and(matchingJsonPath("$.records", equalToJson("[{\"values\":{\"id\":\"record1\"}}]"))))));
-=======
                         .and(matchingJsonPath("$.message", equalTo("records")))));
->>>>>>> 39c4178e
         assertThat(result.getRecordCount()).isZero();
         assertThat(result.getError()).hasMessageContaining("GoneException");
     }
