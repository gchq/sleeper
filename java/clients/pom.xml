<?xml version="1.0" encoding="UTF-8"?>
<!--
  ~ Copyright 2022-2023 Crown Copyright
  ~
  ~ Licensed under the Apache License, Version 2.0 (the "License");
  ~ you may not use this file except in compliance with the License.
  ~ You may obtain a copy of the License at
  ~
  ~     http://www.apache.org/licenses/LICENSE-2.0
  ~
  ~ Unless required by applicable law or agreed to in writing, software
  ~ distributed under the License is distributed on an "AS IS" BASIS,
  ~ WITHOUT WARRANTIES OR CONDITIONS OF ANY KIND, either express or implied.
  ~ See the License for the specific language governing permissions and
  ~ limitations under the License.
  -->
<project xmlns="http://maven.apache.org/POM/4.0.0" xmlns:xsi="http://www.w3.org/2001/XMLSchema-instance"
         xsi:schemaLocation="http://maven.apache.org/POM/4.0.0 http://maven.apache.org/xsd/maven-4.0.0.xsd">
    <parent>
        <artifactId>aws</artifactId>
        <groupId>sleeper</groupId>
        <version>0.20.0-SNAPSHOT</version>
    </parent>
    <modelVersion>4.0.0</modelVersion>

    <artifactId>clients</artifactId>

    <dependencies>
        <dependency>
            <groupId>com.amazonaws</groupId>
            <artifactId>aws-java-sdk-dynamodb</artifactId>
            <version>${aws-java-sdk.version}</version>
        </dependency>
        <dependency>
            <groupId>com.amazonaws</groupId>
            <artifactId>aws-java-sdk-sts</artifactId>
            <version>${aws-java-sdk.version}</version>
        </dependency>
        <dependency>
            <groupId>com.amazonaws</groupId>
            <artifactId>aws-java-sdk-ecr</artifactId>
            <version>${aws-java-sdk.version}</version>
        </dependency>
        <dependency>
            <groupId>com.amazonaws</groupId>
            <artifactId>aws-java-sdk-events</artifactId>
            <version>${aws-java-sdk.version}</version>
        </dependency>
        <dependency>
            <groupId>software.amazon.awssdk</groupId>
            <artifactId>s3</artifactId>
        </dependency>
        <dependency>
            <groupId>software.amazon.awssdk</groupId>
            <artifactId>lambda</artifactId>
            <version>${aws-java-sdk-v2.version}</version>
        </dependency>
        <dependency>
            <groupId>software.amazon.awssdk</groupId>
            <artifactId>cloudwatchlogs</artifactId>
            <version>${aws-java-sdk-v2.version}</version>
        </dependency>
        <dependency>
            <groupId>software.amazon.awssdk</groupId>
            <artifactId>cloudformation</artifactId>
            <version>${aws-java-sdk-v2.version}</version>
        </dependency>
        <dependency>
            <groupId>com.amazonaws</groupId>
            <artifactId>aws-java-sdk-emr</artifactId>
            <version>${aws-java-sdk.version}</version>
        </dependency>
        <dependency>
            <groupId>software.amazon.awssdk</groupId>
            <artifactId>emrserverless</artifactId>
            <version>${aws-java-sdk-v2.version}</version>
        </dependency>
        <dependency>
            <groupId>org.java-websocket</groupId>
            <artifactId>Java-WebSocket</artifactId>
            <version>${java-websocket.version}</version>
        </dependency>
        <!-- Sleeper dependencies -->
        <dependency>
            <groupId>sleeper</groupId>
            <artifactId>query</artifactId>
            <version>${project.parent.version}</version>
        </dependency>
        <dependency>
            <groupId>sleeper</groupId>
            <artifactId>compaction-job-creation</artifactId>
            <version>${project.parent.version}</version>
        </dependency>
        <dependency>
            <groupId>sleeper</groupId>
            <artifactId>ingest-status-store</artifactId>
            <version>${project.parent.version}</version>
        </dependency>
        <dependency>
            <groupId>sleeper</groupId>
            <artifactId>configuration</artifactId>
            <version>${project.parent.version}</version>
        </dependency>
        <dependency>
            <groupId>sleeper</groupId>
            <artifactId>splitter</artifactId>
            <version>${project.parent.version}</version>
        </dependency>
        <dependency>
            <groupId>sleeper</groupId>
            <artifactId>statestore</artifactId>
            <version>${project.parent.version}</version>
        </dependency>
        <dependency>
            <groupId>sleeper</groupId>
            <artifactId>common-job</artifactId>
            <version>${project.parent.version}</version>
        </dependency>
        <dependency>
            <groupId>sleeper</groupId>
            <artifactId>ingest-batcher-core</artifactId>
            <version>${project.parent.version}</version>
        </dependency>
        <dependency>
            <groupId>sleeper</groupId>
            <artifactId>ingest-batcher-store</artifactId>
            <version>${project.parent.version}</version>
        </dependency>
        <!-- Test dependencies -->
        <dependency>
            <groupId>sleeper</groupId>
            <artifactId>core</artifactId>
            <version>${project.parent.version}</version>
            <type>test-jar</type>
            <scope>test</scope>
        </dependency>
        <dependency>
            <groupId>sleeper</groupId>
            <artifactId>configuration</artifactId>
            <version>${project.parent.version}</version>
            <type>test-jar</type>
            <scope>test</scope>
        </dependency>
        <dependency>
            <groupId>sleeper</groupId>
            <artifactId>statestore</artifactId>
            <version>${project.parent.version}</version>
            <type>test-jar</type>
            <scope>test</scope>
        </dependency>
        <dependency>
            <groupId>sleeper</groupId>
            <artifactId>ingest-core</artifactId>
            <version>${project.parent.version}</version>
            <type>test-jar</type>
            <scope>test</scope>
        </dependency>
        <dependency>
            <groupId>sleeper</groupId>
            <artifactId>dynamodb-tools</artifactId>
            <version>${project.parent.version}</version>
            <type>test-jar</type>
            <scope>test</scope>
        </dependency>
        <dependency>
            <groupId>sleeper</groupId>
            <artifactId>common-job</artifactId>
            <version>${project.parent.version}</version>
            <type>test-jar</type>
            <scope>test</scope>
        </dependency>
        <dependency>
            <groupId>sleeper</groupId>
            <artifactId>ingest-runner</artifactId>
            <version>${project.parent.version}</version>
            <scope>test</scope>
        </dependency>
        <dependency>
            <groupId>sleeper</groupId>
            <artifactId>ingest-runner</artifactId>
            <version>${project.parent.version}</version>
            <type>test-jar</type>
            <scope>test</scope>
        </dependency>
        <dependency>
            <groupId>sleeper</groupId>
<<<<<<< HEAD
            <artifactId>parquet</artifactId>
=======
            <artifactId>ingest-batcher-core</artifactId>
>>>>>>> 83b71e1e
            <version>${project.parent.version}</version>
            <type>test-jar</type>
            <scope>test</scope>
        </dependency>
        <dependency>
            <groupId>org.testcontainers</groupId>
            <artifactId>testcontainers</artifactId>
            <scope>test</scope>
        </dependency>
        <dependency>
            <groupId>org.testcontainers</groupId>
            <artifactId>junit-jupiter</artifactId>
            <scope>test</scope>
        </dependency>
        <dependency>
            <groupId>org.testcontainers</groupId>
            <artifactId>localstack</artifactId>
            <scope>test</scope>
        </dependency>
        <dependency>
            <groupId>net.javacrumbs.json-unit</groupId>
            <artifactId>json-unit-assertj</artifactId>
            <scope>test</scope>
        </dependency>
        <dependency>
            <groupId>sleeper</groupId>
            <artifactId>compaction-core</artifactId>
            <version>${project.parent.version}</version>
            <type>test-jar</type>
            <scope>test</scope>
        </dependency>
        <dependency>
            <groupId>org.mockito</groupId>
            <artifactId>mockito-core</artifactId>
            <scope>test</scope>
        </dependency>
        <dependency>
            <groupId>com.github.tomakehurst</groupId>
            <artifactId>wiremock-jre8</artifactId>
            <version>${wiremock.version}</version>
            <scope>test</scope>
        </dependency>
        <dependency>
            <groupId>org.junit.jupiter</groupId>
            <artifactId>junit-jupiter-params</artifactId>
            <scope>test</scope>
        </dependency>
        <dependency>
            <groupId>sleeper</groupId>
            <artifactId>query</artifactId>
            <version>${project.parent.version}</version>
            <type>test-jar</type>
            <scope>test</scope>
        </dependency>
    </dependencies>

    <build>
        <plugins>
            <plugin>
                <groupId>org.apache.maven.plugins</groupId>
                <artifactId>maven-shade-plugin</artifactId>
            </plugin>
        </plugins>
    </build>
</project><|MERGE_RESOLUTION|>--- conflicted
+++ resolved
@@ -184,11 +184,14 @@
         </dependency>
         <dependency>
             <groupId>sleeper</groupId>
-<<<<<<< HEAD
+            <artifactId>ingest-batcher-core</artifactId>
+            <version>${project.parent.version}</version>
+            <type>test-jar</type>
+            <scope>test</scope>
+        </dependency>
+        <dependency>
+            <groupId>sleeper</groupId>
             <artifactId>parquet</artifactId>
-=======
-            <artifactId>ingest-batcher-core</artifactId>
->>>>>>> 83b71e1e
             <version>${project.parent.version}</version>
             <type>test-jar</type>
             <scope>test</scope>
