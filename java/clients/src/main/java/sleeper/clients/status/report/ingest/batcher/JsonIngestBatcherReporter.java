/*
 * Copyright 2022-2024 Crown Copyright
 *
 * Licensed under the Apache License, Version 2.0 (the "License");
 * you may not use this file except in compliance with the License.
 * You may obtain a copy of the License at
 *
 *     http://www.apache.org/licenses/LICENSE-2.0
 *
 * Unless required by applicable law or agreed to in writing, software
 * distributed under the License is distributed on an "AS IS" BASIS,
 * WITHOUT WARRANTIES OR CONDITIONS OF ANY KIND, either express or implied.
 * See the License for the specific language governing permissions and
 * limitations under the License.
 */

package sleeper.clients.status.report.ingest.batcher;

import com.google.gson.Gson;
import com.google.gson.JsonObject;
import com.google.gson.JsonSerializer;

import sleeper.clients.util.ClientsGsonConfig;
import sleeper.core.table.TableStatus;
import sleeper.core.table.TableStatusProvider;
import sleeper.ingest.batcher.FileIngestRequest;

import java.io.PrintStream;
import java.util.List;
import java.util.Optional;

public class JsonIngestBatcherReporter implements IngestBatcherReporter {
    private final PrintStream out;

    public JsonIngestBatcherReporter() {
        this(System.out);
    }

    public JsonIngestBatcherReporter(PrintStream out) {
        this.out = out;
    }

    @Override
<<<<<<< HEAD
    public void report(List<FileIngestRequest> fileList, BatcherQuery.Type queryType, TableStatusProvider tableStatusProvider) {
        Gson gson = createGson(tableStatusProvider);
=======
    public void report(List<FileIngestRequest> fileList, BatcherQuery.Type queryType, TableStatusProvider tableProvider) {
        Gson gson = createGson(tableProvider);
>>>>>>> 1a57f727
        JsonObject jsonObject = new JsonObject();
        jsonObject.add("fileList", gson.toJsonTree(fileList));
        out.println(gson.toJson(jsonObject));
    }

<<<<<<< HEAD
    private static Gson createGson(TableStatusProvider tableStatusProvider) {
        return ClientsGsonConfig.standardBuilder()
                .registerTypeAdapter(FileIngestRequest.class, fileSerializer(tableStatusProvider))
                .create();
    }

    private static JsonSerializer<FileIngestRequest> fileSerializer(TableStatusProvider tableStatusProvider) {
=======
    private static Gson createGson(TableStatusProvider tableProvider) {
        return ClientsGsonConfig.standardBuilder()
                .registerTypeAdapter(FileIngestRequest.class, fileSerializer(tableProvider))
                .create();
    }

    private static JsonSerializer<FileIngestRequest> fileSerializer(TableStatusProvider tableProvider) {
>>>>>>> 1a57f727
        return (request, type, context) -> {
            JsonObject jsonObject = new JsonObject();
            jsonObject.addProperty("file", request.getFile());
            jsonObject.addProperty("fileSizeBytes", request.getFileSizeBytes());
<<<<<<< HEAD
            Optional<TableStatus> tableStatus = tableStatusProvider.getById(request.getTableId());
            if (tableStatus.isPresent()) {
                jsonObject.addProperty("tableName", tableStatus.get().getTableName());
=======
            Optional<TableStatus> table = tableProvider.getById(request.getTableId());
            if (table.isPresent()) {
                jsonObject.addProperty("tableName", table.get().getTableName());
>>>>>>> 1a57f727
            } else {
                jsonObject.addProperty("tableId", request.getTableId());
                jsonObject.addProperty("tableExists", false);
            }
            jsonObject.add("receivedTime", context.serialize(request.getReceivedTime()));
            jsonObject.addProperty("jobId", request.getJobId());
            return jsonObject;
        };
    }
}<|MERGE_RESOLUTION|>--- conflicted
+++ resolved
@@ -41,27 +41,13 @@
     }
 
     @Override
-<<<<<<< HEAD
-    public void report(List<FileIngestRequest> fileList, BatcherQuery.Type queryType, TableStatusProvider tableStatusProvider) {
-        Gson gson = createGson(tableStatusProvider);
-=======
     public void report(List<FileIngestRequest> fileList, BatcherQuery.Type queryType, TableStatusProvider tableProvider) {
         Gson gson = createGson(tableProvider);
->>>>>>> 1a57f727
         JsonObject jsonObject = new JsonObject();
         jsonObject.add("fileList", gson.toJsonTree(fileList));
         out.println(gson.toJson(jsonObject));
     }
 
-<<<<<<< HEAD
-    private static Gson createGson(TableStatusProvider tableStatusProvider) {
-        return ClientsGsonConfig.standardBuilder()
-                .registerTypeAdapter(FileIngestRequest.class, fileSerializer(tableStatusProvider))
-                .create();
-    }
-
-    private static JsonSerializer<FileIngestRequest> fileSerializer(TableStatusProvider tableStatusProvider) {
-=======
     private static Gson createGson(TableStatusProvider tableProvider) {
         return ClientsGsonConfig.standardBuilder()
                 .registerTypeAdapter(FileIngestRequest.class, fileSerializer(tableProvider))
@@ -69,20 +55,13 @@
     }
 
     private static JsonSerializer<FileIngestRequest> fileSerializer(TableStatusProvider tableProvider) {
->>>>>>> 1a57f727
         return (request, type, context) -> {
             JsonObject jsonObject = new JsonObject();
             jsonObject.addProperty("file", request.getFile());
             jsonObject.addProperty("fileSizeBytes", request.getFileSizeBytes());
-<<<<<<< HEAD
-            Optional<TableStatus> tableStatus = tableStatusProvider.getById(request.getTableId());
-            if (tableStatus.isPresent()) {
-                jsonObject.addProperty("tableName", tableStatus.get().getTableName());
-=======
             Optional<TableStatus> table = tableProvider.getById(request.getTableId());
             if (table.isPresent()) {
                 jsonObject.addProperty("tableName", table.get().getTableName());
->>>>>>> 1a57f727
             } else {
                 jsonObject.addProperty("tableId", request.getTableId());
                 jsonObject.addProperty("tableExists", false);
