/*
 * Copyright 2022-2024 Crown Copyright
 *
 * Licensed under the Apache License, Version 2.0 (the "License");
 * you may not use this file except in compliance with the License.
 * You may obtain a copy of the License at
 *
 *     http://www.apache.org/licenses/LICENSE-2.0
 *
 * Unless required by applicable law or agreed to in writing, software
 * distributed under the License is distributed on an "AS IS" BASIS,
 * WITHOUT WARRANTIES OR CONDITIONS OF ANY KIND, either express or implied.
 * See the License for the specific language governing permissions and
 * limitations under the License.
 */

package sleeper.clients.status.update;

import com.amazonaws.services.dynamodbv2.AmazonDynamoDB;
import com.amazonaws.services.dynamodbv2.AmazonDynamoDBClientBuilder;
import com.amazonaws.services.s3.AmazonS3;
import com.amazonaws.services.s3.AmazonS3ClientBuilder;
import org.slf4j.Logger;
import org.slf4j.LoggerFactory;

import sleeper.clients.util.console.ConsoleInput;
import sleeper.configuration.properties.instance.InstanceProperties;
import sleeper.configuration.properties.table.S3TableProperties;
import sleeper.configuration.properties.table.TableProperties;
import sleeper.configuration.properties.table.TablePropertiesStore;
<<<<<<< HEAD
import sleeper.core.table.TableStatus;
=======
>>>>>>> 1a57f727
import sleeper.statestore.StateStoreProvider;

import static sleeper.clients.util.BucketUtils.deleteAllObjectsInBucketWithPrefix;
import static sleeper.clients.util.ClientUtils.optionalArgument;
import static sleeper.configuration.properties.instance.CdkDefinedInstanceProperty.DATA_BUCKET;
import static sleeper.configuration.properties.table.TableProperty.TABLE_ID;
import static sleeper.configuration.utils.AwsV1ClientHelper.buildAwsV1Client;
import static sleeper.io.parquet.utils.HadoopConfigurationProvider.getConfigurationForClient;

public class DeleteTable {
    private static final Logger LOGGER = LoggerFactory.getLogger(DeleteTable.class);
    private final AmazonS3 s3Client;
    private final InstanceProperties instanceProperties;
    private final TablePropertiesStore tablePropertiesStore;
    private final StateStoreProvider stateStoreProvider;

    public DeleteTable(AmazonS3 s3Client, AmazonDynamoDB dynamoDB, InstanceProperties instanceProperties) {
        this(instanceProperties, s3Client, S3TableProperties.getStore(instanceProperties, s3Client, dynamoDB),
                new StateStoreProvider(dynamoDB, instanceProperties, getConfigurationForClient()));
    }

    public DeleteTable(InstanceProperties instanceProperties, AmazonS3 s3Client, TablePropertiesStore tablePropertiesStore, StateStoreProvider stateStoreProvider) {
        this.s3Client = s3Client;
        this.instanceProperties = instanceProperties;
        this.tablePropertiesStore = tablePropertiesStore;
        this.stateStoreProvider = stateStoreProvider;
    }

    public void delete(String tableName) {
        TableProperties tableProperties = tablePropertiesStore.loadByName(tableName);
<<<<<<< HEAD
        TableStatus tableId = tableProperties.getId();
        deleteAllObjectsInBucketWithPrefix(s3Client, instanceProperties.get(DATA_BUCKET), tableId.getTableUniqueId());
=======
        deleteAllObjectsInBucketWithPrefix(s3Client, instanceProperties.get(DATA_BUCKET), tableProperties.get(TABLE_ID));
>>>>>>> 1a57f727
        stateStoreProvider.getStateStore(tableProperties).clearSleeperTable();
        tablePropertiesStore.deleteByName(tableName);
        LOGGER.info("Successfully deleted table {}", tableProperties.getStatus());
    }

    public static void main(String[] args) {
        if (args.length < 2 || args.length > 3) {
            System.out.println("Usage: <instance-id> <table-name> <optional-force-flag>");
        }
        String tableName = args[1];
        boolean force = optionalArgument(args, 2).map("--force"::equals).orElse(false);
        if (!force) {
            ConsoleInput input = new ConsoleInput(System.console());
            String result = input.promptLine("Are you sure you want to delete the table " + tableName + "? [y/N]");
            if (!result.equalsIgnoreCase("y")) {
                return;
            }
        }
        AmazonS3 s3Client = buildAwsV1Client(AmazonS3ClientBuilder.standard());
        AmazonDynamoDB dynamoDBClient = buildAwsV1Client(AmazonDynamoDBClientBuilder.standard());
        try {
            InstanceProperties instanceProperties = new InstanceProperties();
            instanceProperties.loadFromS3GivenInstanceId(s3Client, args[0]);
            new DeleteTable(s3Client, dynamoDBClient, instanceProperties).delete(tableName);
        } finally {
            dynamoDBClient.shutdown();
            s3Client.shutdown();
        }
    }
}<|MERGE_RESOLUTION|>--- conflicted
+++ resolved
@@ -28,10 +28,6 @@
 import sleeper.configuration.properties.table.S3TableProperties;
 import sleeper.configuration.properties.table.TableProperties;
 import sleeper.configuration.properties.table.TablePropertiesStore;
-<<<<<<< HEAD
-import sleeper.core.table.TableStatus;
-=======
->>>>>>> 1a57f727
 import sleeper.statestore.StateStoreProvider;
 
 import static sleeper.clients.util.BucketUtils.deleteAllObjectsInBucketWithPrefix;
@@ -62,12 +58,7 @@
 
     public void delete(String tableName) {
         TableProperties tableProperties = tablePropertiesStore.loadByName(tableName);
-<<<<<<< HEAD
-        TableStatus tableId = tableProperties.getId();
-        deleteAllObjectsInBucketWithPrefix(s3Client, instanceProperties.get(DATA_BUCKET), tableId.getTableUniqueId());
-=======
         deleteAllObjectsInBucketWithPrefix(s3Client, instanceProperties.get(DATA_BUCKET), tableProperties.get(TABLE_ID));
->>>>>>> 1a57f727
         stateStoreProvider.getStateStore(tableProperties).clearSleeperTable();
         tablePropertiesStore.deleteByName(tableName);
         LOGGER.info("Successfully deleted table {}", tableProperties.getStatus());
