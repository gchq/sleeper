--- conflicted
+++ resolved
@@ -59,23 +59,14 @@
     public CompactionJobStatusReport(
             CompactionJobStatusStore compactionJobStatusStore,
             CompactionJobStatusReporter reporter,
-<<<<<<< HEAD
-            TableStatus tableId, JobQuery.Type queryType) {
-        this(compactionJobStatusStore, reporter, tableId, queryType, "");
-=======
             TableStatus table, JobQuery.Type queryType) {
         this(compactionJobStatusStore, reporter, table, queryType, "");
->>>>>>> 1a57f727
     }
 
     public CompactionJobStatusReport(
             CompactionJobStatusStore compactionJobStatusStore,
             CompactionJobStatusReporter reporter,
-<<<<<<< HEAD
-            TableStatus tableId, JobQuery.Type queryType, String queryParameters) {
-=======
             TableStatus table, JobQuery.Type queryType, String queryParameters) {
->>>>>>> 1a57f727
         this(compactionJobStatusStore, reporter,
                 JobQuery.fromParametersOrPrompt(table, queryType, queryParameters,
                         Clock.systemUTC(), new ConsoleInput(System.console())));
@@ -114,11 +105,7 @@
 
             InstanceProperties instanceProperties = ClientUtils.getInstanceProperties(amazonS3, instanceId);
             DynamoDBTableIndex tableIndex = new DynamoDBTableIndex(instanceProperties, dynamoDBClient);
-<<<<<<< HEAD
-            TableStatus tableId = tableIndex.getTableByName(tableName)
-=======
             TableStatus table = tableIndex.getTableByName(tableName)
->>>>>>> 1a57f727
                     .orElseThrow(() -> new IllegalArgumentException("Table does not exist: " + tableName));
             CompactionJobStatusStore statusStore = CompactionJobStatusStoreFactory.getStatusStore(dynamoDBClient, instanceProperties);
             new CompactionJobStatusReport(statusStore, reporter, table, queryType, queryParameters).run();
