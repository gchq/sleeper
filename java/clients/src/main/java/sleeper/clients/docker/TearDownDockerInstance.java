/*
 * Copyright 2022-2023 Crown Copyright
 *
 * Licensed under the Apache License, Version 2.0 (the "License");
 * you may not use this file except in compliance with the License.
 * You may obtain a copy of the License at
 *
 *     http://www.apache.org/licenses/LICENSE-2.0
 *
 * Unless required by applicable law or agreed to in writing, software
 * distributed under the License is distributed on an "AS IS" BASIS,
 * WITHOUT WARRANTIES OR CONDITIONS OF ANY KIND, either express or implied.
 * See the License for the specific language governing permissions and
 * limitations under the License.
 */

package sleeper.clients.docker;

import com.amazonaws.services.dynamodbv2.AmazonDynamoDB;
import com.amazonaws.services.dynamodbv2.AmazonDynamoDBClientBuilder;
import com.amazonaws.services.s3.AmazonS3;
import com.amazonaws.services.s3.AmazonS3ClientBuilder;
import com.amazonaws.services.sqs.AmazonSQS;
import com.amazonaws.services.sqs.AmazonSQSClientBuilder;

<<<<<<< HEAD
import sleeper.clients.docker.stack.ConfigurationStack;
import sleeper.clients.docker.stack.IngestStack;
import sleeper.clients.docker.stack.TableStack;
=======
import sleeper.clients.docker.stack.ConfigurationDockerStack;
import sleeper.clients.docker.stack.TableDockerStack;
>>>>>>> 0cd6dc46
import sleeper.configuration.properties.instance.InstanceProperties;
import sleeper.configuration.properties.table.TableProperties;

import java.io.IOException;

import static sleeper.configuration.properties.instance.InstanceProperties.getConfigBucketFromInstanceId;
import static sleeper.configuration.utils.AwsV1ClientHelper.buildAwsV1Client;

public class TearDownDockerInstance {
    private TearDownDockerInstance() {
    }

    public static void main(String[] args) throws Exception {
        if (args.length != 1) {
            throw new IllegalArgumentException("Usage: <instance-id>");
        }
        if (System.getenv("AWS_ENDPOINT_URL") == null) {
            throw new IllegalArgumentException("Environment variable AWS_ENDPOINT_URL not set");
        }
        String instanceId = args[0];
        AmazonS3 s3Client = buildAwsV1Client(AmazonS3ClientBuilder.standard());
        AmazonDynamoDB dynamoDB = buildAwsV1Client(AmazonDynamoDBClientBuilder.standard());
        AmazonSQS sqsClient = buildAwsV1Client(AmazonSQSClientBuilder.standard());

        tearDown(instanceId, s3Client, dynamoDB);
    }

    public static void tearDown(String instanceId, AmazonS3 s3Client, AmazonDynamoDB dynamoDB) throws IOException {
        InstanceProperties instanceProperties = new InstanceProperties();
        instanceProperties.loadFromS3(s3Client, getConfigBucketFromInstanceId(instanceId));
        TableProperties tableProperties = new TableProperties(instanceProperties);
        tableProperties.loadFromS3(s3Client, "system-test");

<<<<<<< HEAD
        ConfigurationStack.from(instanceProperties, s3Client).tearDown();
        TableStack.from(instanceProperties, tableProperties, s3Client, dynamoDB).tearDown();
        IngestStack.from(instanceProperties, s3Client, dynamoDB, sqsClient).tearDown();
=======
        ConfigurationDockerStack.from(instanceProperties, s3Client).tearDown();
        TableDockerStack.from(instanceProperties, tableProperties, s3Client, dynamoDB).tearDown();
>>>>>>> 0cd6dc46
    }
}<|MERGE_RESOLUTION|>--- conflicted
+++ resolved
@@ -23,14 +23,8 @@
 import com.amazonaws.services.sqs.AmazonSQS;
 import com.amazonaws.services.sqs.AmazonSQSClientBuilder;
 
-<<<<<<< HEAD
-import sleeper.clients.docker.stack.ConfigurationStack;
-import sleeper.clients.docker.stack.IngestStack;
-import sleeper.clients.docker.stack.TableStack;
-=======
 import sleeper.clients.docker.stack.ConfigurationDockerStack;
 import sleeper.clients.docker.stack.TableDockerStack;
->>>>>>> 0cd6dc46
 import sleeper.configuration.properties.instance.InstanceProperties;
 import sleeper.configuration.properties.table.TableProperties;
 
@@ -64,13 +58,8 @@
         TableProperties tableProperties = new TableProperties(instanceProperties);
         tableProperties.loadFromS3(s3Client, "system-test");
 
-<<<<<<< HEAD
-        ConfigurationStack.from(instanceProperties, s3Client).tearDown();
-        TableStack.from(instanceProperties, tableProperties, s3Client, dynamoDB).tearDown();
-        IngestStack.from(instanceProperties, s3Client, dynamoDB, sqsClient).tearDown();
-=======
         ConfigurationDockerStack.from(instanceProperties, s3Client).tearDown();
         TableDockerStack.from(instanceProperties, tableProperties, s3Client, dynamoDB).tearDown();
->>>>>>> 0cd6dc46
+        IngestStack.from(instanceProperties, s3Client, dynamoDB, sqsClient).tearDown();
     }
 }