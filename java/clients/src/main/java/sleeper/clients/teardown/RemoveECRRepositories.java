/*
 * Copyright 2022-2024 Crown Copyright
 *
 * Licensed under the Apache License, Version 2.0 (the "License");
 * you may not use this file except in compliance with the License.
 * You may obtain a copy of the License at
 *
 *     http://www.apache.org/licenses/LICENSE-2.0
 *
 * Unless required by applicable law or agreed to in writing, software
 * distributed under the License is distributed on an "AS IS" BASIS,
 * WITHOUT WARRANTIES OR CONDITIONS OF ANY KIND, either express or implied.
 * See the License for the specific language governing permissions and
 * limitations under the License.
 */

package sleeper.clients.teardown;

import org.slf4j.Logger;
import org.slf4j.LoggerFactory;
import software.amazon.awssdk.services.ecr.EcrClient;
import software.amazon.awssdk.services.ecr.model.RepositoryNotFoundException;

import sleeper.core.deploy.LambdaHandler;
import sleeper.core.properties.instance.InstanceProperties;
import sleeper.core.properties.validation.LambdaDeployType;

import java.util.List;
import java.util.Optional;
import java.util.stream.Stream;

<<<<<<< HEAD
import static sleeper.core.properties.instance.CompactionProperty.ECR_COMPACTION_GPU_REPO;
=======
import static sleeper.core.properties.instance.CommonProperty.ECR_REPOSITORY_PREFIX;
import static sleeper.core.properties.instance.CommonProperty.ID;
import static sleeper.core.properties.instance.CommonProperty.LAMBDA_DEPLOY_TYPE;
>>>>>>> 53864778
import static sleeper.core.properties.instance.CompactionProperty.ECR_COMPACTION_REPO;
import static sleeper.core.properties.instance.EKSProperty.BULK_IMPORT_REPO;
import static sleeper.core.properties.instance.EMRServerlessProperty.BULK_IMPORT_EMR_SERVERLESS_CUSTOM_IMAGE_REPO;
import static sleeper.core.properties.instance.IngestProperty.ECR_INGEST_REPO;

public class RemoveECRRepositories {
    private static final Logger LOGGER = LoggerFactory.getLogger(RemoveECRRepositories.class);

    private RemoveECRRepositories() {
    }

    public static void remove(EcrClient ecr, InstanceProperties properties, List<String> extraRepositories) {
<<<<<<< HEAD
        Stream.concat(Stream.of(ECR_COMPACTION_GPU_REPO, ECR_COMPACTION_REPO, ECR_INGEST_REPO, BULK_IMPORT_REPO, BULK_IMPORT_EMR_SERVERLESS_CUSTOM_IMAGE_REPO)
                .filter(properties::isSet)
                .map(properties::get),
=======
        Stream.of(repositoryNamesFromProperties(properties),
                lambdaRepositoryNames(properties),
>>>>>>> 53864778
                extraRepositories.stream())
                .flatMap(s -> s)
                .parallel().forEach(repositoryName -> deleteRepository(ecr, repositoryName));
    }

    private static Stream<String> repositoryNamesFromProperties(InstanceProperties properties) {
        return Stream.of(ECR_COMPACTION_REPO, ECR_INGEST_REPO, BULK_IMPORT_REPO, BULK_IMPORT_EMR_SERVERLESS_CUSTOM_IMAGE_REPO)
                .filter(properties::isSet)
                .map(properties::get);
    }

    private static Stream<String> lambdaRepositoryNames(InstanceProperties properties) {
        if (properties.getEnumValue(LAMBDA_DEPLOY_TYPE, LambdaDeployType.class) == LambdaDeployType.CONTAINER) {
            String ecrPrefix = Optional.ofNullable(properties.get(ECR_REPOSITORY_PREFIX)).orElseGet(() -> properties.get(ID));
            return LambdaHandler.all().stream()
                    .map(LambdaHandler::getJar).distinct()
                    .map(jar -> ecrPrefix + "/" + jar.getImageName());
        } else {
            return Stream.of();
        }
    }

    private static void deleteRepository(EcrClient ecr, String repositoryName) {
        LOGGER.info("Deleting repository {}", repositoryName);
        try {
            ecr.deleteRepository(request -> request
                    .repositoryName(repositoryName)
                    .force(true));
        } catch (RepositoryNotFoundException e) {
            LOGGER.info("Repository not found: {}", repositoryName);
        }
    }
}<|MERGE_RESOLUTION|>--- conflicted
+++ resolved
@@ -29,13 +29,10 @@
 import java.util.Optional;
 import java.util.stream.Stream;
 
-<<<<<<< HEAD
-import static sleeper.core.properties.instance.CompactionProperty.ECR_COMPACTION_GPU_REPO;
-=======
 import static sleeper.core.properties.instance.CommonProperty.ECR_REPOSITORY_PREFIX;
 import static sleeper.core.properties.instance.CommonProperty.ID;
 import static sleeper.core.properties.instance.CommonProperty.LAMBDA_DEPLOY_TYPE;
->>>>>>> 53864778
+import static sleeper.core.properties.instance.CompactionProperty.ECR_COMPACTION_GPU_REPO;
 import static sleeper.core.properties.instance.CompactionProperty.ECR_COMPACTION_REPO;
 import static sleeper.core.properties.instance.EKSProperty.BULK_IMPORT_REPO;
 import static sleeper.core.properties.instance.EMRServerlessProperty.BULK_IMPORT_EMR_SERVERLESS_CUSTOM_IMAGE_REPO;
@@ -48,21 +45,15 @@
     }
 
     public static void remove(EcrClient ecr, InstanceProperties properties, List<String> extraRepositories) {
-<<<<<<< HEAD
-        Stream.concat(Stream.of(ECR_COMPACTION_GPU_REPO, ECR_COMPACTION_REPO, ECR_INGEST_REPO, BULK_IMPORT_REPO, BULK_IMPORT_EMR_SERVERLESS_CUSTOM_IMAGE_REPO)
-                .filter(properties::isSet)
-                .map(properties::get),
-=======
         Stream.of(repositoryNamesFromProperties(properties),
                 lambdaRepositoryNames(properties),
->>>>>>> 53864778
                 extraRepositories.stream())
                 .flatMap(s -> s)
                 .parallel().forEach(repositoryName -> deleteRepository(ecr, repositoryName));
     }
 
     private static Stream<String> repositoryNamesFromProperties(InstanceProperties properties) {
-        return Stream.of(ECR_COMPACTION_REPO, ECR_INGEST_REPO, BULK_IMPORT_REPO, BULK_IMPORT_EMR_SERVERLESS_CUSTOM_IMAGE_REPO)
+        return Stream.of(ECR_COMPACTION_GPU_REPO, ECR_COMPACTION_REPO, ECR_INGEST_REPO, BULK_IMPORT_REPO, BULK_IMPORT_EMR_SERVERLESS_CUSTOM_IMAGE_REPO)
                 .filter(properties::isSet)
                 .map(properties::get);
     }
