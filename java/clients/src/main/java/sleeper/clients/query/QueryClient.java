/*
 * Copyright 2022-2025 Crown Copyright
 *
 * Licensed under the Apache License, Version 2.0 (the "License");
 * you may not use this file except in compliance with the License.
 * You may obtain a copy of the License at
 *
 *     http://www.apache.org/licenses/LICENSE-2.0
 *
 * Unless required by applicable law or agreed to in writing, software
 * distributed under the License is distributed on an "AS IS" BASIS,
 * WITHOUT WARRANTIES OR CONDITIONS OF ANY KIND, either express or implied.
 * See the License for the specific language governing permissions and
 * limitations under the License.
 */
package sleeper.clients.query;

import org.apache.hadoop.conf.Configuration;
import software.amazon.awssdk.services.dynamodb.DynamoDbClient;
import software.amazon.awssdk.services.s3.S3AsyncClient;
import software.amazon.awssdk.services.s3.S3Client;

import sleeper.clients.util.console.ConsoleInput;
import sleeper.clients.util.console.ConsoleOutput;
import sleeper.configurationv2.jars.S3UserJarsLoader;
import sleeper.configurationv2.properties.S3InstanceProperties;
import sleeper.configurationv2.properties.S3TableProperties;
import sleeper.configurationv2.table.index.DynamoDBTableIndex;
import sleeper.core.iterator.CloseableIterator;
import sleeper.core.partition.Partition;
import sleeper.core.properties.instance.InstanceProperties;
import sleeper.core.properties.table.TableProperties;
import sleeper.core.properties.table.TablePropertiesProvider;
import sleeper.core.record.Record;
import sleeper.core.schema.Schema;
import sleeper.core.statestore.StateStore;
import sleeper.core.statestore.StateStoreProvider;
import sleeper.core.table.TableIndex;
import sleeper.core.util.LoggedDuration;
import sleeper.core.util.ObjectFactory;
import sleeper.core.util.ObjectFactoryException;
import sleeper.parquet.utils.HadoopConfigurationProvider;
import sleeper.query.core.model.Query;
import sleeper.query.core.model.QueryException;
import sleeper.query.core.recordretrieval.QueryExecutor;
import sleeper.query.runnerv2.recordretrieval.LeafPartitionRecordRetrieverImpl;
import sleeper.statestorev2.StateStoreFactory;

import java.io.IOException;
import java.io.UncheckedIOException;
import java.nio.file.Files;
import java.nio.file.Path;
import java.time.Instant;
import java.util.HashMap;
import java.util.List;
import java.util.Map;
import java.util.concurrent.ExecutorService;
import java.util.concurrent.Executors;

import static sleeper.configurationv2.utils.AwsV2ClientHelper.buildAwsV2Client;
import static sleeper.core.properties.table.TableProperty.TABLE_NAME;

/**
 * Allows a user to run a query from the command line. An instance of this class cannot be used concurrently in multiple
 * threads, due to how query executors and state store objects are cached. This may be changed in a future version.
 */
public class QueryClient extends QueryCommandLineClient {

    private final ObjectFactory objectFactory;
    private final StateStoreProvider stateStoreProvider;
    private final ExecutorService executorService;
    private final Map<String, QueryExecutor> cachedQueryExecutors = new HashMap<>();

    public QueryClient(InstanceProperties instanceProperties, S3Client s3Client, DynamoDbClient dynamoClient,
            ConsoleInput in, ConsoleOutput out) throws ObjectFactoryException {
        this(instanceProperties, s3Client, dynamoClient, in, out,
<<<<<<< HEAD
                new S3UserJarsLoader(instanceProperties, s3Client, Path.of("/tmp")).buildObjectFactory(),
                StateStoreFactory.createProvider(instanceProperties, s3Client, dynamoClient));
=======
                new S3UserJarsLoader(instanceProperties, s3Client, makeTemporaryDirectory()).buildObjectFactory(),
                StateStoreFactory.createProvider(instanceProperties, s3Client, dynamoClient, s3TransferManager));
>>>>>>> 148350e6
    }

    public QueryClient(InstanceProperties instanceProperties, S3Client s3Client, DynamoDbClient dynamoClient,
            ConsoleInput in, ConsoleOutput out, ObjectFactory objectFactory, StateStoreProvider stateStoreProvider) {
        this(instanceProperties, new DynamoDBTableIndex(instanceProperties, dynamoClient),
                S3TableProperties.createProvider(instanceProperties, s3Client, dynamoClient),
                in, out, objectFactory, stateStoreProvider);
    }

    public QueryClient(InstanceProperties instanceProperties, TableIndex tableIndex, TablePropertiesProvider tablePropertiesProvider,
            ConsoleInput in, ConsoleOutput out, ObjectFactory objectFactory, StateStoreProvider stateStoreProvider) {
        super(instanceProperties, tableIndex, tablePropertiesProvider, in, out);
        this.objectFactory = objectFactory;
        this.stateStoreProvider = stateStoreProvider;
        this.executorService = Executors.newFixedThreadPool(30);
    }

    public static Path makeTemporaryDirectory() {
        try {
            Path tempDir = Files.createTempDirectory(null);
            tempDir.toFile().deleteOnExit();
            return tempDir;
        } catch (IOException e) {
            throw new UncheckedIOException(e);
        }
    }

    @Override
    protected void init(TableProperties tableProperties) {
        String tableName = tableProperties.get(TABLE_NAME);
        Configuration conf = HadoopConfigurationProvider.getConfigurationForClient(getInstanceProperties(), tableProperties);
        StateStore stateStore = stateStoreProvider.getStateStore(tableProperties);
        List<Partition> partitions = stateStore.getAllPartitions();
        Map<String, List<String>> partitionToFileMapping = stateStore.getPartitionToReferencedFilesMap();
        out.println("Retrieved " + partitions.size() + " partitions from StateStore");

        if (!cachedQueryExecutors.containsKey(tableName)) {
            QueryExecutor queryExecutor = new QueryExecutor(objectFactory, tableProperties, stateStoreProvider.getStateStore(tableProperties),
                    new LeafPartitionRecordRetrieverImpl(executorService, conf, tableProperties));
            queryExecutor.init(partitions, partitionToFileMapping);
            cachedQueryExecutors.put(tableName, queryExecutor);
        }
    }

    @Override
    protected void submitQuery(TableProperties tableProperties, Query query) {
        Schema schema = tableProperties.getSchema();

        CloseableIterator<Record> records;
        Instant startTime = Instant.now();
        try {
            records = runQuery(query);
        } catch (QueryException e) {
            out.println("Encountered an error while running query " + query.getQueryId());
            e.printStackTrace(out.printStream());
            return;
        }
        out.println("Returned Records:");
        long count = 0L;
        while (records.hasNext()) {
            out.println(records.next().toString(schema));
            count++;
        }

        out.println("Query took " + LoggedDuration.withFullOutput(startTime, Instant.now()) + " to return " + count + " records");
    }

    private CloseableIterator<Record> runQuery(Query query) throws QueryException {
        QueryExecutor queryExecutor = cachedQueryExecutors.get(query.getTableName());
        return queryExecutor.execute(query);
    }

    public static void main(String[] args) throws ObjectFactoryException, InterruptedException {
        if (1 != args.length) {
            throw new IllegalArgumentException("Usage: <instance-id>");
        }

        try (S3Client s3Client = buildAwsV2Client(S3Client.builder());
                S3AsyncClient s3AsyncClient = buildAwsV2Client(S3AsyncClient.crtBuilder());
                DynamoDbClient dynamoClient = buildAwsV2Client(DynamoDbClient.builder())) {
            InstanceProperties instanceProperties = S3InstanceProperties.loadGivenInstanceId(s3Client, args[0]);
            QueryClient queryClient = new QueryClient(
                    instanceProperties, s3Client, dynamoClient,
                    new ConsoleInput(System.console()), new ConsoleOutput(System.out));
            queryClient.run();
        }
    }
}<|MERGE_RESOLUTION|>--- conflicted
+++ resolved
@@ -74,13 +74,8 @@
     public QueryClient(InstanceProperties instanceProperties, S3Client s3Client, DynamoDbClient dynamoClient,
             ConsoleInput in, ConsoleOutput out) throws ObjectFactoryException {
         this(instanceProperties, s3Client, dynamoClient, in, out,
-<<<<<<< HEAD
-                new S3UserJarsLoader(instanceProperties, s3Client, Path.of("/tmp")).buildObjectFactory(),
-                StateStoreFactory.createProvider(instanceProperties, s3Client, dynamoClient));
-=======
                 new S3UserJarsLoader(instanceProperties, s3Client, makeTemporaryDirectory()).buildObjectFactory(),
-                StateStoreFactory.createProvider(instanceProperties, s3Client, dynamoClient, s3TransferManager));
->>>>>>> 148350e6
+                StateStoreFactory.createProvider(instanceProperties, s3Client, dynamoClient));               
     }
 
     public QueryClient(InstanceProperties instanceProperties, S3Client s3Client, DynamoDbClient dynamoClient,
