--- conflicted
+++ resolved
@@ -354,20 +354,13 @@
             totalRecordsReturned += returnedRecordCount;
         }
 
-<<<<<<< HEAD
-        public void onClose(String reason) {
+        public void onClose(int code, String reason) {
             LOGGER.info("Disconnected from WebSocket API: " + reason);
-            queryComplete = true;
-            future.completeExceptionally(new WebSocketClosedException(reason));
-=======
-        public void onClose(int code, String reason) {
-            out.println("Disconnected from WebSocket API: " + reason);
             if (code == CloseFrame.NORMAL) {
                 queryComplete = true;
             } else {
                 future.completeExceptionally(new WebSocketClosedException(reason));
             }
->>>>>>> 709fbef5
         }
 
         public void onError(Exception error) {
