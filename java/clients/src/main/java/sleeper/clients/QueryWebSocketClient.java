/*
 * Copyright 2022-2024 Crown Copyright
 *
 * Licensed under the Apache License, Version 2.0 (the "License");
 * you may not use this file except in compliance with the License.
 * You may obtain a copy of the License at
 *
 *     http://www.apache.org/licenses/LICENSE-2.0
 *
 * Unless required by applicable law or agreed to in writing, software
 * distributed under the License is distributed on an "AS IS" BASIS,
 * WITHOUT WARRANTIES OR CONDITIONS OF ANY KIND, either express or implied.
 * See the License for the specific language governing permissions and
 * limitations under the License.
 */
package sleeper.clients;

import com.amazonaws.DefaultRequest;
import com.amazonaws.auth.AWS4Signer;
import com.amazonaws.auth.AWSCredentials;
import com.amazonaws.auth.DefaultAWSCredentialsProviderChain;
import com.amazonaws.http.HttpMethodName;
import com.google.gson.Gson;
import com.google.gson.GsonBuilder;
import com.google.gson.JsonArray;
import com.google.gson.JsonElement;
import com.google.gson.JsonObject;
import com.google.gson.JsonSyntaxException;
import org.java_websocket.client.WebSocketClient;
import org.java_websocket.handshake.ServerHandshake;

import sleeper.clients.exception.MessageMalformedException;
import sleeper.clients.exception.MessageMissingFieldException;
import sleeper.clients.exception.UnknownMessageTypeException;
import sleeper.clients.exception.WebSocketClosedException;
import sleeper.clients.exception.WebSocketErrorException;
import sleeper.clients.util.console.ConsoleOutput;
import sleeper.configuration.properties.instance.CdkDefinedInstanceProperty;
import sleeper.configuration.properties.instance.InstanceProperties;
import sleeper.configuration.properties.table.TablePropertiesProvider;
import sleeper.core.util.LoggedDuration;
import sleeper.query.model.Query;
import sleeper.query.model.QuerySerDe;

import java.net.URI;
import java.net.URISyntaxException;
import java.time.Instant;
import java.util.ArrayList;
import java.util.HashMap;
import java.util.HashSet;
import java.util.List;
import java.util.Map;
import java.util.Map.Entry;
import java.util.Optional;
import java.util.Set;
import java.util.TreeMap;
import java.util.concurrent.CompletableFuture;
import java.util.function.Consumer;
import java.util.function.Supplier;
import java.util.stream.Collectors;
import java.util.stream.Stream;

import static sleeper.configuration.properties.instance.CdkDefinedInstanceProperty.QUERY_WEBSOCKET_API_URL;

public class QueryWebSocketClient {
    private final String apiUrl;
    private final ConsoleOutput out;
    private final Supplier<Client> clientSupplier;

    public QueryWebSocketClient(
            InstanceProperties instanceProperties, TablePropertiesProvider tablePropertiesProvider, ConsoleOutput out) {
        this(instanceProperties, tablePropertiesProvider, out,
                () -> new WebSocketQueryClient(instanceProperties, tablePropertiesProvider, out));
    }

    QueryWebSocketClient(InstanceProperties instanceProperties, TablePropertiesProvider tablePropertiesProvider,
            ConsoleOutput out, Supplier<Client> clientSupplier) {
        this.apiUrl = instanceProperties.get(CdkDefinedInstanceProperty.QUERY_WEBSOCKET_API_URL);
        if (this.apiUrl == null) {
            throw new IllegalArgumentException("Use of this query client requires the WebSocket API to have been deployed as part of your Sleeper instance!");
        }
        this.out = out;
        this.clientSupplier = clientSupplier;
    }

<<<<<<< HEAD
    public CompletableFuture<List<String>> submitQuery(Query query) throws InterruptedException {
=======
    public void submitQuery(Query query) {
        Client client = clientSupplier.get();
>>>>>>> a97bc9a2
        try {
            Instant startTime = Instant.now();
            return client.startQueryFuture(query)
                    .whenComplete((records, exception) -> {
                        try {
                            client.closeBlocking();
                        } catch (InterruptedException e) {
                            Thread.currentThread().interrupt();
                            throw new RuntimeException(e);
                        }
                        LoggedDuration duration = LoggedDuration.withFullOutput(startTime, Instant.now());
                        long recordsReturned = client.getTotalRecordsReturned();
                        out.println("Query took " + duration + " to return " + recordsReturned + " records");
                    });
        } catch (Exception e) {
            try {
                client.closeBlocking();
            } catch (InterruptedException e2) {
                throw e2;
            }
            throw e;
        }
    }

    public List<String> getResults(Query query) {
        return client.getResults(query.getQueryId());
    }

    public interface Client {
        void closeBlocking() throws InterruptedException;

        CompletableFuture<List<String>> startQueryFuture(Query query) throws InterruptedException;

        boolean hasQueryFinished();

        long getTotalRecordsReturned();

        List<String> getResults(String queryId);
    }

    private static class WebSocketQueryClient extends WebSocketClient implements Client {
        private final ConsoleOutput out;
        private final WebSocketMessageHandler messageHandler;
        private final URI serverUri;
        private Query query;

        private WebSocketQueryClient(InstanceProperties instanceProperties, TablePropertiesProvider tablePropertiesProvider, ConsoleOutput out) {
            this(URI.create(instanceProperties.get(QUERY_WEBSOCKET_API_URL)),
                    out, new WebSocketMessageHandler(new QuerySerDe(tablePropertiesProvider), out));
        }

        private WebSocketQueryClient(URI serverUri, ConsoleOutput out, WebSocketMessageHandler messageHandler) {
            super(serverUri);
            this.serverUri = serverUri;
            this.out = out;
            this.messageHandler = messageHandler;
        }

        public CompletableFuture<List<String>> startQueryFuture(Query query) throws InterruptedException {
            CompletableFuture<List<String>> future = new CompletableFuture<>();
            messageHandler.setFuture(future);
            this.query = query;
            initialiseConnection(serverUri);
            return future;
        }

        private void initialiseConnection(URI serverUri) throws InterruptedException {
            try {
                Map<String, String> authHeaders = this.getAwsIamAuthHeaders(serverUri);
                for (Entry<String, String> header : authHeaders.entrySet()) {
                    this.addHeader(header.getKey(), header.getValue());
                }
            } catch (URISyntaxException e) {
                System.err.println(e);
            }
            out.println("Connecting to WebSocket API at " + serverUri);
            connectBlocking();
        }

        private Map<String, String> getAwsIamAuthHeaders(URI serverUri) throws URISyntaxException {
            out.println("Obtaining AWS IAM creds...");
            AWSCredentials creds = DefaultAWSCredentialsProviderChain.getInstance().getCredentials();

            DefaultRequest<Object> request = new DefaultRequest<>("execute-api");
            request.setHttpMethod(HttpMethodName.GET);
            request.setEndpoint(new URI(serverUri.getScheme() + "://" + serverUri.getAuthority()));
            request.setResourcePath(serverUri.getPath());

            AWS4Signer signer = new AWS4Signer();
            signer.setServiceName("execute-api");
            signer.sign(request, creds);

            return request.getHeaders();
        }

        public boolean hasQueryFinished() {
            return messageHandler.hasQueryFinished();
        }

        public long getTotalRecordsReturned() {
            return messageHandler.getTotalRecordsReturned();
        }

        @Override
        public void onOpen(ServerHandshake handshake) {
            messageHandler.onOpen(query, this::send);
        }

        @Override
        public void onMessage(String json) {
            messageHandler.onMessage(json);
        }

        @Override
        public void onClose(int code, String reason, boolean remote) {
            messageHandler.onClose(reason);
        }

        @Override
        public void onError(Exception error) {
            messageHandler.onError(error);
        }

        @Override
        public List<String> getResults(String queryId) {
            return messageHandler.getResults(queryId);
        }
    }

    public static class WebSocketMessageHandler {
        private final Gson serde = new GsonBuilder().create();
        private final Set<String> outstandingQueries = new HashSet<>();
        private final Map<String, List<String>> subqueryIdByParentQueryId = new HashMap<>();
        private final Map<String, List<String>> records = new TreeMap<>();
        private final QuerySerDe querySerDe;
        private final ConsoleOutput out;
        private boolean queryComplete = false;
        private boolean queryFailed = false;
        private long totalRecordsReturned = 0L;
        private CompletableFuture<List<String>> future;
        private String currentQueryId;

        public WebSocketMessageHandler(QuerySerDe querySerDe, ConsoleOutput out) {
            this.querySerDe = querySerDe;
            this.out = out;
        }

        public void setFuture(CompletableFuture<List<String>> future) {
            this.future = future;
        }

        public void onOpen(Query query, Consumer<String> messageSender) {
            out.println("Connected to WebSocket API");
            String queryJson = querySerDe.toJson(query);
            out.println("Submitting Query: " + queryJson);
            messageSender.accept(queryJson);
            outstandingQueries.add(query.getQueryId());
            subqueryIdByParentQueryId.put(query.getQueryId(), new ArrayList<>());
            currentQueryId = query.getQueryId();
        }

        public void onMessage(String json) {
            Optional<JsonObject> messageOpt = deserialiseMessage(json);
            if (!messageOpt.isPresent()) {
                return;
            }
            JsonObject message = messageOpt.get();
            String messageType = message.get("message").getAsString();
            String queryId = message.get("queryId").getAsString();

            if (messageType.equals("error")) {
                handleError(message, queryId);
            } else if (messageType.equals("subqueries")) {
                handleSubqueries(message, queryId);
            } else if (messageType.equals("records")) {
                handleRecords(message, queryId);
            } else if (messageType.equals("completed")) {
                handleCompleted(message, queryId);
            } else {
                out.println("Received unrecognised message type: " + messageType);
                queryFailed = true;
                future.completeExceptionally(new UnknownMessageTypeException(messageType));
            }

            if (outstandingQueries.isEmpty()) {
                if (!records.isEmpty()) {
                    out.println("Query results:");
                    records.values().stream()
                            .flatMap(List::stream)
                            .forEach(out::println);
                }
                queryComplete = true;
                future.complete(getResults(currentQueryId));
            }
        }

        private Optional<JsonObject> deserialiseMessage(String json) {
            try {
                JsonObject message = serde.fromJson(json, JsonObject.class);
                if (!message.has("queryId")) {
                    out.println("Received message without queryId from API:");
                    out.println("  " + json);
                    queryFailed = true;
                    future.completeExceptionally(new MessageMissingFieldException("queryId"));
                    return Optional.empty();
                }
                if (!message.has("message")) {
                    out.println("Received message without message type from API:");
                    out.println("  " + json);
                    queryFailed = true;
                    future.completeExceptionally(new MessageMissingFieldException("message"));
                    return Optional.empty();
                }
                return Optional.of(message);
            } catch (JsonSyntaxException e) {
                out.println("Received malformed JSON message from API:");
                out.println("  " + json);
                queryFailed = true;
                future.completeExceptionally(new MessageMalformedException(json));
                return Optional.empty();
            }
        }

        private void handleError(JsonObject message, String queryId) {
            String error = message.get("error").getAsString();
            out.println("Encountered an error while running query " + queryId + ": " + error);
            outstandingQueries.remove(queryId);
            queryFailed = true;
            future.completeExceptionally(new WebSocketErrorException(error));
        }

        private void handleSubqueries(JsonObject message, String queryId) {
            JsonArray subQueryIdList = message.getAsJsonArray("queryIds");
            out.println("Query " + queryId + " split into the following subQueries:");
            List<String> subQueryIds = subQueryIdList.asList().stream().map(JsonElement::getAsString).collect(Collectors.toList());
            for (String subQueryId : subQueryIds) {
                out.println("  " + subQueryId);
                outstandingQueries.add(subQueryId);
            }
            outstandingQueries.remove(queryId);
            subqueryIdByParentQueryId.compute(queryId, (query, subQueries) -> {
                subQueries.addAll(subQueryIds);
                return subQueries;
            });
        }

        private void handleRecords(JsonObject message, String queryId) {
            JsonArray recordBatch = message.getAsJsonArray("records");
            List<String> recordList = recordBatch.asList().stream()
                    .map(jsonElement -> jsonElement.getAsJsonObject())
                    .map(JsonObject::toString)
                    .collect(Collectors.toList());
            if (!records.containsKey(queryId)) {
                records.put(queryId, recordList);
            } else {
                records.get(queryId).addAll(recordList);
            }
        }

        private void handleCompleted(JsonObject message, String queryId) {
            long recordCountFromApi = message.get("recordCount").getAsLong();
            boolean recordsReturnedToClient = false;
            for (JsonElement location : message.getAsJsonArray("locations")) {
                if (location.getAsJsonObject().get("type").getAsString().equals("websocket-endpoint")) {
                    recordsReturnedToClient = true;
                }
            }
            long returnedRecordCount = records.getOrDefault(queryId, List.of()).size();
            if (recordsReturnedToClient && recordCountFromApi > 0) {
                if (returnedRecordCount != recordCountFromApi) {
                    out.println("ERROR: API said it had returned " + recordCountFromApi + " records for query " + queryId + ", but only received " + returnedRecordCount);
                }
            }
            outstandingQueries.remove(queryId);
            out.println(recordCountFromApi + " records returned by query: " + queryId + ". Remaining pending queries: " + outstandingQueries.size());
            totalRecordsReturned += returnedRecordCount;
        }

        public void onClose(String reason) {
            out.println("Disconnected from WebSocket API: " + reason);
            queryComplete = true;
            future.completeExceptionally(new WebSocketClosedException(reason));
        }

        public void onError(Exception error) {
            out.println("Encountered an error: " + error.getMessage());
            queryFailed = true;
            future.completeExceptionally(new WebSocketErrorException(error));
        }

        public boolean hasQueryFinished() {
            return queryComplete || queryFailed;
        }

        public long getTotalRecordsReturned() {
            return totalRecordsReturned;
        }

        public List<String> getResults(String queryId) {
            return Stream.concat(
                    Stream.of(queryId),
                    subqueryIdByParentQueryId.getOrDefault(queryId, List.of()).stream())
                    .flatMap(id -> records.getOrDefault(id, List.of()).stream())
                    .collect(Collectors.toList());
        }
    }
}<|MERGE_RESOLUTION|>--- conflicted
+++ resolved
@@ -66,6 +66,7 @@
     private final String apiUrl;
     private final ConsoleOutput out;
     private final Supplier<Client> clientSupplier;
+    private Client client;
 
     public QueryWebSocketClient(
             InstanceProperties instanceProperties, TablePropertiesProvider tablePropertiesProvider, ConsoleOutput out) {
@@ -83,12 +84,8 @@
         this.clientSupplier = clientSupplier;
     }
 
-<<<<<<< HEAD
     public CompletableFuture<List<String>> submitQuery(Query query) throws InterruptedException {
-=======
-    public void submitQuery(Query query) {
-        Client client = clientSupplier.get();
->>>>>>> a97bc9a2
+        client = clientSupplier.get();
         try {
             Instant startTime = Instant.now();
             return client.startQueryFuture(query)
@@ -114,7 +111,11 @@
     }
 
     public List<String> getResults(Query query) {
-        return client.getResults(query.getQueryId());
+        if (client == null) {
+            return List.of();
+        } else {
+            return client.getResults(query.getQueryId());
+        }
     }
 
     public interface Client {
