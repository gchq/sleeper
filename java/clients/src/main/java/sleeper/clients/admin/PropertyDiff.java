--- conflicted
+++ resolved
@@ -18,10 +18,7 @@
 
 import sleeper.configuration.properties.SleeperProperty;
 import sleeper.configuration.properties.SleeperPropertyIndex;
-<<<<<<< HEAD
 import sleeper.console.ConsoleOutput;
-=======
->>>>>>> b96edcca
 
 import java.util.Map;
 import java.util.Objects;
@@ -51,7 +48,6 @@
         }
     }
 
-<<<<<<< HEAD
     public void print(ConsoleOutput out,
                       SleeperPropertyIndex<?> propertyIndex,
                       Set<SleeperProperty> invalidProperties) {
@@ -86,10 +82,10 @@
 
     public String getPropertyName() {
         return propertyName;
-=======
+    }
+
     public <T extends SleeperProperty> Optional<T> getProperty(SleeperPropertyIndex<T> propertyIndex) {
         return propertyIndex.getByName(propertyName);
->>>>>>> b96edcca
     }
 
     @Override
