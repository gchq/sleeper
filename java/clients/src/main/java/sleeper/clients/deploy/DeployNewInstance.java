/*
 * Copyright 2022-2025 Crown Copyright
 *
 * Licensed under the Apache License, Version 2.0 (the "License");
 * you may not use this file except in compliance with the License.
 * You may obtain a copy of the License at
 *
 *     http://www.apache.org/licenses/LICENSE-2.0
 *
 * Unless required by applicable law or agreed to in writing, software
 * distributed under the License is distributed on an "AS IS" BASIS,
 * WITHOUT WARRANTIES OR CONDITIONS OF ANY KIND, either express or implied.
 * See the License for the specific language governing permissions and
 * limitations under the License.
 */
package sleeper.clients.deploy;

import org.slf4j.Logger;
import org.slf4j.LoggerFactory;
import software.amazon.awssdk.regions.providers.AwsRegionProvider;
import software.amazon.awssdk.regions.providers.DefaultAwsRegionProviderChain;
import software.amazon.awssdk.services.dynamodb.DynamoDbClient;
import software.amazon.awssdk.services.ecr.EcrClient;
import software.amazon.awssdk.services.s3.S3Client;
import software.amazon.awssdk.services.sts.StsClient;

import sleeper.clients.deploy.container.EcrRepositoryCreator;
import sleeper.clients.deploy.container.StackDockerImage;
import sleeper.clients.deploy.container.UploadDockerImages;
import sleeper.clients.deploy.container.UploadDockerImagesToEcr;
import sleeper.clients.deploy.jar.SyncJars;
import sleeper.clients.deploy.properties.PopulateInstancePropertiesAws;
import sleeper.clients.table.AddTable;
import sleeper.clients.util.cdk.CdkCommand;
import sleeper.clients.util.cdk.InvokeCdkForInstance;
import sleeper.clients.util.command.CommandPipelineRunner;
import sleeper.clients.util.command.CommandUtils;
import sleeper.configuration.properties.S3InstanceProperties;
import sleeper.configuration.properties.S3TableProperties;
import sleeper.core.deploy.DeployInstanceConfiguration;
import sleeper.core.deploy.PopulateInstanceProperties;
import sleeper.core.properties.instance.InstanceProperties;
import sleeper.core.properties.table.TableProperties;
import sleeper.statestore.StateStoreFactory;

import java.io.IOException;
import java.nio.file.Path;
import java.util.List;

import static sleeper.clients.util.ClientUtils.optionalArgument;

public class DeployNewInstance {
    private static final Logger LOGGER = LoggerFactory.getLogger(DeployNewInstance.class);

    private final S3Client s3Client;
    private final DynamoDbClient dynamoClient;
    private final EcrClient ecrClient;
    private final Path scriptsDirectory;
    private final DeployInstanceConfiguration deployInstanceConfiguration;
    private final List<StackDockerImage> extraDockerImages;
    private final InvokeCdkForInstance.Type instanceType;
    private final CommandPipelineRunner runCommand;
    private final boolean deployPaused;

    private DeployNewInstance(Builder builder) {
        s3Client = builder.s3Client;
        dynamoClient = builder.dynamoClient;
        ecrClient = builder.ecrClient;
        scriptsDirectory = builder.scriptsDirectory;
        deployInstanceConfiguration = builder.deployInstanceConfiguration;
        extraDockerImages = builder.extraDockerImages;
        instanceType = builder.instanceType;
        runCommand = builder.runCommand;
        deployPaused = builder.deployPaused;
    }

    public static Builder builder() {
        return new Builder();
    }

    public static void main(String[] args) throws IOException, InterruptedException {
        if (args.length < 4 || args.length > 6) {
            throw new IllegalArgumentException("Usage: <scripts-dir> <instance-id> <vpc> <csv-list-of-subnets> " +
                    "<optional-instance-properties-file> <optional-deploy-paused-flag>");
        }
        AwsRegionProvider regionProvider = DefaultAwsRegionProviderChain.builder().build();
        try (S3Client s3Client = S3Client.create();
                DynamoDbClient dynamoClient = DynamoDbClient.create();
                StsClient stsClient = StsClient.create();
                EcrClient ecrClient = EcrClient.create()) {
            Path scriptsDirectory = Path.of(args[0]);
            PopulateInstanceProperties populateInstanceProperties = PopulateInstancePropertiesAws.builder(stsClient, regionProvider)
                    .instanceId(args[1]).vpcId(args[2]).subnetIds(args[3])
                    .build();
            Path instancePropertiesFile = optionalArgument(args, 4).map(Path::of).orElse(null);
            boolean deployPaused = "true".equalsIgnoreCase(optionalArgument(args, 5).orElse("false"));
            builder().scriptsDirectory(scriptsDirectory)
                    .deployInstanceConfiguration(DeployInstanceConfiguration.forNewInstanceDefaultingInstance(
                            instancePropertiesFile, populateInstanceProperties, scriptsDirectory.resolve("templates")))
                    .deployPaused(deployPaused)
                    .instanceType(InvokeCdkForInstance.Type.STANDARD)
                    .deployWithClients(s3Client, dynamoClient, ecrClient);
        }
    }

    public void deploy() throws IOException, InterruptedException {
        LOGGER.info("-------------------------------------------------------");
        LOGGER.info("Running Deployment");
        LOGGER.info("-------------------------------------------------------");
<<<<<<< HEAD
        deployInstanceConfiguration.validate();

        DeployInstance deployInstance = new DeployInstance(
                SyncJars.fromScriptsDirectory(s3Client, scriptsDirectory),
                new UploadDockerImagesToEcr(
                        UploadDockerImages.builder().scriptsDirectory(scriptsDirectory).commandRunner(runCommand).build(),
                        EcrRepositoryCreator.withEcrClient(ecrClient)),
                DeployInstance.WriteLocalProperties.underScriptsDirectory(scriptsDirectory),
                InvokeCdkForInstance.builder().scriptsDirectory(scriptsDirectory).runCommand(runCommand).build());

        deployInstance.deploy(DeployInstanceRequest.builder()
                .instanceConfig(deployInstanceConfiguration)
                .cdkCommand(deployPaused ? CdkCommand.deployNewPaused() : CdkCommand.deployNew())
                .extraDockerImages(extraDockerImages)
                .instanceType(instanceType)
                .build());

        InstanceProperties instanceProperties = S3InstanceProperties.loadGivenInstanceId(s3Client, deployInstanceConfiguration.getInstanceId());
=======

        Path templatesDirectory = scriptsDirectory.resolve("templates");
        Path generatedDirectory = scriptsDirectory.resolve("generated");
        Path jarsDirectory = scriptsDirectory.resolve("jars");
        String sleeperVersion = Files.readString(templatesDirectory.resolve("version.txt"));

        InstanceProperties instanceProperties = deployInstanceConfiguration.getInstanceProperties();
        String instanceId = instanceProperties.get(ID);
        LOGGER.info("instanceId: {}", instanceId);
        LOGGER.info("vpcId: {}", instanceProperties.get(VPC_ID));
        LOGGER.info("subnetIds: {}", instanceProperties.get(SUBNETS));
        LOGGER.info("templatesDirectory: {}", templatesDirectory);
        LOGGER.info("generatedDirectory: {}", generatedDirectory);
        LOGGER.info("scriptsDirectory: {}", scriptsDirectory);
        LOGGER.info("jarsDirectory: {}", jarsDirectory);
        LOGGER.info("sleeperVersion: {}", sleeperVersion);
        LOGGER.info("deployPaused: {}", deployPaused);
        validate(instanceProperties, deployInstanceConfiguration.getTableProperties());

        SyncJars.builder().s3(s3Client)
                .jarsDirectory(jarsDirectory).instanceProperties(instanceProperties)
                .deleteOldJars(false).build().sync();
        UploadDockerImagesToEcr dockerImageUploader = new UploadDockerImagesToEcr(
                UploadDockerImages.builder()
                        .scriptsDirectory(scriptsDirectory)
                        .deployConfig(DeployConfiguration.fromScriptsDirectory(scriptsDirectory))
                        .commandRunner(runCommand)
                        .build(),
                EcrRepositoryCreator.withEcrClient(ecrClient));
        dockerImageUploader.upload(
                UploadDockerImagesToEcrRequest.forDeployment(instanceProperties)
                        .withExtraImages(extraDockerImages));

        Files.createDirectories(generatedDirectory);
        ClientUtils.clearDirectory(generatedDirectory);
        SaveLocalProperties.saveToDirectory(generatedDirectory, instanceProperties,
                deployInstanceConfiguration.getTableProperties().stream());

        LOGGER.info("-------------------------------------------------------");
        LOGGER.info("Deploying Stacks");
        LOGGER.info("-------------------------------------------------------");
        CdkCommand cdkCommand = deployPaused ? CdkCommand.deployNewPaused() : CdkCommand.deployNew();
        InvokeCdkForInstance.builder()
                .propertiesFile(generatedDirectory.resolve("instance.properties"))
                .jarsDirectory(jarsDirectory).version(sleeperVersion)
                .build().invoke(instanceType, cdkCommand, runCommand);
        instanceProperties = S3InstanceProperties.loadGivenInstanceId(s3Client, instanceId);
>>>>>>> c88471d8
        for (TableProperties tableProperties : deployInstanceConfiguration.getTableProperties()) {
            LOGGER.info("Adding table " + tableProperties.getStatus());
            new AddTable(instanceProperties, tableProperties,
                    S3TableProperties.createStore(instanceProperties, s3Client, dynamoClient),
                    StateStoreFactory.createProvider(instanceProperties, s3Client, dynamoClient))
                    .run();
        }
        LOGGER.info("Finished deployment of new instance");
    }

    public static final class Builder {
        private S3Client s3Client;
        private DynamoDbClient dynamoClient;
        private EcrClient ecrClient;
        private Path scriptsDirectory;
        private DeployInstanceConfiguration deployInstanceConfiguration;
        private List<StackDockerImage> extraDockerImages = List.of();
        private InvokeCdkForInstance.Type instanceType;
        private CommandPipelineRunner runCommand = CommandUtils::runCommandInheritIO;
        private boolean deployPaused;

        private Builder() {
        }

        public Builder s3Client(S3Client s3Client) {
            this.s3Client = s3Client;
            return this;
        }

        public Builder dynamoClient(DynamoDbClient dynamoClient) {
            this.dynamoClient = dynamoClient;
            return this;
        }

        public Builder ecrClient(EcrClient ecrClient) {
            this.ecrClient = ecrClient;
            return this;
        }

        public Builder scriptsDirectory(Path scriptsDirectory) {
            this.scriptsDirectory = scriptsDirectory;
            return this;
        }

        public Builder deployInstanceConfiguration(DeployInstanceConfiguration deployInstanceConfiguration) {
            this.deployInstanceConfiguration = deployInstanceConfiguration;
            return this;
        }

        public Builder extraDockerImages(List<StackDockerImage> extraDockerImages) {
            this.extraDockerImages = extraDockerImages;
            return this;
        }

        public Builder instanceType(InvokeCdkForInstance.Type instanceType) {
            this.instanceType = instanceType;
            return this;
        }

        public Builder runCommand(CommandPipelineRunner runCommand) {
            this.runCommand = runCommand;
            return this;
        }

        public Builder deployPaused(boolean deployPaused) {
            this.deployPaused = deployPaused;
            return this;
        }

        public DeployNewInstance build() {
            return new DeployNewInstance(this);
        }

        public void deployWithClients(
                S3Client s3Client, DynamoDbClient dynamoClient, EcrClient ecrClient) throws IOException, InterruptedException {
            s3Client(s3Client)
                    .dynamoClient(dynamoClient)
                    .ecrClient(ecrClient)
                    .build().deploy();
        }
    }
}<|MERGE_RESOLUTION|>--- conflicted
+++ resolved
@@ -107,13 +107,16 @@
         LOGGER.info("-------------------------------------------------------");
         LOGGER.info("Running Deployment");
         LOGGER.info("-------------------------------------------------------");
-<<<<<<< HEAD
         deployInstanceConfiguration.validate();
 
         DeployInstance deployInstance = new DeployInstance(
                 SyncJars.fromScriptsDirectory(s3Client, scriptsDirectory),
                 new UploadDockerImagesToEcr(
-                        UploadDockerImages.builder().scriptsDirectory(scriptsDirectory).commandRunner(runCommand).build(),
+                        UploadDockerImages.builder()
+                                .scriptsDirectory(scriptsDirectory)
+                                .deployConfig(DeployConfiguration.fromScriptsDirectory(scriptsDirectory))
+                                .commandRunner(runCommand)
+                                .build(),
                         EcrRepositoryCreator.withEcrClient(ecrClient)),
                 DeployInstance.WriteLocalProperties.underScriptsDirectory(scriptsDirectory),
                 InvokeCdkForInstance.builder().scriptsDirectory(scriptsDirectory).runCommand(runCommand).build());
@@ -126,55 +129,6 @@
                 .build());
 
         InstanceProperties instanceProperties = S3InstanceProperties.loadGivenInstanceId(s3Client, deployInstanceConfiguration.getInstanceId());
-=======
-
-        Path templatesDirectory = scriptsDirectory.resolve("templates");
-        Path generatedDirectory = scriptsDirectory.resolve("generated");
-        Path jarsDirectory = scriptsDirectory.resolve("jars");
-        String sleeperVersion = Files.readString(templatesDirectory.resolve("version.txt"));
-
-        InstanceProperties instanceProperties = deployInstanceConfiguration.getInstanceProperties();
-        String instanceId = instanceProperties.get(ID);
-        LOGGER.info("instanceId: {}", instanceId);
-        LOGGER.info("vpcId: {}", instanceProperties.get(VPC_ID));
-        LOGGER.info("subnetIds: {}", instanceProperties.get(SUBNETS));
-        LOGGER.info("templatesDirectory: {}", templatesDirectory);
-        LOGGER.info("generatedDirectory: {}", generatedDirectory);
-        LOGGER.info("scriptsDirectory: {}", scriptsDirectory);
-        LOGGER.info("jarsDirectory: {}", jarsDirectory);
-        LOGGER.info("sleeperVersion: {}", sleeperVersion);
-        LOGGER.info("deployPaused: {}", deployPaused);
-        validate(instanceProperties, deployInstanceConfiguration.getTableProperties());
-
-        SyncJars.builder().s3(s3Client)
-                .jarsDirectory(jarsDirectory).instanceProperties(instanceProperties)
-                .deleteOldJars(false).build().sync();
-        UploadDockerImagesToEcr dockerImageUploader = new UploadDockerImagesToEcr(
-                UploadDockerImages.builder()
-                        .scriptsDirectory(scriptsDirectory)
-                        .deployConfig(DeployConfiguration.fromScriptsDirectory(scriptsDirectory))
-                        .commandRunner(runCommand)
-                        .build(),
-                EcrRepositoryCreator.withEcrClient(ecrClient));
-        dockerImageUploader.upload(
-                UploadDockerImagesToEcrRequest.forDeployment(instanceProperties)
-                        .withExtraImages(extraDockerImages));
-
-        Files.createDirectories(generatedDirectory);
-        ClientUtils.clearDirectory(generatedDirectory);
-        SaveLocalProperties.saveToDirectory(generatedDirectory, instanceProperties,
-                deployInstanceConfiguration.getTableProperties().stream());
-
-        LOGGER.info("-------------------------------------------------------");
-        LOGGER.info("Deploying Stacks");
-        LOGGER.info("-------------------------------------------------------");
-        CdkCommand cdkCommand = deployPaused ? CdkCommand.deployNewPaused() : CdkCommand.deployNew();
-        InvokeCdkForInstance.builder()
-                .propertiesFile(generatedDirectory.resolve("instance.properties"))
-                .jarsDirectory(jarsDirectory).version(sleeperVersion)
-                .build().invoke(instanceType, cdkCommand, runCommand);
-        instanceProperties = S3InstanceProperties.loadGivenInstanceId(s3Client, instanceId);
->>>>>>> c88471d8
         for (TableProperties tableProperties : deployInstanceConfiguration.getTableProperties()) {
             LOGGER.info("Adding table " + tableProperties.getStatus());
             new AddTable(instanceProperties, tableProperties,
