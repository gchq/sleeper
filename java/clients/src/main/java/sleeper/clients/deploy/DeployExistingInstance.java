/*
 * Copyright 2022-2025 Crown Copyright
 *
 * Licensed under the Apache License, Version 2.0 (the "License");
 * you may not use this file except in compliance with the License.
 * You may obtain a copy of the License at
 *
 *     http://www.apache.org/licenses/LICENSE-2.0
 *
 * Unless required by applicable law or agreed to in writing, software
 * distributed under the License is distributed on an "AS IS" BASIS,
 * WITHOUT WARRANTIES OR CONDITIONS OF ANY KIND, either express or implied.
 * See the License for the specific language governing permissions and
 * limitations under the License.
 */

package sleeper.clients.deploy;

import org.slf4j.Logger;
import org.slf4j.LoggerFactory;
import software.amazon.awssdk.services.dynamodb.DynamoDbClient;
import software.amazon.awssdk.services.ecr.EcrClient;
import software.amazon.awssdk.services.s3.S3Client;

import sleeper.clients.deploy.container.EcrRepositoryCreator;
import sleeper.clients.deploy.container.UploadDockerImages;
import sleeper.clients.deploy.container.UploadDockerImagesToEcr;
import sleeper.clients.deploy.jar.SyncJars;
import sleeper.clients.util.cdk.CdkCommand;
import sleeper.clients.util.cdk.CdkDeploy;
import sleeper.clients.util.cdk.InvokeCdkForInstance;
import sleeper.clients.util.command.CommandPipelineRunner;
import sleeper.clients.util.command.CommandUtils;
import sleeper.configuration.properties.S3InstanceProperties;
import sleeper.configuration.properties.S3TableProperties;
import sleeper.core.deploy.DeployInstanceConfiguration;
import sleeper.core.properties.instance.InstanceProperties;
import sleeper.core.properties.table.TableProperties;

import java.io.IOException;
import java.nio.file.Path;
import java.util.List;
import java.util.stream.Collectors;

import static sleeper.clients.util.ClientUtils.optionalArgument;
import static sleeper.clients.util.cdk.CdkCommand.deployExisting;
import static sleeper.clients.util.cdk.CdkCommand.deployExistingPaused;

public class DeployExistingInstance {

    private static final Logger LOGGER = LoggerFactory.getLogger(DeployExistingInstance.class);
    private final Path scriptsDirectory;
    private final InstanceProperties properties;
    private final List<TableProperties> tablePropertiesList;
    private final S3Client s3;
    private final EcrClient ecr;
    private final CdkDeploy deployCommand;
    private final CommandPipelineRunner runCommand;

    private DeployExistingInstance(Builder builder) {
        scriptsDirectory = builder.scriptsDirectory;
        properties = builder.properties;
        tablePropertiesList = builder.tablePropertiesList;
        s3 = builder.s3;
        ecr = builder.ecr;
        deployCommand = builder.deployCommand;
        runCommand = builder.runCommand;
    }

    public static Builder builder() {
        return new Builder();
    }

    public static void main(String[] args) throws IOException, InterruptedException {
        if (args.length < 2 || args.length > 3) {
            throw new IllegalArgumentException("Usage: <scripts-dir> <instance-id> <optional-paused-true-or-false>");
        }

        boolean deployPaused = optionalArgument(args, 2)
                .map(Boolean::parseBoolean)
                .orElse(false);

        try (S3Client s3Client = S3Client.create();
                DynamoDbClient dynamoClient = DynamoDbClient.create();
                EcrClient ecrClient = EcrClient.create()) {
            builder().clients(s3Client, ecrClient)
                    .scriptsDirectory(Path.of(args[0]))
                    .instanceId(args[1])
                    .deployCommand(deployPaused ? deployExistingPaused() : deployExisting())
                    .loadPropertiesFromS3(s3Client, dynamoClient)
                    .build().update();
        }
    }

    public void update() throws IOException, InterruptedException {
<<<<<<< HEAD
        DeployInstance deployInstance = new DeployInstance(
                SyncJars.fromScriptsDirectory(s3, scriptsDirectory),
                new UploadDockerImagesToEcr(
                        UploadDockerImages.builder().scriptsDirectory(scriptsDirectory).commandRunner(runCommand).build(),
                        EcrRepositoryCreator.withEcrClient(ecr)),
                DeployInstance.WriteLocalProperties.underScriptsDirectory(scriptsDirectory),
                InvokeCdkForInstance.builder().scriptsDirectory(scriptsDirectory).runCommand(runCommand).build());

        deployInstance.deploy(DeployInstanceRequest.builder()
                .instanceConfig(DeployInstanceConfiguration.builder().instanceProperties(properties).tableProperties(tablePropertiesList).build())
                .cdkCommand(deployCommand)
                .inferInstanceType()
                .build());
=======
        LOGGER.info("-------------------------------------------------------");
        LOGGER.info("Running Deployment");
        LOGGER.info("-------------------------------------------------------");

        // Write properties files for CDK
        Path generatedDirectory = scriptsDirectory.resolve("generated");
        Path jarsDirectory = scriptsDirectory.resolve("jars");
        Files.createDirectories(generatedDirectory);
        ClientUtils.clearDirectory(generatedDirectory);
        SaveLocalProperties.saveToDirectory(generatedDirectory, properties, tablePropertiesList.stream());

        SyncJars.builder().s3(s3)
                .jarsDirectory(jarsDirectory).instanceProperties(properties)
                .deleteOldJars(false)
                .build().sync();

        UploadDockerImagesToEcr dockerImageUploader = new UploadDockerImagesToEcr(
                UploadDockerImages.builder()
                        .scriptsDirectory(scriptsDirectory)
                        .deployConfig(DeployConfiguration.fromScriptsDirectory(scriptsDirectory))
                        .commandRunner(runCommand)
                        .build(),
                EcrRepositoryCreator.withEcrClient(ecr));
        dockerImageUploader.upload(UploadDockerImagesToEcrRequest.forDeployment(properties));

        LOGGER.info("-------------------------------------------------------");
        LOGGER.info("Deploying Stacks");
        LOGGER.info("-------------------------------------------------------");
        InvokeCdkForInstance.builder()
                .propertiesFile(generatedDirectory.resolve("instance.properties"))
                .version(SleeperVersion.getVersion())
                .jarsDirectory(jarsDirectory)
                .build().invokeInferringType(properties, deployCommand, runCommand);
>>>>>>> c88471d8

        // We can use RestartTasks here to terminate indefinitely running ECS tasks, in order to get them onto the new
        // version of the jars. That will be part of issues #639 and #640 once graceful termination is implemented.
        // Note we'll need to reload instance properties as the cluster/lambda names may have been updated by the CDK.

        LOGGER.info("Finished deployment of existing instance");
    }

    public static final class Builder {
        private Path scriptsDirectory;
        private String instanceId;
        private InstanceProperties properties;
        private List<TableProperties> tablePropertiesList;
        private S3Client s3;
        private EcrClient ecr;
        private CdkDeploy deployCommand = CdkCommand.deployExisting();
        private CommandPipelineRunner runCommand = CommandUtils::runCommandInheritIO;

        private Builder() {
        }

        public Builder scriptsDirectory(Path scriptsDirectory) {
            this.scriptsDirectory = scriptsDirectory;
            return this;
        }

        public Builder instanceId(String instanceId) {
            this.instanceId = instanceId;
            return this;
        }

        public Builder properties(InstanceProperties properties) {
            this.properties = properties;
            return this;
        }

        public Builder tableProperties(TableProperties... tableProperties) {
            return tablePropertiesList(List.of(tableProperties));
        }

        public Builder tablePropertiesList(List<TableProperties> tablePropertiesList) {
            this.tablePropertiesList = tablePropertiesList;
            return this;
        }

        public Builder clients(S3Client s3, EcrClient ecr) {
            this.s3 = s3;
            this.ecr = ecr;
            return this;
        }

        public Builder deployCommand(CdkDeploy deployCommand) {
            this.deployCommand = deployCommand;
            return this;
        }

        public Builder runCommand(CommandPipelineRunner runCommand) {
            this.runCommand = runCommand;
            return this;
        }

        public Builder loadPropertiesFromS3(S3Client s3Client, DynamoDbClient dynamoCient) {
            properties = S3InstanceProperties.loadGivenInstanceId(s3Client, instanceId);
            tablePropertiesList = S3TableProperties.createStore(properties, s3Client, dynamoCient)
                    .streamAllTables().collect(Collectors.toList());
            return this;
        }

        public DeployExistingInstance build() {
            return new DeployExistingInstance(this);
        }
    }
}<|MERGE_RESOLUTION|>--- conflicted
+++ resolved
@@ -93,11 +93,14 @@
     }
 
     public void update() throws IOException, InterruptedException {
-<<<<<<< HEAD
         DeployInstance deployInstance = new DeployInstance(
                 SyncJars.fromScriptsDirectory(s3, scriptsDirectory),
                 new UploadDockerImagesToEcr(
-                        UploadDockerImages.builder().scriptsDirectory(scriptsDirectory).commandRunner(runCommand).build(),
+                        UploadDockerImages.builder()
+                                .scriptsDirectory(scriptsDirectory)
+                                .deployConfig(DeployConfiguration.fromScriptsDirectory(scriptsDirectory))
+                                .commandRunner(runCommand)
+                                .build(),
                         EcrRepositoryCreator.withEcrClient(ecr)),
                 DeployInstance.WriteLocalProperties.underScriptsDirectory(scriptsDirectory),
                 InvokeCdkForInstance.builder().scriptsDirectory(scriptsDirectory).runCommand(runCommand).build());
@@ -107,41 +110,6 @@
                 .cdkCommand(deployCommand)
                 .inferInstanceType()
                 .build());
-=======
-        LOGGER.info("-------------------------------------------------------");
-        LOGGER.info("Running Deployment");
-        LOGGER.info("-------------------------------------------------------");
-
-        // Write properties files for CDK
-        Path generatedDirectory = scriptsDirectory.resolve("generated");
-        Path jarsDirectory = scriptsDirectory.resolve("jars");
-        Files.createDirectories(generatedDirectory);
-        ClientUtils.clearDirectory(generatedDirectory);
-        SaveLocalProperties.saveToDirectory(generatedDirectory, properties, tablePropertiesList.stream());
-
-        SyncJars.builder().s3(s3)
-                .jarsDirectory(jarsDirectory).instanceProperties(properties)
-                .deleteOldJars(false)
-                .build().sync();
-
-        UploadDockerImagesToEcr dockerImageUploader = new UploadDockerImagesToEcr(
-                UploadDockerImages.builder()
-                        .scriptsDirectory(scriptsDirectory)
-                        .deployConfig(DeployConfiguration.fromScriptsDirectory(scriptsDirectory))
-                        .commandRunner(runCommand)
-                        .build(),
-                EcrRepositoryCreator.withEcrClient(ecr));
-        dockerImageUploader.upload(UploadDockerImagesToEcrRequest.forDeployment(properties));
-
-        LOGGER.info("-------------------------------------------------------");
-        LOGGER.info("Deploying Stacks");
-        LOGGER.info("-------------------------------------------------------");
-        InvokeCdkForInstance.builder()
-                .propertiesFile(generatedDirectory.resolve("instance.properties"))
-                .version(SleeperVersion.getVersion())
-                .jarsDirectory(jarsDirectory)
-                .build().invokeInferringType(properties, deployCommand, runCommand);
->>>>>>> c88471d8
 
         // We can use RestartTasks here to terminate indefinitely running ECS tasks, in order to get them onto the new
         // version of the jars. That will be part of issues #639 and #640 once graceful termination is implemented.
