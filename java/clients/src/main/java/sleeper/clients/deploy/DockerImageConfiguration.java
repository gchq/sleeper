/*
 * Copyright 2022-2024 Crown Copyright
 *
 * Licensed under the Apache License, Version 2.0 (the "License");
 * you may not use this file except in compliance with the License.
 * You may obtain a copy of the License at
 *
 *     http://www.apache.org/licenses/LICENSE-2.0
 *
 * Unless required by applicable law or agreed to in writing, software
 * distributed under the License is distributed on an "AS IS" BASIS,
 * WITHOUT WARRANTIES OR CONDITIONS OF ANY KIND, either express or implied.
 * See the License for the specific language governing permissions and
 * limitations under the License.
 */

package sleeper.clients.deploy;

import sleeper.configuration.properties.validation.OptionalStack;

import java.util.Collection;
import java.util.List;
import java.util.Map;
import java.util.Optional;
import java.util.stream.Stream;

import static java.util.stream.Collectors.toUnmodifiableList;
import static sleeper.clients.deploy.StackDockerImage.dockerBuildImage;
import static sleeper.clients.deploy.StackDockerImage.dockerBuildxImage;
import static sleeper.clients.deploy.StackDockerImage.emrServerlessImage;

public class DockerImageConfiguration {
<<<<<<< HEAD
    private static final Map<String, List<StackDockerImage>> DEFAULT_DOCKER_IMAGE_BY_STACK = Map.of(
            "IngestStack", List.of(dockerBuildImage("ingest")),
            "EksBulkImportStack", List.of(dockerBuildImage("bulk-import-runner")),
            "CompactionStack", List.of(dockerBuildxImage("compaction-job-execution"), dockerBuildImage("compaction-gpu", "runner")),
            "EmrServerlessBulkImportStack", List.of(emrServerlessImage("bulk-import-runner-emr-serverless")));

    private final Map<String, List<StackDockerImage>> imageByStack;
=======
    private static final Map<OptionalStack, StackDockerImage> DEFAULT_DOCKER_IMAGE_BY_STACK = Map.of(
            OptionalStack.IngestStack, dockerBuildImage("ingest"),
            OptionalStack.EksBulkImportStack, dockerBuildImage("bulk-import-runner"),
            OptionalStack.CompactionStack, dockerBuildxImage("compaction-job-execution"),
            OptionalStack.EmrServerlessBulkImportStack, emrServerlessImage("bulk-import-runner-emr-serverless"));

    private final Map<OptionalStack, StackDockerImage> imageByStack;
>>>>>>> ae2c87dd

    public DockerImageConfiguration() {
        this(DEFAULT_DOCKER_IMAGE_BY_STACK);
    }

<<<<<<< HEAD
    public DockerImageConfiguration(Map<String, List<StackDockerImage>> imageByStack) {
=======
    public DockerImageConfiguration(Map<OptionalStack, StackDockerImage> imageByStack) {
>>>>>>> ae2c87dd
        this.imageByStack = imageByStack;
    }

    public List<StackDockerImage> getStacksToDeploy(Collection<OptionalStack> stacks) {
        return getStacksToDeploy(stacks, List.of());
    }

    public List<StackDockerImage> getStacksToDeploy(Collection<OptionalStack> stacks, List<StackDockerImage> extraDockerImages) {
        return Stream.concat(
                stacks.stream()
                        .map(this::getStackImage)
                        .flatMap(Optional::stream)
                        .flatMap(List::stream),
                extraDockerImages.stream())
                .collect(toUnmodifiableList());
    }

<<<<<<< HEAD
    public Optional<List<StackDockerImage>> getStackImage(String stack) {
=======
    private Optional<StackDockerImage> getStackImage(OptionalStack stack) {
>>>>>>> ae2c87dd
        return Optional.ofNullable(imageByStack.get(stack));
    }

    public Optional<String> getInstanceIdFromRepoName(String repositoryName) {
        return imageByStack.values().stream()
                .filter(image -> repositoryName.endsWith("/" + image.get(0).getImageName()))
                .map(image -> repositoryName.substring(0, repositoryName.indexOf("/")))
                .findFirst();
    }
}<|MERGE_RESOLUTION|>--- conflicted
+++ resolved
@@ -30,33 +30,19 @@
 import static sleeper.clients.deploy.StackDockerImage.emrServerlessImage;
 
 public class DockerImageConfiguration {
-<<<<<<< HEAD
-    private static final Map<String, List<StackDockerImage>> DEFAULT_DOCKER_IMAGE_BY_STACK = Map.of(
-            "IngestStack", List.of(dockerBuildImage("ingest")),
-            "EksBulkImportStack", List.of(dockerBuildImage("bulk-import-runner")),
-            "CompactionStack", List.of(dockerBuildxImage("compaction-job-execution"), dockerBuildImage("compaction-gpu", "runner")),
-            "EmrServerlessBulkImportStack", List.of(emrServerlessImage("bulk-import-runner-emr-serverless")));
+    private static final Map<OptionalStack, List<StackDockerImage>> DEFAULT_DOCKER_IMAGE_BY_STACK = Map.of(
+            OptionalStack.IngestStack, List.of(dockerBuildImage("ingest")),
+            OptionalStack.EksBulkImportStack, List.of(dockerBuildImage("bulk-import-runner")),
+            OptionalStack.CompactionStack, List.of(dockerBuildxImage("compaction-job-execution"), dockerBuildImage("compaction-gpu", "runner")),
+            OptionalStack.EmrServerlessBulkImportStack, List.of(emrServerlessImage("bulk-import-runner-emr-serverless")));
 
-    private final Map<String, List<StackDockerImage>> imageByStack;
-=======
-    private static final Map<OptionalStack, StackDockerImage> DEFAULT_DOCKER_IMAGE_BY_STACK = Map.of(
-            OptionalStack.IngestStack, dockerBuildImage("ingest"),
-            OptionalStack.EksBulkImportStack, dockerBuildImage("bulk-import-runner"),
-            OptionalStack.CompactionStack, dockerBuildxImage("compaction-job-execution"),
-            OptionalStack.EmrServerlessBulkImportStack, emrServerlessImage("bulk-import-runner-emr-serverless"));
-
-    private final Map<OptionalStack, StackDockerImage> imageByStack;
->>>>>>> ae2c87dd
+    private final Map<OptionalStack, List<StackDockerImage>> imageByStack;
 
     public DockerImageConfiguration() {
         this(DEFAULT_DOCKER_IMAGE_BY_STACK);
     }
 
-<<<<<<< HEAD
-    public DockerImageConfiguration(Map<String, List<StackDockerImage>> imageByStack) {
-=======
-    public DockerImageConfiguration(Map<OptionalStack, StackDockerImage> imageByStack) {
->>>>>>> ae2c87dd
+    public DockerImageConfiguration(Map<OptionalStack, List<StackDockerImage>> imageByStack) {
         this.imageByStack = imageByStack;
     }
 
@@ -74,11 +60,7 @@
                 .collect(toUnmodifiableList());
     }
 
-<<<<<<< HEAD
-    public Optional<List<StackDockerImage>> getStackImage(String stack) {
-=======
-    private Optional<StackDockerImage> getStackImage(OptionalStack stack) {
->>>>>>> ae2c87dd
+    public Optional<List<StackDockerImage>> getStackImage(OptionalStack stack) {
         return Optional.ofNullable(imageByStack.get(stack));
     }
 
