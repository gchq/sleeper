--- conflicted
+++ resolved
@@ -46,24 +46,16 @@
             OptionalStack.CompactionStack, List.of(dockerBuildxImage("compaction-job-execution"), dockerBuildImage("compaction-gpu", "runner")),
             OptionalStack.EmrServerlessBulkImportStack, List.of(emrServerlessImage("bulk-import-runner-emr-serverless")));
 
-<<<<<<< HEAD
-    private final Map<OptionalStack, List<StackDockerImage>> imageByStack;
-=======
     private static final DockerImageConfiguration DEFAULT = new DockerImageConfiguration(DEFAULT_DOCKER_IMAGE_BY_STACK, LambdaHandler.all());
 
-    private final Map<OptionalStack, StackDockerImage> imageByStack;
+    private final Map<OptionalStack, List<StackDockerImage>> imageByStack;
     private final List<LambdaHandler> lambdaHandlers;
->>>>>>> 53864778
 
     public static DockerImageConfiguration getDefault() {
         return DEFAULT;
     }
 
-<<<<<<< HEAD
-    public DockerImageConfiguration(Map<OptionalStack, List<StackDockerImage>> imageByStack) {
-=======
-    public DockerImageConfiguration(Map<OptionalStack, StackDockerImage> imageByStack, List<LambdaHandler> lambdaHandlers) {
->>>>>>> 53864778
+    public DockerImageConfiguration(Map<OptionalStack, List<StackDockerImage>> imageByStack, List<LambdaHandler> lambdaHandlers) {
         this.imageByStack = imageByStack;
         this.lambdaHandlers = lambdaHandlers;
     }
@@ -90,15 +82,6 @@
         return Stream.concat(
                 stacks.stream()
                         .map(this::getStackImage)
-<<<<<<< HEAD
-                        .flatMap(Optional::stream)
-                        .flatMap(List::stream),
-                extraDockerImages.stream())
-                .collect(toUnmodifiableList());
-    }
-
-    public Optional<List<StackDockerImage>> getStackImage(OptionalStack stack) {
-=======
                         .flatMap(Optional::stream),
                 lambdaImages(lambdaDeployType, checkUploadLambda))
                 .collect(toUnmodifiableList());
@@ -113,8 +96,7 @@
                 .map(StackDockerImage::lambdaImage);
     }
 
-    private Optional<StackDockerImage> getStackImage(OptionalStack stack) {
->>>>>>> 53864778
+    private Optional<List<StackDockerImage>> getStackImage(OptionalStack stack) {
         return Optional.ofNullable(imageByStack.get(stack));
     }
 
