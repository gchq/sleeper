--- conflicted
+++ resolved
@@ -39,6 +39,8 @@
 
 import java.util.List;
 import java.util.Map;
+import java.util.stream.Collectors;
+import java.util.stream.Stream;
 
 import static org.assertj.core.api.Assertions.assertThat;
 import static sleeper.clients.QueryClientTestConstants.EXACT_QUERY_OPTION;
@@ -50,14 +52,12 @@
 import static sleeper.clients.QueryClientTestConstants.PROMPT_MIN_INCLUSIVE;
 import static sleeper.clients.QueryClientTestConstants.PROMPT_MIN_ROW_KEY_LONG_TYPE;
 import static sleeper.clients.QueryClientTestConstants.PROMPT_QUERY_TYPE;
-<<<<<<< HEAD
-import static sleeper.clients.QueryWebSocketClientTestHelper.completedQuery;
-import static sleeper.clients.QueryWebSocketClientTestHelper.message;
-import static sleeper.clients.QueryWebSocketClientTestHelper.queryResult;
-=======
 import static sleeper.clients.QueryClientTestConstants.RANGE_QUERY_OPTION;
 import static sleeper.clients.QueryClientTestConstants.YES_OPTION;
->>>>>>> dd3f0008
+import static sleeper.clients.QueryWebSocketClientTestHelper.createdSubQueries;
+import static sleeper.clients.QueryWebSocketClientTestHelper.errorMessage;
+import static sleeper.clients.QueryWebSocketClientTestHelper.message;
+import static sleeper.clients.QueryWebSocketClientTestHelper.unknownMessage;
 import static sleeper.configuration.properties.InstancePropertiesTestHelper.createTestInstanceProperties;
 import static sleeper.configuration.properties.instance.CdkDefinedInstanceProperty.QUERY_WEBSOCKET_API_URL;
 import static sleeper.configuration.properties.table.TablePropertiesTestHelper.createTestTableProperties;
@@ -465,8 +465,6 @@
                 .build();
     }
 
-<<<<<<< HEAD
-=======
     private Query rangeQuery(String queryId, long min, long max) {
         return Query.builder()
                 .tableName(tableProperties.get(TABLE_NAME))
@@ -492,30 +490,6 @@
                 "}";
     }
 
-    private static String createdSubQueries(String queryId, String... subQueryIds) {
-        return "{" +
-                "\"queryId\":\"" + queryId + "\", " +
-                "\"message\":\"subqueries\"," +
-                "\"queryIds\":[" + Stream.of(subQueryIds).map(id -> "\"" + id + "\"").collect(Collectors.joining(",")) + "]" +
-                "}";
-    }
-
-    private static String errorMessage(String queryId, String message) {
-        return "{" +
-                "\"queryId\":\"" + queryId + "\", " +
-                "\"message\":\"error\"," +
-                "\"error\":\"" + message + "\"" +
-                "}";
-    }
-
-    private static String unknownMessage(String queryId) {
-        return "{" +
-                "\"queryId\":\"" + queryId + "\"," +
-                "\"message\":\"unknown\"" +
-                "}";
-    }
-
->>>>>>> dd3f0008
     protected void runQueryClient(String queryId, Client webSocketClient) throws Exception {
         new QueryWebSocketCommandLineClient(instanceProperties, tableIndex, new FixedTablePropertiesProvider(tableProperties),
                 in.consoleIn(), out.consoleOut(), new QueryWebSocketClient(instanceProperties,
