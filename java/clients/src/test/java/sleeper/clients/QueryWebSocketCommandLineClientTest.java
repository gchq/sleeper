/*
 * Copyright 2022-2024 Crown Copyright
 *
 * Licensed under the Apache License, Version 2.0 (the "License");
 * you may not use this file except in compliance with the License.
 * You may obtain a copy of the License at
 *
 *     http://www.apache.org/licenses/LICENSE-2.0
 *
 * Unless required by applicable law or agreed to in writing, software
 * distributed under the License is distributed on an "AS IS" BASIS,
 * WITHOUT WARRANTIES OR CONDITIONS OF ANY KIND, either express or implied.
 * See the License for the specific language governing permissions and
 * limitations under the License.
 */
package sleeper.clients;

import org.junit.jupiter.api.BeforeEach;
import org.junit.jupiter.api.DisplayName;
import org.junit.jupiter.api.Nested;
import org.junit.jupiter.api.Test;

import sleeper.clients.FakeWebSocketClient.WebSocketResponse;
import sleeper.clients.QueryWebSocketClient.Client;
import sleeper.clients.testutil.TestConsoleInput;
import sleeper.clients.testutil.ToStringPrintStream;
import sleeper.configuration.properties.instance.InstanceProperties;
import sleeper.configuration.properties.table.FixedTablePropertiesProvider;
import sleeper.configuration.properties.table.TableProperties;
import sleeper.core.range.Range;
import sleeper.core.range.Region;
import sleeper.core.record.Record;
import sleeper.core.schema.Field;
import sleeper.core.schema.Schema;
import sleeper.core.table.InMemoryTableIndex;
import sleeper.core.table.TableIndex;
import sleeper.query.model.Query;
import sleeper.query.model.QuerySerDe;

import java.time.Instant;
import java.util.List;
import java.util.Map;

import static org.assertj.core.api.Assertions.assertThat;
import static sleeper.clients.QueryClientTestConstants.EXACT_QUERY_OPTION;
import static sleeper.clients.QueryClientTestConstants.EXIT_OPTION;
import static sleeper.clients.QueryClientTestConstants.NO_OPTION;
import static sleeper.clients.QueryClientTestConstants.PROMPT_EXACT_KEY_LONG_TYPE;
import static sleeper.clients.QueryClientTestConstants.PROMPT_MAX_INCLUSIVE;
import static sleeper.clients.QueryClientTestConstants.PROMPT_MAX_ROW_KEY_LONG_TYPE;
import static sleeper.clients.QueryClientTestConstants.PROMPT_MIN_INCLUSIVE;
import static sleeper.clients.QueryClientTestConstants.PROMPT_MIN_ROW_KEY_LONG_TYPE;
import static sleeper.clients.QueryClientTestConstants.PROMPT_QUERY_TYPE;
import static sleeper.clients.QueryClientTestConstants.RANGE_QUERY_OPTION;
import static sleeper.clients.QueryClientTestConstants.YES_OPTION;
import static sleeper.clients.QueryWebSocketClientTestHelper.asJson;
import static sleeper.clients.QueryWebSocketClientTestHelper.close;
import static sleeper.clients.QueryWebSocketClientTestHelper.completedQuery;
import static sleeper.clients.QueryWebSocketClientTestHelper.createdSubQueries;
import static sleeper.clients.QueryWebSocketClientTestHelper.error;
import static sleeper.clients.QueryWebSocketClientTestHelper.errorMessage;
import static sleeper.clients.QueryWebSocketClientTestHelper.message;
import static sleeper.clients.QueryWebSocketClientTestHelper.queryResult;
import static sleeper.clients.QueryWebSocketClientTestHelper.unknownMessage;
import static sleeper.configuration.properties.InstancePropertiesTestHelper.createTestInstanceProperties;
import static sleeper.configuration.properties.instance.CdkDefinedInstanceProperty.QUERY_WEBSOCKET_API_URL;
import static sleeper.configuration.properties.table.TablePropertiesTestHelper.createTestTableProperties;
import static sleeper.configuration.properties.table.TableProperty.TABLE_NAME;
import static sleeper.core.schema.SchemaTestHelper.schemaWithKey;

public class QueryWebSocketCommandLineClientTest {
    private static final String PROMPT_RANGE_QUERY = PROMPT_MIN_INCLUSIVE + PROMPT_MAX_INCLUSIVE +
            PROMPT_MIN_ROW_KEY_LONG_TYPE + PROMPT_MAX_ROW_KEY_LONG_TYPE;
    private static final Instant START_TIME = Instant.parse("2024-04-03T14:00:00Z");
    private static final Instant FINISH_TIME = Instant.parse("2024-04-03T14:00:01Z");
    private final InstanceProperties instanceProperties = createInstance();
    private final Schema schema = schemaWithKey("key");
    private final Field rowKey = schema.getField("key").orElseThrow();
    private final TableIndex tableIndex = new InMemoryTableIndex();
    private final ToStringPrintStream out = new ToStringPrintStream();
    private final TestConsoleInput in = new TestConsoleInput(out.consoleOut());
    private final QuerySerDe querySerDe = new QuerySerDe(schema);
    private TableProperties tableProperties;
    private FakeWebSocketClient client;

    private static InstanceProperties createInstance() {
        InstanceProperties instanceProperties = createTestInstanceProperties();
        instanceProperties.set(QUERY_WEBSOCKET_API_URL, "websocket-endpoint");
        return instanceProperties;
    }

    private TableProperties createTable(String tableName) {
        TableProperties tableProperties = createTestTableProperties(instanceProperties, schema);
        tableProperties.set(TABLE_NAME, tableName);
        tableIndex.create(tableProperties.getStatus());
        return tableProperties;
    }

    @BeforeEach
    void setup() {
        tableProperties = createTable("test-table");
    }

    @Nested
    @DisplayName("Run queries")
    class RunQuery {

        @Test
        void shouldReturnResultsForQuery() throws Exception {
            // Given
            Query expectedQuery = exactQuery("test-query-id", 123);
            Record expectedRecord = new Record(Map.of("key", 123L));

            // When
            in.enterNextPrompts(EXACT_QUERY_OPTION, "123", EXIT_OPTION);
            runQueryClient("test-query-id",
                    withResponses(
                            message(queryResult("test-query-id", expectedRecord)),
                            message(completedQuery("test-query-id", 1L))));

            // Then
            assertThat(out.toString())
                    .isEqualTo("Querying table test-table\n" +
                            "The table has the schema " + tableProperties.getSchema().toString() + "\n" +
                            PROMPT_QUERY_TYPE +
                            PROMPT_EXACT_KEY_LONG_TYPE +
                            "Submitting query with ID: test-query-id\n" +
                            "Query results:\n" +
                            asJson(expectedRecord) + "\n" +
                            "Query took 1 second to return 1 records\n" +
                            PROMPT_QUERY_TYPE);
            assertThat(client.isConnected()).isFalse();
            assertThat(client.isClosed()).isTrue();
            assertThat(client.getSentMessages())
                    .containsExactly(querySerDe.toJson(expectedQuery));
        }

        @Test
        void shouldReturnResultsForQueryWithOneSubquery() throws Exception {
            // Given
            Query expectedQuery = exactQuery("test-query-id", 123);
            Record expectedRecord = new Record(Map.of("key", 123L));

            // When
            in.enterNextPrompts(EXACT_QUERY_OPTION, "123", EXIT_OPTION);
            runQueryClient("test-query-id",
                    withResponses(
                            message(createdSubQueries("test-query-id", "test-subquery")),
                            message(queryResult("test-subquery", expectedRecord)),
                            message(completedQuery("test-subquery", 1L))));

            // Then
            assertThat(out.toString())
                    .isEqualTo("Querying table test-table\n" +
                            "The table has the schema " + tableProperties.getSchema().toString() + "\n" +
                            PROMPT_QUERY_TYPE +
                            PROMPT_EXACT_KEY_LONG_TYPE +
                            "Submitting query with ID: test-query-id\n" +
                            "Query results:\n" +
                            asJson(expectedRecord) + "\n" +
                            "Query took 1 second to return 1 records\n" +
                            PROMPT_QUERY_TYPE);
            assertThat(client.isConnected()).isFalse();
            assertThat(client.isClosed()).isTrue();
            assertThat(client.getSentMessages())
                    .containsExactly(querySerDe.toJson(expectedQuery));
        }

        @Test
        void shouldReturnResultsForQueryWithMultipleSubqueries() throws Exception {
            // Given
            Query expectedQuery = rangeQuery("test-query-id", 0L, 1000L);
            Record expectedRecord1 = new Record(Map.of("key", 123L));
            Record expectedRecord2 = new Record(Map.of("key", 456L));
            Record expectedRecord3 = new Record(Map.of("key", 789L));

            // When
            in.enterNextPrompts(RANGE_QUERY_OPTION, YES_OPTION, NO_OPTION, "0", "1000", EXIT_OPTION);
            runQueryClient("test-query-id",
                    withResponses(
                            message(createdSubQueries("test-query-id", "subquery-1", "subquery-2", "subquery-3")),
                            message(queryResult("subquery-1", expectedRecord1)),
                            message(completedQuery("subquery-1", 1L)),
                            message(queryResult("subquery-2", expectedRecord2)),
                            message(completedQuery("subquery-2", 1L)),
                            message(queryResult("subquery-3", expectedRecord3)),
                            message(completedQuery("subquery-3", 1L))));

            // Then
            assertThat(out.toString())
                    .isEqualTo("Querying table test-table\n" +
                            "The table has the schema " + tableProperties.getSchema().toString() + "\n" +
                            PROMPT_QUERY_TYPE +
                            PROMPT_RANGE_QUERY +
                            "Submitting query with ID: test-query-id\n" +
                            "Query results:\n" +
                            asJson(expectedRecord1) + "\n" +
                            asJson(expectedRecord2) + "\n" +
                            asJson(expectedRecord3) + "\n" +
                            "Query took 1 second to return 3 records\n" +
                            PROMPT_QUERY_TYPE);
            assertThat(client.isConnected()).isFalse();
            assertThat(client.isClosed()).isTrue();
            assertThat(client.getSentMessages())
                    .containsExactly(querySerDe.toJson(expectedQuery));
        }

        @Test
        void shouldReturnResultsWhenRecordCountDoesNotMatchRecordsReceived() throws Exception {
            // Given
            Query expectedQuery = exactQuery("test-query-id", 123);
            Record expectedRecord = new Record(Map.of("key", 123L));

            // When
            in.enterNextPrompts(EXACT_QUERY_OPTION, "123", EXIT_OPTION);
            runQueryClient("test-query-id",
                    withResponses(
                            message(queryResult("test-query-id", expectedRecord)),
                            message(completedQuery("test-query-id", 2L))));

            // Then
            assertThat(out.toString())
                    .isEqualTo("Querying table test-table\n" +
                            "The table has the schema " + tableProperties.getSchema().toString() + "\n" +
                            PROMPT_QUERY_TYPE +
                            PROMPT_EXACT_KEY_LONG_TYPE +
                            "Submitting query with ID: test-query-id\n" +
                            "Query results:\n" +
                            asJson(expectedRecord) + "\n" +
                            "Query took 1 second to return 1 records\n" +
                            PROMPT_QUERY_TYPE);
            assertThat(client.isConnected()).isFalse();
            assertThat(client.isClosed()).isTrue();
            assertThat(client.getSentMessages())
                    .containsExactly(querySerDe.toJson(expectedQuery));
        }
    }

    @Nested
    @DisplayName("Handle errors")
    class HandleErrors {

        @Test
        void shouldHandleErrorIfExceptionEncounteredThatDoesNotCloseConnection() throws Exception {
            // Given
            Query expectedQuery = exactQuery("test-query-id", 123L);

            // When
            in.enterNextPrompts(EXACT_QUERY_OPTION, "123", EXIT_OPTION);
            runQueryClient("test-query-id",
                    withResponses(
                            error(new Exception("Exception that will not terminate connection"))));

            // Then
            assertThat(out.toString())
                    .isEqualTo("Querying table test-table\n" +
                            "The table has the schema " + tableProperties.getSchema().toString() + "\n" +
                            PROMPT_QUERY_TYPE +
                            PROMPT_EXACT_KEY_LONG_TYPE +
                            "Submitting query with ID: test-query-id\n" +
                            "Query failed: Error while running queries\n" +
                            "Query took 1 second to return 0 records\n" +
                            PROMPT_QUERY_TYPE);
            assertThat(client.isConnected()).isFalse();
            assertThat(client.isClosed()).isTrue();
            assertThat(client.getSentMessages())
                    .containsExactly(querySerDe.toJson(expectedQuery));
        }

        @Test
        void shouldHandleErrorIfExceptionEncounteredThatClosesConnection() throws Exception {
            // Given
            Query expectedQuery = exactQuery("test-query-id", 123L);

            // When
            in.enterNextPrompts(EXACT_QUERY_OPTION, "123", EXIT_OPTION);
            runQueryClient("test-query-id",
                    withResponses(
                            error(new Exception("Exception that will terminate connection")),
                            close("Exception caused connection to terminate")));

            // Then
            assertThat(out.toString())
                    .isEqualTo("Querying table test-table\n" +
                            "The table has the schema " + tableProperties.getSchema().toString() + "\n" +
                            PROMPT_QUERY_TYPE +
                            PROMPT_EXACT_KEY_LONG_TYPE +
                            "Submitting query with ID: test-query-id\n" +
                            "Query failed: Error while running queries\n" +
                            "Query took 1 second to return 0 records\n" +
                            PROMPT_QUERY_TYPE);
            assertThat(client.isConnected()).isFalse();
            assertThat(client.isClosed()).isTrue();
            assertThat(client.getSentMessages())
                    .containsExactly(querySerDe.toJson(expectedQuery));
        }

        @Test
        void shouldHandleErrorIfMessageWithErrorIsReceived() throws Exception {
            // Given
            Query expectedQuery = exactQuery("test-query-id", 123L);

            // When
            in.enterNextPrompts(EXACT_QUERY_OPTION, "123", EXIT_OPTION);
            runQueryClient("test-query-id",
                    withResponses(
                            message(errorMessage("test-query-id", "Failure message"))));

            // Then
            assertThat(out.toString())
                    .isEqualTo("Querying table test-table\n" +
                            "The table has the schema " + tableProperties.getSchema().toString() + "\n" +
                            PROMPT_QUERY_TYPE +
                            PROMPT_EXACT_KEY_LONG_TYPE +
                            "Submitting query with ID: test-query-id\n" +
                            "Query failed: Error while running queries: Failure message\n" +
                            "Query took 1 second to return 0 records\n" +
                            PROMPT_QUERY_TYPE);
            assertThat(client.isConnected()).isFalse();
            assertThat(client.isClosed()).isTrue();
            assertThat(client.getSentMessages())
                    .containsExactly(querySerDe.toJson(expectedQuery));
        }

        @Test
        void shouldHandleMessageWithUnrecognisedType() throws Exception {
            // Given
            Query expectedQuery = exactQuery("test-query-id", 123L);

            // When
            in.enterNextPrompts(EXACT_QUERY_OPTION, "123", EXIT_OPTION);
            runQueryClient("test-query-id",
                    withResponses(
                            message(unknownMessage("test-query-id"))));

            // Then
            assertThat(out.toString())
                    .isEqualTo("Querying table test-table\n" +
                            "The table has the schema " + tableProperties.getSchema().toString() + "\n" +
                            PROMPT_QUERY_TYPE +
                            PROMPT_EXACT_KEY_LONG_TYPE +
                            "Submitting query with ID: test-query-id\n" +
                            "Query failed: Unknown message type received: unknown\n" +
                            "Query took 1 second to return 0 records\n" +
                            PROMPT_QUERY_TYPE);
            assertThat(client.isConnected()).isFalse();
            assertThat(client.isClosed()).isTrue();
            assertThat(client.getSentMessages())
                    .containsExactly(querySerDe.toJson(expectedQuery));
        }

        @Test
        void shouldHandleMalformedJson() throws Exception {
            // Given
            Query expectedQuery = exactQuery("test-query-id", 123L);

            // When
            in.enterNextPrompts(EXACT_QUERY_OPTION, "123", EXIT_OPTION);
            runQueryClient("test-query-id",
                    withResponses(
                            message("{")));

            // Then
            assertThat(out.toString())
                    .isEqualTo("Querying table test-table\n" +
                            "The table has the schema " + tableProperties.getSchema().toString() + "\n" +
                            PROMPT_QUERY_TYPE +
                            PROMPT_EXACT_KEY_LONG_TYPE +
                            "Submitting query with ID: test-query-id\n" +
                            "Query failed: Received malformed message JSON: {\n" +
                            "Query took 1 second to return 0 records\n" +
                            PROMPT_QUERY_TYPE);
            assertThat(client.isConnected()).isFalse();
            assertThat(client.isClosed()).isTrue();
            assertThat(client.getSentMessages())
                    .containsExactly(querySerDe.toJson(expectedQuery));
        }

        @Test
        void shouldHandleMissingQueryIdInMessageFromApi() throws Exception {
            // Given
            Query expectedQuery = exactQuery("test-query-id", 123L);

            // When
            in.enterNextPrompts(EXACT_QUERY_OPTION, "123", EXIT_OPTION);
            runQueryClient("test-query-id",
                    withResponses(
                            message("{\"message\":\"error\"}")));

            // Then
            assertThat(out.toString())
                    .isEqualTo("Querying table test-table\n" +
                            "The table has the schema " + tableProperties.getSchema().toString() + "\n" +
                            PROMPT_QUERY_TYPE +
                            PROMPT_EXACT_KEY_LONG_TYPE +
                            "Submitting query with ID: test-query-id\n" +
                            "Query failed: Message missing required field: queryId\n" +
                            "Query took 1 second to return 0 records\n" +
                            PROMPT_QUERY_TYPE);
            assertThat(client.isConnected()).isFalse();
            assertThat(client.isClosed()).isTrue();
            assertThat(client.getSentMessages())
                    .containsExactly(querySerDe.toJson(expectedQuery));
        }

        @Test
        void shouldHandleMissingMessageTypeInMessageFromApi() throws Exception {
            // Given
            Query expectedQuery = exactQuery("test-query-id", 123L);

            // When
            in.enterNextPrompts(EXACT_QUERY_OPTION, "123", EXIT_OPTION);
            runQueryClient("test-query-id",
                    withResponses(
                            message("{\"queryId\":\"test-query-id\"}")));

            // Then
            assertThat(out.toString())
                    .isEqualTo("Querying table test-table\n" +
                            "The table has the schema " + tableProperties.getSchema().toString() + "\n" +
                            PROMPT_QUERY_TYPE +
                            PROMPT_EXACT_KEY_LONG_TYPE +
                            "Submitting query with ID: test-query-id\n" +
                            "Query failed: Message missing required field: message\n" +
                            "Query took 1 second to return 0 records\n" +
                            PROMPT_QUERY_TYPE);
            assertThat(client.isConnected()).isFalse();
            assertThat(client.isClosed()).isTrue();
            assertThat(client.getSentMessages())
                    .containsExactly(querySerDe.toJson(expectedQuery));
        }

        @Test
        void shouldHandleConnectionClosingUnexpectedly() throws Exception {
            // Given
            Query expectedQuery = exactQuery("test-query-id", 123L);

            // When
            in.enterNextPrompts(EXACT_QUERY_OPTION, "123", EXIT_OPTION);
            runQueryClient("test-query-id",
                    withResponses(
                            close("Network error")));

            // Then
            assertThat(out.toString())
                    .isEqualTo("Querying table test-table\n" +
                            "The table has the schema " + tableProperties.getSchema().toString() + "\n" +
                            PROMPT_QUERY_TYPE +
                            PROMPT_EXACT_KEY_LONG_TYPE +
                            "Submitting query with ID: test-query-id\n" +
                            "Query failed: WebSocket closed unexpectedly with reason: Network error\n" +
                            "Query took 1 second to return 0 records\n" +
                            PROMPT_QUERY_TYPE);
            assertThat(client.isConnected()).isFalse();
            assertThat(client.isClosed()).isTrue();
            assertThat(client.getSentMessages())
                    .containsExactly(querySerDe.toJson(expectedQuery));
        }
    }

    private Query exactQuery(String queryId, long value) {
        return Query.builder()
                .tableName(tableProperties.get(TABLE_NAME))
                .queryId(queryId)
                .regions(List.of(new Region(new Range(rowKey, value, true, value, true))))
                .build();
    }

    private Query rangeQuery(String queryId, long min, long max) {
        return Query.builder()
                .tableName(tableProperties.get(TABLE_NAME))
                .queryId(queryId)
                .regions(List.of(new Region(new Range(rowKey, min, true, max, false))))
                .build();
    }

    protected void runQueryClient(String queryId, Client webSocketClient) throws Exception {
<<<<<<< HEAD
        try {
            new QueryWebSocketCommandLineClient(instanceProperties, tableIndex, new FixedTablePropertiesProvider(tableProperties),
                    in.consoleIn(), out.consoleOut(), new QueryWebSocketClient(instanceProperties,
                            new FixedTablePropertiesProvider(tableProperties), webSocketClient),
                    () -> queryId, List.of(START_TIME, FINISH_TIME).iterator()::next)
                    .run();
        } catch (CompletionException e) {
        }
=======
        new QueryWebSocketCommandLineClient(instanceProperties, tableIndex, new FixedTablePropertiesProvider(tableProperties),
                in.consoleIn(), out.consoleOut(), new QueryWebSocketClient(instanceProperties,
                        new FixedTablePropertiesProvider(tableProperties), out.consoleOut(), webSocketClient),
                () -> queryId)
                .run();
>>>>>>> 0fb74b1f
    }

    private FakeWebSocketClient withResponses(WebSocketResponse... responses) {
        client = new FakeWebSocketClient(new FixedTablePropertiesProvider(tableProperties));
        client.withResponses(responses);
        return client;
    }
}<|MERGE_RESOLUTION|>--- conflicted
+++ resolved
@@ -475,22 +475,11 @@
     }
 
     protected void runQueryClient(String queryId, Client webSocketClient) throws Exception {
-<<<<<<< HEAD
-        try {
-            new QueryWebSocketCommandLineClient(instanceProperties, tableIndex, new FixedTablePropertiesProvider(tableProperties),
-                    in.consoleIn(), out.consoleOut(), new QueryWebSocketClient(instanceProperties,
-                            new FixedTablePropertiesProvider(tableProperties), webSocketClient),
-                    () -> queryId, List.of(START_TIME, FINISH_TIME).iterator()::next)
-                    .run();
-        } catch (CompletionException e) {
-        }
-=======
         new QueryWebSocketCommandLineClient(instanceProperties, tableIndex, new FixedTablePropertiesProvider(tableProperties),
                 in.consoleIn(), out.consoleOut(), new QueryWebSocketClient(instanceProperties,
-                        new FixedTablePropertiesProvider(tableProperties), out.consoleOut(), webSocketClient),
-                () -> queryId)
+                        new FixedTablePropertiesProvider(tableProperties), webSocketClient),
+                () -> queryId, List.of(START_TIME, FINISH_TIME).iterator()::next)
                 .run();
->>>>>>> 0fb74b1f
     }
 
     private FakeWebSocketClient withResponses(WebSocketResponse... responses) {
