/*
 * Copyright 2022-2023 Crown Copyright
 *
 * Licensed under the Apache License, Version 2.0 (the "License");
 * you may not use this file except in compliance with the License.
 * You may obtain a copy of the License at
 *
 *     http://www.apache.org/licenses/LICENSE-2.0
 *
 * Unless required by applicable law or agreed to in writing, software
 * distributed under the License is distributed on an "AS IS" BASIS,
 * WITHOUT WARRANTIES OR CONDITIONS OF ANY KIND, either express or implied.
 * See the License for the specific language governing permissions and
 * limitations under the License.
 */
package sleeper.clients.admin.testutils;

import static sleeper.console.ConsoleOutput.CLEAR_CONSOLE;

public class ExpectedAdminConsoleValues {

    private ExpectedAdminConsoleValues() {
    }

    public static final String MAIN_SCREEN = "\n" +
            "ADMINISTRATION COMMAND LINE CLIENT\n" +
            "----------------------------------\n" +
            "\n" +
            "Please select from the below options and hit return:\n" +
            "[0] Exit program\n" +
<<<<<<< HEAD
            "[1] View/edit instance configuration\n" +
            "[2] Print Sleeper instance property report\n" +
            "[3] Print Sleeper table names\n" +
            "[4] Print Sleeper table property report\n" +
            "[5] Update an instance or table property\n" +
            "[6] View/edit table configuration\n" +
=======
            "[1] Print Sleeper instance property report\n" +
            "[2] Print Sleeper table names\n" +
            "[3] Print Sleeper table property report\n" +
            "[4] Update an instance or table property\n" +
            "[5] Run partition status report\n" +
            "[6] Run files status report\n" +
>>>>>>> b534ff96
            "\n" +
            "Input: \n";

    public static final String TABLE_SELECT_SCREEN = "\n" +
            "Which TABLE do you want to select?\n" +
            "\n" +
            "Please enter the TABLE NAME now or use the following options:\n" +
            "[0] Exit program\n" +
            "[1] Return to Main Menu\n" +
            "\n" +
            "Input: \n";

    public static final String UPDATE_PROPERTY_SCREEN = "\n" +
            "What is the PROPERTY NAME of the property that you would like to update?\n" +
            "\n" +
            "Please enter the PROPERTY NAME now or use the following options:\n" +
            "[0] Exit program\n" +
            "[1] Return to Main Menu\n" +
            "\n" +
            "Input: \n";

    public static final String UPDATE_PROPERTY_ENTER_VALUE_SCREEN = "\n" +
            "What is the new PROPERTY VALUE?\n" +
            "\n" +
            "Please enter the PROPERTY VALUE now or use the following options:\n" +
            "[0] Exit program\n" +
            "[1] Return to Main Menu\n" +
            "\n" +
            "Input: \n";

    public static final String UPDATE_PROPERTY_ENTER_TABLE_SCREEN = "\n" +
            "As the property name begins with sleeper.table we also need to know the TABLE you want to update\n" +
            "\n" +
            "Please enter the TABLE NAME now or use the following options:\n" +
            "[0] Exit program\n" +
            "[1] Return to Main Menu\n" +
            "\n" +
            "Input: \n";
    public static final String TABLE_CONFIGURATION_ENTER_TABLE_SCREEN = "\n" +
            "Which TABLE do you want to configure?\n" +
            "\n" +
            "Please enter the TABLE NAME now or use the following options:\n" +
            "[0] Exit program\n" +
            "[1] Return to Main Menu\n" +
            "\n" +
            "Input: \n";
    public static final String PROPERTY_SAVE_CHANGES_SCREEN = "" +
            "Please select from the below options and hit return:\n" +
            "[0] Exit program\n" +
            "[1] Save changes\n" +
            "[2] Return to editor\n" +
            "[3] Discard changes and return to main menu\n" +
            "\n" +
            "Input: \n";
    public static final String PROPERTY_VALIDATION_SCREEN = "" +
            "Please select from the below options and hit return:\n" +
            "[0] Exit program\n" +
            "[1] Return to editor\n" +
            "[2] Discard changes and return to main menu\n" +
            "\n" +
            "Input: \n";

    public static final String EXIT_OPTION = "0";
    public static final String RETURN_TO_MAIN_SCREEN_OPTION = "1";
<<<<<<< HEAD
    public static final String INSTANCE_CONFIGURATION_OPTION = "1";
    public static final String INSTANCE_PROPERTY_REPORT_OPTION = "2";
    public static final String TABLE_NAMES_REPORT_OPTION = "3";
    public static final String TABLE_PROPERTY_REPORT_OPTION = "4";
    public static final String UPDATE_PROPERTY_OPTION = "5";
    public static final String TABLE_CONFIGURATION_OPTION = "6";

    public static final class SaveChangesScreen {
        public static final String SAVE_CHANGES_OPTION = "1";
        public static final String RETURN_TO_EDITOR_OPTION = "2";
        public static final String DISCARD_CHANGES_OPTION = "3";
    }

    public static final class ValidateChangesScreen {
        public static final String RETURN_TO_EDITOR_OPTION = "1";
        public static final String DISCARD_CHANGES_OPTION = "2";
    }

=======
    public static final String INSTANCE_PROPERTY_REPORT_OPTION = "1";
    public static final String TABLE_NAMES_REPORT_OPTION = "2";
    public static final String TABLE_PROPERTY_REPORT_OPTION = "3";
    public static final String UPDATE_PROPERTY_OPTION = "4";
    public static final String PARTITION_STATUS_REPORT_OPTION = "5";
    public static final String FILES_STATUS_REPORT_OPTION = "6";
>>>>>>> b534ff96
    public static final String PROMPT_INPUT_NOT_RECOGNISED = "\nInput not recognised please try again\n";

    public static final String PROMPT_RETURN_TO_MAIN = "" +
            "\n\n----------------------------------\n" +
            "Hit enter to return to main screen\n";

    public static final String PROMPT_SAVE_SUCCESSFUL_RETURN_TO_MAIN = "" +
            "\n\n----------------------------------\n" +
            "Saved successfully, hit enter to return to main screen\n";

    public static final String PROMPT_RETURN_TO_PROPERTY = "" +
            "\n\n----------------------------------\n" +
            "Hit enter to return to the property screen so you can adjust the property and continue\n";

    public static final String DISPLAY_MAIN_SCREEN = CLEAR_CONSOLE + MAIN_SCREEN;
}<|MERGE_RESOLUTION|>--- conflicted
+++ resolved
@@ -28,21 +28,14 @@
             "\n" +
             "Please select from the below options and hit return:\n" +
             "[0] Exit program\n" +
-<<<<<<< HEAD
-            "[1] View/edit instance configuration\n" +
-            "[2] Print Sleeper instance property report\n" +
-            "[3] Print Sleeper table names\n" +
-            "[4] Print Sleeper table property report\n" +
-            "[5] Update an instance or table property\n" +
-            "[6] View/edit table configuration\n" +
-=======
             "[1] Print Sleeper instance property report\n" +
             "[2] Print Sleeper table names\n" +
             "[3] Print Sleeper table property report\n" +
             "[4] Update an instance or table property\n" +
             "[5] Run partition status report\n" +
             "[6] Run files status report\n" +
->>>>>>> b534ff96
+            "[7] View/edit instance configuration\n" +
+            "[8] View/edit table configuration\n" +
             "\n" +
             "Input: \n";
 
@@ -107,13 +100,15 @@
 
     public static final String EXIT_OPTION = "0";
     public static final String RETURN_TO_MAIN_SCREEN_OPTION = "1";
-<<<<<<< HEAD
-    public static final String INSTANCE_CONFIGURATION_OPTION = "1";
-    public static final String INSTANCE_PROPERTY_REPORT_OPTION = "2";
-    public static final String TABLE_NAMES_REPORT_OPTION = "3";
-    public static final String TABLE_PROPERTY_REPORT_OPTION = "4";
-    public static final String UPDATE_PROPERTY_OPTION = "5";
-    public static final String TABLE_CONFIGURATION_OPTION = "6";
+    public static final String INSTANCE_PROPERTY_REPORT_OPTION = "1";
+    public static final String TABLE_NAMES_REPORT_OPTION = "2";
+    public static final String TABLE_PROPERTY_REPORT_OPTION = "3";
+    public static final String UPDATE_PROPERTY_OPTION = "4";
+    public static final String PARTITION_STATUS_REPORT_OPTION = "5";
+    public static final String FILES_STATUS_REPORT_OPTION = "6";
+    public static final String INSTANCE_CONFIGURATION_OPTION = "7";
+    public static final String TABLE_CONFIGURATION_OPTION = "8";
+    public static final String PROMPT_INPUT_NOT_RECOGNISED = "\nInput not recognised please try again\n";
 
     public static final class SaveChangesScreen {
         public static final String SAVE_CHANGES_OPTION = "1";
@@ -125,16 +120,6 @@
         public static final String RETURN_TO_EDITOR_OPTION = "1";
         public static final String DISCARD_CHANGES_OPTION = "2";
     }
-
-=======
-    public static final String INSTANCE_PROPERTY_REPORT_OPTION = "1";
-    public static final String TABLE_NAMES_REPORT_OPTION = "2";
-    public static final String TABLE_PROPERTY_REPORT_OPTION = "3";
-    public static final String UPDATE_PROPERTY_OPTION = "4";
-    public static final String PARTITION_STATUS_REPORT_OPTION = "5";
-    public static final String FILES_STATUS_REPORT_OPTION = "6";
->>>>>>> b534ff96
-    public static final String PROMPT_INPUT_NOT_RECOGNISED = "\nInput not recognised please try again\n";
 
     public static final String PROMPT_RETURN_TO_MAIN = "" +
             "\n\n----------------------------------\n" +
