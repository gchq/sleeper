/*
 * Copyright 2022-2023 Crown Copyright
 *
 * Licensed under the Apache License, Version 2.0 (the "License");
 * you may not use this file except in compliance with the License.
 * You may obtain a copy of the License at
 *
 *     http://www.apache.org/licenses/LICENSE-2.0
 *
 * Unless required by applicable law or agreed to in writing, software
 * distributed under the License is distributed on an "AS IS" BASIS,
 * WITHOUT WARRANTIES OR CONDITIONS OF ANY KIND, either express or implied.
 * See the License for the specific language governing permissions and
 * limitations under the License.
 */

package sleeper.clients.admin.deploy;

import org.junit.jupiter.api.Test;

import sleeper.configuration.properties.InstanceProperties;

import java.io.IOException;
import java.nio.file.Path;

import static org.assertj.core.api.Assertions.assertThat;
import static sleeper.configuration.properties.InstancePropertiesTestHelper.createTestInstanceProperties;
import static sleeper.configuration.properties.SleeperProperties.loadProperties;
import static sleeper.utils.RunCommandTestHelper.commandRunOn;

class CdkDeployInstanceTest {
    @Test
    void shouldRunStandardCdkDeploySuccessfully() throws IOException, InterruptedException {
        // Given
        CdkDeployInstance cdk = CdkDeployInstance.builder()
                .instancePropertiesFile(Path.of("instance.properties"))
                .jarsDirectory(Path.of("."))
                .version("1.0").build();

        // Then
        assertThat(commandRunOnDeployOf(cdk, CdkDeployInstance.Type.STANDARD))
                .containsExactly("cdk",
                        "-a", "java -cp \"./cdk-1.0.jar\" sleeper.cdk.SleeperCdkApp",
                        "deploy",
                        "--require-approval", "never",
                        "-c", "propertiesfile=instance.properties",
<<<<<<< HEAD
                        "-c", "jarsdir=.",
                        "-c", "newinstance=false",
=======
>>>>>>> 404ba9d6
                        "*");
    }

    @Test
    void shouldRunSystemTestCdkDeploySuccessfully() throws IOException, InterruptedException {
        // Given
        CdkDeployInstance cdk = CdkDeployInstance.builder()
                .instancePropertiesFile(Path.of("instance.properties"))
                .jarsDirectory(Path.of("."))
                .version("1.0")
                .ensureNewInstance(false).build();

        // Then
        assertThat(commandRunOnDeployOf(cdk, CdkDeployInstance.Type.SYSTEM_TEST))
                .containsExactly("cdk",
                        "-a", "java -cp \"./system-test-1.0-utility.jar\" sleeper.systemtest.cdk.SystemTestApp",
                        "deploy",
                        "--require-approval", "never",
                        "-c", "propertiesfile=instance.properties",
<<<<<<< HEAD
                        "-c", "jarsdir=.",
                        "-c", "newinstance=false",
=======
                        "*");
    }

    @Test
    void shouldSetEnsureNewInstanceFlagWhenSpecified() throws IOException, InterruptedException {
        // Given
        CdkDeployInstance cdk = CdkDeployInstance.builder()
                .instancePropertiesFile(Path.of("instance.properties"))
                .jarsDirectory(Path.of("."))
                .version("1.0")
                .ensureNewInstance(true).build();

        // Then
        assertThat(commandRunOnDeployOf(cdk, CdkDeployInstance.Type.STANDARD))
                .containsExactly("cdk",
                        "-a", "java -cp \"./cdk-1.0.jar\" sleeper.cdk.SleeperCdkApp",
                        "deploy",
                        "--require-approval", "never",
                        "-c", "propertiesfile=instance.properties",
                        "-c", "newinstance=true",
                        "*");
    }

    @Test
    void shouldSetSkipVersionCheckFlagWhenSpecified() throws IOException, InterruptedException {
        // Given
        CdkDeployInstance cdk = CdkDeployInstance.builder()
                .instancePropertiesFile(Path.of("instance.properties"))
                .jarsDirectory(Path.of("."))
                .version("1.0")
                .skipVersionCheck(true).build();

        // Then
        assertThat(commandRunOnDeployOf(cdk, CdkDeployInstance.Type.STANDARD))
                .containsExactly("cdk",
                        "-a", "java -cp \"./cdk-1.0.jar\" sleeper.cdk.SleeperCdkApp",
                        "deploy",
                        "--require-approval", "never",
                        "-c", "propertiesfile=instance.properties",
                        "-c", "skipVersionCheck=true",
>>>>>>> 404ba9d6
                        "*");
    }

    @Test
    void shouldInferStandardDeploymentWhenNoSystemTestPropertiesAreSet() throws IOException, InterruptedException {
        // Given
        CdkDeployInstance cdk = CdkDeployInstance.builder()
                .instancePropertiesFile(Path.of("instance.properties"))
                .jarsDirectory(Path.of("."))
                .version("1.0")
                .ensureNewInstance(false).build();

        InstanceProperties instanceProperties = createTestInstanceProperties();

        // Then
        assertThat(commandRunOn(runner -> cdk.deployInferringType(instanceProperties, runner)))
                .startsWith("cdk",
                        "-a", "java -cp \"./cdk-1.0.jar\" sleeper.cdk.SleeperCdkApp");
    }

    @Test
    void shouldInferSystemTestDeploymentWhenSystemTestPropertyIsSet() throws IOException, InterruptedException {
        // Given
        CdkDeployInstance cdk = CdkDeployInstance.builder()
                .instancePropertiesFile(Path.of("instance.properties"))
                .jarsDirectory(Path.of("."))
                .version("1.0")
                .ensureNewInstance(false).build();

        InstanceProperties instanceProperties = new InstanceProperties(loadProperties(
                createTestInstanceProperties().saveAsString() + "\n" +
                        "sleeper.systemtest.writers=123"));

        // Then
        assertThat(commandRunOn(runner -> cdk.deployInferringType(instanceProperties, runner)))
                .startsWith("cdk",
                        "-a", "java -cp \"./system-test-1.0-utility.jar\" sleeper.systemtest.cdk.SystemTestApp");
    }

    private String[] commandRunOnDeployOf(CdkDeployInstance cdk, CdkDeployInstance.Type instanceType) throws IOException, InterruptedException {
        return commandRunOn(runner -> cdk.deploy(instanceType, runner));
    }
}<|MERGE_RESOLUTION|>--- conflicted
+++ resolved
@@ -44,11 +44,7 @@
                         "deploy",
                         "--require-approval", "never",
                         "-c", "propertiesfile=instance.properties",
-<<<<<<< HEAD
                         "-c", "jarsdir=.",
-                        "-c", "newinstance=false",
-=======
->>>>>>> 404ba9d6
                         "*");
     }
 
@@ -68,10 +64,8 @@
                         "deploy",
                         "--require-approval", "never",
                         "-c", "propertiesfile=instance.properties",
-<<<<<<< HEAD
                         "-c", "jarsdir=.",
                         "-c", "newinstance=false",
-=======
                         "*");
     }
 
@@ -91,6 +85,7 @@
                         "deploy",
                         "--require-approval", "never",
                         "-c", "propertiesfile=instance.properties",
+                        "-c", "jarsdir=.",
                         "-c", "newinstance=true",
                         "*");
     }
@@ -111,8 +106,8 @@
                         "deploy",
                         "--require-approval", "never",
                         "-c", "propertiesfile=instance.properties",
+                        "-c", "jarsdir=.",
                         "-c", "skipVersionCheck=true",
->>>>>>> 404ba9d6
                         "*");
     }
 
