/*
 * Copyright 2022-2024 Crown Copyright
 *
 * Licensed under the Apache License, Version 2.0 (the "License");
 * you may not use this file except in compliance with the License.
 * You may obtain a copy of the License at
 *
 *     http://www.apache.org/licenses/LICENSE-2.0
 *
 * Unless required by applicable law or agreed to in writing, software
 * distributed under the License is distributed on an "AS IS" BASIS,
 * WITHOUT WARRANTIES OR CONDITIONS OF ANY KIND, either express or implied.
 * See the License for the specific language governing permissions and
 * limitations under the License.
 */
package sleeper.clients;

import org.junit.jupiter.api.BeforeEach;
import org.junit.jupiter.api.DisplayName;
import org.junit.jupiter.api.Nested;
import org.junit.jupiter.api.Test;

import sleeper.clients.FakeWebSocketClient.WebSocketResponse;
import sleeper.clients.QueryWebSocketClient.Client;
import sleeper.clients.testutil.ToStringPrintStream;
import sleeper.configuration.properties.instance.InstanceProperties;
import sleeper.configuration.properties.table.FixedTablePropertiesProvider;
import sleeper.configuration.properties.table.TableProperties;
import sleeper.core.range.Range;
import sleeper.core.range.Region;
import sleeper.core.record.Record;
import sleeper.core.schema.Field;
import sleeper.core.schema.Schema;
import sleeper.core.table.InMemoryTableIndex;
import sleeper.core.table.TableIndex;
import sleeper.query.model.Query;
import sleeper.query.model.QuerySerDe;

import java.util.List;
import java.util.Map;

import static org.assertj.core.api.Assertions.assertThat;
import static sleeper.clients.QueryWebSocketClientTestHelper.asJson;
import static sleeper.clients.QueryWebSocketClientTestHelper.closeWithReason;
import static sleeper.clients.QueryWebSocketClientTestHelper.completedQuery;
import static sleeper.clients.QueryWebSocketClientTestHelper.createdSubQueries;
import static sleeper.clients.QueryWebSocketClientTestHelper.error;
import static sleeper.clients.QueryWebSocketClientTestHelper.errorMessage;
import static sleeper.clients.QueryWebSocketClientTestHelper.message;
import static sleeper.clients.QueryWebSocketClientTestHelper.queryResult;
import static sleeper.clients.QueryWebSocketClientTestHelper.unknownMessage;
import static sleeper.configuration.properties.InstancePropertiesTestHelper.createTestInstanceProperties;
import static sleeper.configuration.properties.instance.CdkDefinedInstanceProperty.QUERY_WEBSOCKET_API_URL;
import static sleeper.configuration.properties.table.TablePropertiesTestHelper.createTestTableProperties;
import static sleeper.configuration.properties.table.TableProperty.TABLE_NAME;
import static sleeper.core.schema.SchemaTestHelper.schemaWithKey;

public class QueryWebSocketClientTest {
    private final InstanceProperties instanceProperties = createInstance();
    private final Schema schema = schemaWithKey("key");
    private final Field rowKey = schema.getField("key").orElseThrow();
    private final TableIndex tableIndex = new InMemoryTableIndex();
    private final ToStringPrintStream out = new ToStringPrintStream();
    private final QuerySerDe querySerDe = new QuerySerDe(schema);
    private TableProperties tableProperties;
    private FakeWebSocketClient client;

    private static InstanceProperties createInstance() {
        InstanceProperties instanceProperties = createTestInstanceProperties();
        instanceProperties.set(QUERY_WEBSOCKET_API_URL, "websocket-endpoint");
        return instanceProperties;
    }

    private TableProperties createTable(String tableName) {
        TableProperties tableProperties = createTestTableProperties(instanceProperties, schema);
        tableProperties.set(TABLE_NAME, tableName);
        tableIndex.create(tableProperties.getStatus());
        return tableProperties;
    }

    @BeforeEach
    void setup() {
        tableProperties = createTable("test-table");
    }

    @Nested
    @DisplayName("Run queries")
    class RunQuery {

        @Test
        void shouldReturnResultsForQuery() throws Exception {
            // Given
            Query query = exactQuery("test-query-id", 123);
            Record expectedRecord = new Record(Map.of("key", 123L));

            // When
            runQuery(query,
                    withResponses(
                            message(queryResult("test-query-id", expectedRecord)),
                            message(completedQuery("test-query-id", 1L))));

            // Then
            assertThat(out.toString())
                    .startsWith("Connected to WebSocket API\n" +
                            "Submitting Query: " + querySerDe.toJson(query) + "\n" +
                            "1 records returned by query: test-query-id. Remaining pending queries: 0\n" +
                            "Query results:\n" +
                            asJson(expectedRecord))
                    .containsSubsequence("Query took", "seconds to return 1 records");
            assertThat(client.isConnected()).isFalse();
            assertThat(client.isClosed()).isTrue();
            assertThat(client.getSentMessages())
                    .containsExactly(querySerDe.toJson(query));
            assertThat(client.getResults("test-query-id"))
                    .containsExactly(asJson(expectedRecord));
        }

        @Test
        void shouldReturnResultsForQueryWithOneSubquery() throws Exception {
            // Given
            Query query = exactQuery("test-query-id", 123);
            Record expectedRecord = new Record(Map.of("key", 123L));

            // When
            runQuery(query,
                    withResponses(
                            message(createdSubQueries("test-query-id", "test-subquery")),
                            message(queryResult("test-subquery", expectedRecord)),
                            message(completedQuery("test-subquery", 1L))));

            // Then
            assertThat(out.toString())
                    .startsWith("Connected to WebSocket API\n" +
                            "Submitting Query: " + querySerDe.toJson(query) + "\n" +
                            "Query test-query-id split into the following subQueries:\n" +
                            "  test-subquery\n" +
                            "1 records returned by query: test-subquery. Remaining pending queries: 0\n" +
                            "Query results:\n" +
                            asJson(expectedRecord))
                    .containsSubsequence("Query took", "seconds to return 1 records");
            assertThat(client.isConnected()).isFalse();
            assertThat(client.isClosed()).isTrue();
            assertThat(client.getSentMessages())
                    .containsExactly(querySerDe.toJson(query));
            assertThat(client.getResults("test-query-id"))
                    .containsExactly(asJson(expectedRecord));
            assertThat(client.getResults("test-subquery"))
                    .containsExactly(asJson(expectedRecord));
        }

        @Test
        void shouldReturnResultsForQueryWithMultipleSubqueries() throws Exception {
            // Given
            Query query = rangeQuery("test-query-id", 0L, 1000L);
            Record expectedRecord1 = new Record(Map.of("key", 123L));
            Record expectedRecord2 = new Record(Map.of("key", 456L));
            Record expectedRecord3 = new Record(Map.of("key", 789L));

            // When
            runQuery(query,
                    withResponses(
                            message(createdSubQueries("test-query-id", "subquery-1", "subquery-2", "subquery-3")),
                            message(queryResult("subquery-1", expectedRecord1)),
                            message(completedQuery("subquery-1", 1L)),
                            message(queryResult("subquery-2", expectedRecord2)),
                            message(completedQuery("subquery-2", 1L)),
                            message(queryResult("subquery-3", expectedRecord3)),
                            message(completedQuery("subquery-3", 1L))));

            // Then
            assertThat(out.toString())
                    .startsWith("Connected to WebSocket API\n" +
                            "Submitting Query: " + querySerDe.toJson(query) + "\n" +
                            "Query test-query-id split into the following subQueries:\n" +
                            "  subquery-1\n" +
                            "  subquery-2\n" +
                            "  subquery-3\n" +
                            "1 records returned by query: subquery-1. Remaining pending queries: 2\n" +
                            "1 records returned by query: subquery-2. Remaining pending queries: 1\n" +
                            "1 records returned by query: subquery-3. Remaining pending queries: 0\n" +
                            "Query results:\n" +
                            asJson(expectedRecord1) + "\n" +
                            asJson(expectedRecord2) + "\n" +
                            asJson(expectedRecord3))
                    .containsSubsequence("Query took", "seconds to return 3 records");
            assertThat(client.isConnected()).isFalse();
            assertThat(client.isClosed()).isTrue();
            assertThat(client.getSentMessages())
                    .containsExactly(querySerDe.toJson(query));
            assertThat(client.getResults("test-query-id"))
                    .containsExactly(asJson(expectedRecord1), asJson(expectedRecord2), asJson(expectedRecord3));
            assertThat(client.getResults("subquery-1"))
                    .containsExactly(asJson(expectedRecord1));
            assertThat(client.getResults("subquery-2"))
                    .containsExactly(asJson(expectedRecord2));
            assertThat(client.getResults("subquery-3"))
                    .containsExactly(asJson(expectedRecord3));
        }

        @Test
        void shouldReturnResultsWhenRecordCountDoesNotMatchRecordsReceived() throws Exception {
            // Given
            Query query = exactQuery("test-query-id", 123);
            Record expectedRecord = new Record(Map.of("key", 123L));

            // When
            runQuery(query,
                    withResponses(
                            message(queryResult("test-query-id", expectedRecord)),
                            message(completedQuery("test-query-id", 2L))));

            // Then
            assertThat(out.toString())
                    .startsWith("Connected to WebSocket API\n" +
                            "Submitting Query: " + querySerDe.toJson(query) + "\n" +
                            "ERROR: API said it had returned 2 records for query test-query-id, but only received 1\n" +
                            "2 records returned by query: test-query-id. Remaining pending queries: 0\n" +
                            "Query results:\n" +
                            asJson(expectedRecord))
                    .containsSubsequence("Query took", "seconds to return 1 records");
            assertThat(client.isConnected()).isFalse();
            assertThat(client.isClosed()).isTrue();
            assertThat(client.getSentMessages())
                    .containsExactly(querySerDe.toJson(query));
            assertThat(client.getResults("test-query-id"))
                    .containsExactly(asJson(expectedRecord));
        }
    }

    @Nested
    @DisplayName("Handle errors")
    class HandleErrors {

        @Test
        void shouldHandleErrorIfExceptionEncounteredThatDoesNotCloseConnection() throws Exception {
            // Given
            Query query = exactQuery("test-query-id", 123L);

            // When
            runQuery(query,
                    withResponses(
                            error(new Exception("Exception that will not terminate connection"))));

            // Then
            assertThat(out.toString())
                    .startsWith("Connected to WebSocket API\n" +
                            "Submitting Query: " + querySerDe.toJson(query) + "\n" +
                            "Encountered an error: Exception that will not terminate connection\n")
                    .containsSubsequence("Query took", "seconds to return 0 records");
            assertThat(client.isConnected()).isFalse();
            assertThat(client.isClosed()).isTrue();
            assertThat(client.getSentMessages())
                    .containsExactly(querySerDe.toJson(query));
        }

        @Test
        void shouldHandleErrorIfExceptionEncounteredThatClosesConnection() throws Exception {
            // Given
            Query query = exactQuery("test-query-id", 123L);

            // When
            runQuery(query,
                    withResponses(
                            error(new Exception("Exception that will terminate connection")),
                            closeWithReason("Exception caused connection to terminate")));

            // Then
            assertThat(out.toString())
                    .startsWith("Connected to WebSocket API\n" +
                            "Submitting Query: " + querySerDe.toJson(query) + "\n" +
                            "Encountered an error: Exception that will terminate connection\n" +
                            "Disconnected from WebSocket API: Exception caused connection to terminate")
                    .containsSubsequence("Query took", "seconds to return 0 records");
            assertThat(client.isConnected()).isFalse();
            assertThat(client.isClosed()).isTrue();
            assertThat(client.getSentMessages())
                    .containsExactly(querySerDe.toJson(query));
        }

        @Test
        void shouldHandleErrorIfMessageWithErrorIsReceived() throws Exception {
            // Given
            Query query = exactQuery("test-query-id", 123L);

            // When
            runQuery(query,
                    withResponses(
                            message(errorMessage("test-query-id", "Query failed"))));

            // Then
            assertThat(out.toString())
                    .startsWith("Connected to WebSocket API\n" +
                            "Submitting Query: " + querySerDe.toJson(query) + "\n" +
                            "Encountered an error while running query test-query-id: Query failed")
                    .containsSubsequence("Query took", "seconds to return 0 records");
            assertThat(client.isConnected()).isFalse();
            assertThat(client.isClosed()).isTrue();
            assertThat(client.getSentMessages())
                    .containsExactly(querySerDe.toJson(query));
        }

        @Test
        void shouldHandleMessageWithUnrecognisedType() throws Exception {
            // Given
            Query query = exactQuery("test-query-id", 123L);

            // When
            runQuery(query, withResponses(
                    message(unknownMessage("test-query-id"))));

            // Then
            assertThat(out.toString())
                    .startsWith("Connected to WebSocket API\n" +
                            "Submitting Query: " + querySerDe.toJson(query) + "\n" +
                            "Received unrecognised message type: unknown")
                    .containsSubsequence("Query took", "seconds to return 0 records");
            assertThat(client.isConnected()).isFalse();
            assertThat(client.isClosed()).isTrue();
            assertThat(client.getSentMessages())
                    .containsExactly(querySerDe.toJson(query));
        }

        @Test
        void shouldHandleMalformedJson() throws Exception {
            // Given
            Query query = exactQuery("test-query-id", 123L);

            // When
            runQuery(query, withResponses(
                    message("{")));

            // Then
            assertThat(out.toString())
                    .startsWith("Connected to WebSocket API\n" +
                            "Submitting Query: " + querySerDe.toJson(query) + "\n" +
                            "Received malformed JSON message from API:\n" +
                            "  {")
                    .containsSubsequence("Query took", "seconds to return 0 records");
            assertThat(client.isConnected()).isFalse();
            assertThat(client.isClosed()).isTrue();
            assertThat(client.getSentMessages())
                    .containsExactly(querySerDe.toJson(query));
        }

        @Test
        void shouldHandleMissingQueryIdInMessageFromApi() throws Exception {
            // Given
            Query query = exactQuery("test-query-id", 123L);

            // When
            runQuery(query,
                    withResponses(
                            message("{\"message\":\"error\"}")));

            // Then
            assertThat(out.toString())
                    .startsWith("Connected to WebSocket API\n" +
                            "Submitting Query: " + querySerDe.toJson(query) + "\n" +
                            "Received message without queryId from API:\n" +
                            "  {\"message\":\"error\"}")
                    .containsSubsequence("Query took", "seconds to return 0 records");
            assertThat(client.isConnected()).isFalse();
            assertThat(client.isClosed()).isTrue();
            assertThat(client.getSentMessages())
                    .containsExactly(querySerDe.toJson(query));
        }

        @Test
        void shouldHandleMissingMessageTypeInMessageFromApi() throws Exception {
            // Given
            Query query = exactQuery("test-query-id", 123L);

            // When
            runQuery(query,
                    withResponses(
                            message("{\"queryId\":\"test-query-id\"}")));

            // Then
            assertThat(out.toString())
                    .startsWith("Connected to WebSocket API\n" +
                            "Submitting Query: " + querySerDe.toJson(query) + "\n" +
                            "Received message without message type from API:\n" +
                            "  {\"queryId\":\"test-query-id\"}")
                    .containsSubsequence("Query took", "seconds to return 0 records");
            assertThat(client.isConnected()).isFalse();
            assertThat(client.isClosed()).isTrue();
            assertThat(client.getSentMessages())
                    .containsExactly(querySerDe.toJson(query));
        }

        @Test
        void shouldHandleConnectionClosingUnexpectedly() throws Exception {
            // Given
            Query query = exactQuery("test-query-id", 123L);

            // When
            runQuery(query,
                    withResponses(
                            closeWithReason("Network error")));

            // Then
            assertThat(out.toString())
                    .startsWith("Connected to WebSocket API\n" +
                            "Submitting Query: " + querySerDe.toJson(query) + "\n" +
                            "Disconnected from WebSocket API: Network error")
                    .containsSubsequence("Query took", "seconds to return 0 records");
            assertThat(client.isConnected()).isFalse();
            assertThat(client.isClosed()).isTrue();
            assertThat(client.getSentMessages())
                    .containsExactly(querySerDe.toJson(query));
        }
    }

    private Query exactQuery(String queryId, long value) {
        return Query.builder()
                .tableName(tableProperties.get(TABLE_NAME))
                .queryId(queryId)
                .regions(List.of(new Region(new Range(rowKey, value, true, value, true))))
                .build();
    }

    private Query rangeQuery(String queryId, long min, long max) {
        return Query.builder()
                .tableName(tableProperties.get(TABLE_NAME))
                .queryId(queryId)
                .regions(List.of(new Region(new Range(rowKey, min, true, max, false))))
                .build();
    }

<<<<<<< HEAD
    private static String queryResult(String queryId, Record... records) {
        return "{" +
                "\"queryId\":\"" + queryId + "\", " +
                "\"message\":\"records\"," +
                "\"records\":[" + Stream.of(records).map(record -> "\"" + record + "\"").collect(Collectors.joining(",")) + "]" +
                "}";
    }

    private static String completedQuery(String queryId, long recordCount) {
        return "{" +
                "\"queryId\":\"" + queryId + "\", " +
                "\"message\":\"completed\"," +
                "\"recordCount\":\"" + recordCount + "\"," +
                "\"locations\":[{\"type\":\"websocket-endpoint\"}]" +
                "}";
    }

    private static String createdSubQueries(String queryId, String... subQueryIds) {
        return "{" +
                "\"queryId\":\"" + queryId + "\", " +
                "\"message\":\"subqueries\"," +
                "\"queryIds\":[" + Stream.of(subQueryIds).map(id -> "\"" + id + "\"").collect(Collectors.joining(",")) + "]" +
                "}";
    }

    private static String errorMessage(String queryId, String message) {
        return "{" +
                "\"queryId\":\"" + queryId + "\", " +
                "\"message\":\"error\"," +
                "\"error\":\"" + message + "\"" +
                "}";
    }

    private static String unknownMessage(String queryId) {
        return "{" +
                "\"queryId\":\"" + queryId + "\"," +
                "\"message\":\"unknown\"" +
                "}";
    }

    protected void runQueryClient(String queryId, Client webSocketClient) throws Exception {
        new QueryWebSocketClient(instanceProperties, tableIndex, new FixedTablePropertiesProvider(tableProperties),
                in.consoleIn(), out.consoleOut(), () -> webSocketClient, () -> queryId)
                .run();
=======
    protected void runQuery(Query query, Client webSocketClient) throws Exception {
        new QueryWebSocketClient(instanceProperties, new FixedTablePropertiesProvider(tableProperties),
                out.consoleOut(), webSocketClient).submitQuery(query);
>>>>>>> b814515a
    }

    private FakeWebSocketClient withResponses(WebSocketResponse... responses) {
        client = new FakeWebSocketClient(new FixedTablePropertiesProvider(tableProperties), out.consoleOut());
        client.withResponses(responses);
        return client;
    }
}<|MERGE_RESOLUTION|>--- conflicted
+++ resolved
@@ -427,56 +427,10 @@
                 .build();
     }
 
-<<<<<<< HEAD
-    private static String queryResult(String queryId, Record... records) {
-        return "{" +
-                "\"queryId\":\"" + queryId + "\", " +
-                "\"message\":\"records\"," +
-                "\"records\":[" + Stream.of(records).map(record -> "\"" + record + "\"").collect(Collectors.joining(",")) + "]" +
-                "}";
-    }
-
-    private static String completedQuery(String queryId, long recordCount) {
-        return "{" +
-                "\"queryId\":\"" + queryId + "\", " +
-                "\"message\":\"completed\"," +
-                "\"recordCount\":\"" + recordCount + "\"," +
-                "\"locations\":[{\"type\":\"websocket-endpoint\"}]" +
-                "}";
-    }
-
-    private static String createdSubQueries(String queryId, String... subQueryIds) {
-        return "{" +
-                "\"queryId\":\"" + queryId + "\", " +
-                "\"message\":\"subqueries\"," +
-                "\"queryIds\":[" + Stream.of(subQueryIds).map(id -> "\"" + id + "\"").collect(Collectors.joining(",")) + "]" +
-                "}";
-    }
-
-    private static String errorMessage(String queryId, String message) {
-        return "{" +
-                "\"queryId\":\"" + queryId + "\", " +
-                "\"message\":\"error\"," +
-                "\"error\":\"" + message + "\"" +
-                "}";
-    }
-
-    private static String unknownMessage(String queryId) {
-        return "{" +
-                "\"queryId\":\"" + queryId + "\"," +
-                "\"message\":\"unknown\"" +
-                "}";
-    }
-
-    protected void runQueryClient(String queryId, Client webSocketClient) throws Exception {
-        new QueryWebSocketClient(instanceProperties, tableIndex, new FixedTablePropertiesProvider(tableProperties),
-                in.consoleIn(), out.consoleOut(), () -> webSocketClient, () -> queryId)
-                .run();
-=======
     protected void runQuery(Query query, Client webSocketClient) throws Exception {
         new QueryWebSocketClient(instanceProperties, new FixedTablePropertiesProvider(tableProperties),
-                out.consoleOut(), webSocketClient).submitQuery(query);
->>>>>>> b814515a
+                out.consoleOut(), () -> webSocketClient)
+                .submitQuery(query);
     }
 
     private FakeWebSocketClient withResponses(WebSocketResponse... responses) {
