/*
 * Copyright 2022-2024 Crown Copyright
 *
 * Licensed under the Apache License, Version 2.0 (the "License");
 * you may not use this file except in compliance with the License.
 * You may obtain a copy of the License at
 *
 *     http://www.apache.org/licenses/LICENSE-2.0
 *
 * Unless required by applicable law or agreed to in writing, software
 * distributed under the License is distributed on an "AS IS" BASIS,
 * WITHOUT WARRANTIES OR CONDITIONS OF ANY KIND, either express or implied.
 * See the License for the specific language governing permissions and
 * limitations under the License.
 */
package sleeper.clients;

import org.junit.jupiter.api.BeforeEach;
import org.junit.jupiter.api.DisplayName;
import org.junit.jupiter.api.Nested;
import org.junit.jupiter.api.Test;

import sleeper.clients.FakeWebSocketClient.WebSocketResponse;
import sleeper.clients.QueryWebSocketClient.Client;
import sleeper.clients.exception.MessageMalformedException;
import sleeper.clients.exception.MessageMissingFieldException;
import sleeper.clients.exception.UnknownMessageTypeException;
import sleeper.clients.exception.WebSocketClosedException;
import sleeper.clients.exception.WebSocketErrorException;
import sleeper.configuration.properties.instance.InstanceProperties;
import sleeper.configuration.properties.table.FixedTablePropertiesProvider;
import sleeper.configuration.properties.table.TableProperties;
import sleeper.core.range.Range;
import sleeper.core.range.Region;
import sleeper.core.record.Record;
import sleeper.core.schema.Field;
import sleeper.core.schema.Schema;
import sleeper.core.table.InMemoryTableIndex;
import sleeper.core.table.TableIndex;
import sleeper.query.model.Query;
import sleeper.query.model.QuerySerDe;

import java.time.Duration;
import java.util.List;
import java.util.Map;
import java.util.concurrent.CompletableFuture;
import java.util.concurrent.ExecutionException;

import static org.assertj.core.api.Assertions.assertThat;
import static sleeper.clients.QueryWebSocketClientTestHelper.asJson;
import static sleeper.clients.QueryWebSocketClientTestHelper.closeWithReason;
import static sleeper.clients.QueryWebSocketClientTestHelper.completedQuery;
import static sleeper.clients.QueryWebSocketClientTestHelper.createdSubQueries;
import static sleeper.clients.QueryWebSocketClientTestHelper.error;
import static sleeper.clients.QueryWebSocketClientTestHelper.errorMessage;
import static sleeper.clients.QueryWebSocketClientTestHelper.message;
import static sleeper.clients.QueryWebSocketClientTestHelper.queryResult;
import static sleeper.clients.QueryWebSocketClientTestHelper.unknownMessage;
import static sleeper.configuration.properties.InstancePropertiesTestHelper.createTestInstanceProperties;
import static sleeper.configuration.properties.instance.CdkDefinedInstanceProperty.QUERY_WEBSOCKET_API_URL;
import static sleeper.configuration.properties.table.TablePropertiesTestHelper.createTestTableProperties;
import static sleeper.configuration.properties.table.TableProperty.TABLE_NAME;
import static sleeper.core.schema.SchemaTestHelper.schemaWithKey;

public class QueryWebSocketClientTest {
    private final InstanceProperties instanceProperties = createInstance();
    private final Schema schema = schemaWithKey("key");
    private final Field rowKey = schema.getField("key").orElseThrow();
    private final TableIndex tableIndex = new InMemoryTableIndex();
    private final QuerySerDe querySerDe = new QuerySerDe(schema);
    private TableProperties tableProperties;
    private FakeWebSocketClient client;

    private static InstanceProperties createInstance() {
        InstanceProperties instanceProperties = createTestInstanceProperties();
        instanceProperties.set(QUERY_WEBSOCKET_API_URL, "websocket-endpoint");
        return instanceProperties;
    }

    private TableProperties createTable(String tableName) {
        TableProperties tableProperties = createTestTableProperties(instanceProperties, schema);
        tableProperties.set(TABLE_NAME, tableName);
        tableIndex.create(tableProperties.getStatus());
        return tableProperties;
    }

    @BeforeEach
    void setup() {
        tableProperties = createTable("test-table");
    }

    @Nested
    @DisplayName("Run queries")
    class RunQuery {

        @Test
        void shouldReturnResultsForQuery() throws Exception {
            // Given
            Query query = exactQuery("test-query-id", 123);
            Record expectedRecord = new Record(Map.of("key", 123L));

            // When / Then
            assertThat(runQueryFuture(query,
                    withResponses(
                            message(queryResult("test-query-id", expectedRecord)),
                            message(completedQuery("test-query-id", 1L)))))
                    .isCompletedWithValue(List.of(asJson(expectedRecord)));
            assertThat(client.isConnected()).isFalse();
            assertThat(client.isClosed()).isTrue();
            assertThat(client.getSentMessages())
                    .containsExactly(querySerDe.toJson(query));
            assertThat(client.getResults("test-query-id"))
                    .containsExactly(asJson(expectedRecord));
        }

        @Test
        void shouldReturnResultsForQueryWithOneSubquery() throws Exception {
            // Given
            Query query = exactQuery("test-query-id", 123);
            Record expectedRecord = new Record(Map.of("key", 123L));

            // When / Then
            assertThat(runQueryFuture(query,
                    withResponses(
                            message(createdSubQueries("test-query-id", "test-subquery")),
                            message(queryResult("test-subquery", expectedRecord)),
                            message(completedQuery("test-subquery", 1L)))))
                    .isCompletedWithValue(List.of(asJson(expectedRecord)));
            assertThat(client.isConnected()).isFalse();
            assertThat(client.isClosed()).isTrue();
            assertThat(client.getSentMessages())
                    .containsExactly(querySerDe.toJson(query));
            assertThat(client.getResults("test-query-id"))
                    .containsExactly(asJson(expectedRecord));
            assertThat(client.getResults("test-subquery"))
                    .containsExactly(asJson(expectedRecord));
        }

        @Test
        void shouldReturnResultsForQueryWithMultipleSubqueries() throws Exception {
            // Given
            Query query = rangeQuery("test-query-id", 0L, 1000L);
            Record expectedRecord1 = new Record(Map.of("key", 123L));
            Record expectedRecord2 = new Record(Map.of("key", 456L));
            Record expectedRecord3 = new Record(Map.of("key", 789L));

            // When / Then
            assertThat(runQueryFuture(query,
                    withResponses(
                            message(createdSubQueries("test-query-id", "subquery-1", "subquery-2", "subquery-3")),
                            message(queryResult("subquery-1", expectedRecord1)),
                            message(completedQuery("subquery-1", 1L)),
                            message(queryResult("subquery-2", expectedRecord2)),
                            message(completedQuery("subquery-2", 1L)),
                            message(queryResult("subquery-3", expectedRecord3)),
                            message(completedQuery("subquery-3", 1L)))))
                    .isCompletedWithValue(List.of(asJson(expectedRecord1), asJson(expectedRecord2), asJson(expectedRecord3)));
            assertThat(client.isConnected()).isFalse();
            assertThat(client.isClosed()).isTrue();
            assertThat(client.getSentMessages())
                    .containsExactly(querySerDe.toJson(query));
            assertThat(client.getResults("test-query-id"))
                    .containsExactly(asJson(expectedRecord1), asJson(expectedRecord2), asJson(expectedRecord3));
            assertThat(client.getResults("subquery-1"))
                    .containsExactly(asJson(expectedRecord1));
            assertThat(client.getResults("subquery-2"))
                    .containsExactly(asJson(expectedRecord2));
            assertThat(client.getResults("subquery-3"))
                    .containsExactly(asJson(expectedRecord3));
        }

        @Test
        void shouldReturnResultsWhenRecordCountDoesNotMatchRecordsReceived() throws Exception {
            // Given
            Query query = exactQuery("test-query-id", 123);
            Record expectedRecord = new Record(Map.of("key", 123L));

            // When / Then
            assertThat(runQueryFuture(query,
                    withResponses(
                            message(queryResult("test-query-id", expectedRecord)),
                            message(completedQuery("test-query-id", 2L)))))
                    .isCompletedWithValue(List.of(asJson(expectedRecord)));
            assertThat(client.isConnected()).isFalse();
            assertThat(client.isClosed()).isTrue();
            assertThat(client.getSentMessages())
                    .containsExactly(querySerDe.toJson(query));
            assertThat(client.getResults("test-query-id"))
                    .containsExactly(asJson(expectedRecord));
        }
    }

    @Nested
    @DisplayName("Handle errors")
    class HandleErrors {

        @Test
        void shouldHandleErrorIfExceptionEncounteredThatDoesNotCloseConnection() throws Exception {
            // Given
            Query query = exactQuery("test-query-id", 123L);

            // When / Then
            assertThat(runQueryFuture(query,
                    withResponses(
                            error(new Exception("Exception that will not terminate connection")))))
                    .isCompletedExceptionally()
                    .failsWithin(Duration.ofMillis(10))
                    .withThrowableOfType(ExecutionException.class)
                    .withCauseInstanceOf(WebSocketErrorException.class);
            assertThat(client.isConnected()).isFalse();
            assertThat(client.isClosed()).isTrue();
            assertThat(client.getSentMessages())
                    .containsExactly(querySerDe.toJson(query));
        }

        @Test
        void shouldHandleErrorIfExceptionEncounteredThatClosesConnection() throws Exception {
            // Given
            Query query = exactQuery("test-query-id", 123L);

            // When / Then
            assertThat(runQueryFuture(query,
                    withResponses(
                            error(new Exception("Exception that will terminate connection")),
                            closeWithReason("Exception caused connection to terminate"))))
                    .isCompletedExceptionally()
                    .failsWithin(Duration.ofMillis(10))
                    .withThrowableOfType(ExecutionException.class)
                    .withCauseInstanceOf(WebSocketErrorException.class);
            assertThat(client.isConnected()).isFalse();
            assertThat(client.isClosed()).isTrue();
            assertThat(client.getSentMessages())
                    .containsExactly(querySerDe.toJson(query));
        }

        @Test
        void shouldHandleErrorIfMessageWithErrorIsReceived() throws Exception {
            // Given
            Query query = exactQuery("test-query-id", 123L);

            // When / Then
            assertThat(runQueryFuture(query,
                    withResponses(
                            message(errorMessage("test-query-id", "Query failed")))))
                    .isCompletedExceptionally()
                    .failsWithin(Duration.ofMillis(10))
                    .withThrowableOfType(ExecutionException.class)
                    .withCauseInstanceOf(WebSocketErrorException.class);
            assertThat(client.isConnected()).isFalse();
            assertThat(client.isClosed()).isTrue();
            assertThat(client.getSentMessages())
                    .containsExactly(querySerDe.toJson(query));
        }

        @Test
        void shouldHandleMessageWithUnrecognisedType() throws Exception {
            // Given
            Query query = exactQuery("test-query-id", 123L);

            // When / Then
            assertThat(runQueryFuture(query,
                    withResponses(
                            message(unknownMessage("test-query-id")))))
                    .isCompletedExceptionally()
                    .failsWithin(Duration.ofMillis(10))
                    .withThrowableOfType(ExecutionException.class)
                    .withCauseInstanceOf(UnknownMessageTypeException.class);
            assertThat(client.isConnected()).isFalse();
            assertThat(client.isClosed()).isTrue();
            assertThat(client.getSentMessages())
                    .containsExactly(querySerDe.toJson(query));
        }

        @Test
        void shouldHandleMalformedJson() throws Exception {
            // Given
            Query query = exactQuery("test-query-id", 123L);

            // When / Then
            assertThat(runQueryFuture(query,
                    withResponses(
                            message("{"))))
                    .isCompletedExceptionally()
                    .failsWithin(Duration.ofMillis(10))
                    .withThrowableOfType(ExecutionException.class)
                    .withCauseInstanceOf(MessageMalformedException.class);
            assertThat(client.isConnected()).isFalse();
            assertThat(client.isClosed()).isTrue();
            assertThat(client.getSentMessages())
                    .containsExactly(querySerDe.toJson(query));
        }

        @Test
        void shouldHandleMissingQueryIdInMessageFromApi() throws Exception {
            // Given
            Query query = exactQuery("test-query-id", 123L);

            // When / Then
            assertThat(runQueryFuture(query,
                    withResponses(
                            message("{\"message\":\"error\"}"))))
                    .isCompletedExceptionally()
                    .failsWithin(Duration.ofMillis(10))
                    .withThrowableOfType(ExecutionException.class)
                    .withCauseInstanceOf(MessageMissingFieldException.class);
            assertThat(client.isConnected()).isFalse();
            assertThat(client.isClosed()).isTrue();
            assertThat(client.getSentMessages())
                    .containsExactly(querySerDe.toJson(query));
        }

        @Test
        void shouldHandleMissingMessageTypeInMessageFromApi() throws Exception {
            // Given
            Query query = exactQuery("test-query-id", 123L);

            // When / Then
            assertThat(runQueryFuture(query,
                    withResponses(
                            message("{\"queryId\":\"test-query-id\"}"))))
                    .isCompletedExceptionally()
                    .failsWithin(Duration.ofMillis(10))
                    .withThrowableOfType(ExecutionException.class)
                    .withCauseInstanceOf(MessageMissingFieldException.class);
            assertThat(client.isConnected()).isFalse();
            assertThat(client.isClosed()).isTrue();
            assertThat(client.getSentMessages())
                    .containsExactly(querySerDe.toJson(query));
        }

        @Test
        void shouldHandleConnectionClosingUnexpectedly() throws Exception {
            // Given
            Query query = exactQuery("test-query-id", 123L);

            // When / Then
            assertThat(runQueryFuture(query,
                    withResponses(
                            closeWithReason("Network error"))))
                    .isCompletedExceptionally()
                    .failsWithin(Duration.ofMillis(10))
                    .withThrowableOfType(ExecutionException.class)
                    .withCauseInstanceOf(WebSocketClosedException.class);
            assertThat(client.isConnected()).isFalse();
            assertThat(client.isClosed()).isTrue();
            assertThat(client.getSentMessages())
                    .containsExactly(querySerDe.toJson(query));
        }
    }

    private Query exactQuery(String queryId, long value) {
        return Query.builder()
                .tableName(tableProperties.get(TABLE_NAME))
                .queryId(queryId)
                .regions(List.of(new Region(new Range(rowKey, value, true, value, true))))
                .build();
    }

    private Query rangeQuery(String queryId, long min, long max) {
        return Query.builder()
                .tableName(tableProperties.get(TABLE_NAME))
                .queryId(queryId)
                .regions(List.of(new Region(new Range(rowKey, min, true, max, false))))
                .build();
    }

    protected void runQuery(Query query, Client webSocketClient) throws Exception {
        QueryWebSocketClient client = new QueryWebSocketClient(instanceProperties, new FixedTablePropertiesProvider(tableProperties), webSocketClient);
        client.submitQuery(query).get();
    }

<<<<<<< HEAD
    protected void runQuery(Query query, Client webSocketClient) throws Exception {
        QueryWebSocketClient client = new QueryWebSocketClient(instanceProperties, new FixedTablePropertiesProvider(tableProperties),
                out.consoleOut(), webSocketClient);
        client.submitQuery(query);
        client.waitForQuery();
=======
    protected CompletableFuture<List<String>> runQueryFuture(Query query, Client webSocketClient) throws Exception {
        QueryWebSocketClient client = new QueryWebSocketClient(instanceProperties, new FixedTablePropertiesProvider(tableProperties), webSocketClient);
        return client.submitQuery(query);
>>>>>>> 6e83f543
    }

    private FakeWebSocketClient withResponses(WebSocketResponse... responses) {
        client = new FakeWebSocketClient(new FixedTablePropertiesProvider(tableProperties));
        client.withResponses(responses);
        return client;
    }
}<|MERGE_RESOLUTION|>--- conflicted
+++ resolved
@@ -369,17 +369,9 @@
         client.submitQuery(query).get();
     }
 
-<<<<<<< HEAD
-    protected void runQuery(Query query, Client webSocketClient) throws Exception {
-        QueryWebSocketClient client = new QueryWebSocketClient(instanceProperties, new FixedTablePropertiesProvider(tableProperties),
-                out.consoleOut(), webSocketClient);
-        client.submitQuery(query);
-        client.waitForQuery();
-=======
     protected CompletableFuture<List<String>> runQueryFuture(Query query, Client webSocketClient) throws Exception {
         QueryWebSocketClient client = new QueryWebSocketClient(instanceProperties, new FixedTablePropertiesProvider(tableProperties), webSocketClient);
         return client.submitQuery(query);
->>>>>>> 6e83f543
     }
 
     private FakeWebSocketClient withResponses(WebSocketResponse... responses) {
