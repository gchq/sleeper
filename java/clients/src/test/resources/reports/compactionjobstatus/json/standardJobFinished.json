[
  {
    "jobId": "$(jobId)",
    "createdStatus": {
      "updateTime": "2022-09-22T13:33:12.001Z",
      "partitionId": "root",
      "inputFilesCount": 1,
      "childPartitionIds": []
    },
    "startedStatus": {
<<<<<<< HEAD
      "updateTime": "2022-09-22T13:39:12.001Z",
      "startTime": "2022-09-22T13:34:12.001Z"
=======
      "updateTime": {
        "seconds": 1663853952,
        "nanos": 1000000
      },
      "startTime": {
        "seconds": 1663853652,
        "nanos": 1000000
      },
      "taskId": "task-id"
>>>>>>> 04104cea
    },
    "finishedStatus": {
      "updateTime": "2022-09-22T13:40:12.001Z",
      "summary": {
        "recordsProcessed": {
          "linesRead": 600,
          "linesWritten": 300
        },
        "startTime": "2022-09-22T13:39:12.001Z",
        "finishTime": "2022-09-22T13:40:12.001Z",
        "durationInSeconds": 60.0,
        "recordsReadPerSecond": 10.0,
        "recordsWrittenPerSecond": 5.0
      },
      "taskId": "task-id"
    }
  }
]<|MERGE_RESOLUTION|>--- conflicted
+++ resolved
@@ -8,20 +8,9 @@
       "childPartitionIds": []
     },
     "startedStatus": {
-<<<<<<< HEAD
       "updateTime": "2022-09-22T13:39:12.001Z",
-      "startTime": "2022-09-22T13:34:12.001Z"
-=======
-      "updateTime": {
-        "seconds": 1663853952,
-        "nanos": 1000000
-      },
-      "startTime": {
-        "seconds": 1663853652,
-        "nanos": 1000000
-      },
+      "startTime": "2022-09-22T13:34:12.001Z",
       "taskId": "task-id"
->>>>>>> 04104cea
     },
     "finishedStatus": {
       "updateTime": "2022-09-22T13:40:12.001Z",
