--- conflicted
+++ resolved
@@ -40,11 +40,8 @@
 import static sleeper.core.properties.instance.CompactionProperty.COMPACTION_EC2_TYPE;
 import static sleeper.core.properties.instance.CompactionProperty.COMPACTION_ECS_LAUNCHTYPE;
 import static sleeper.core.properties.instance.CompactionProperty.COMPACTION_TASK_CPU_ARCHITECTURE;
-<<<<<<< HEAD
-=======
 import static sleeper.core.properties.instance.CompactionProperty.COMPACTION_TASK_FIXED_OVERHEAD;
 import static sleeper.core.properties.instance.CompactionProperty.COMPACTION_TASK_PERCENTAGE_OVERHEAD;
->>>>>>> 9d34b575
 import static sleeper.core.properties.instance.CompactionProperty.COMPACTION_TASK_X86_CPU;
 import static sleeper.core.properties.instance.CompactionProperty.COMPACTION_TASK_X86_MEMORY;
 import static sleeper.core.properties.instance.CompactionProperty.MAXIMUM_CONCURRENT_COMPACTION_TASKS;
@@ -291,10 +288,7 @@
             instanceProperties.set(COMPACTION_TASK_CPU_ARCHITECTURE, "X86_64");
             instanceProperties.setNumber(COMPACTION_TASK_X86_CPU, 1024);
             instanceProperties.setNumber(COMPACTION_TASK_X86_MEMORY, 1024);
-<<<<<<< HEAD
-=======
             instanceProperties.setNumber(COMPACTION_TASK_PERCENTAGE_OVERHEAD, 10);
->>>>>>> 9d34b575
 
             // When
             runTasks(jobsOnQueue(3), noExistingTasks());
@@ -312,10 +306,7 @@
             instanceProperties.set(COMPACTION_TASK_CPU_ARCHITECTURE, "X86_64");
             instanceProperties.setNumber(COMPACTION_TASK_X86_CPU, 1024);
             instanceProperties.setNumber(COMPACTION_TASK_X86_MEMORY, 1024);
-<<<<<<< HEAD
-=======
             instanceProperties.setNumber(COMPACTION_TASK_PERCENTAGE_OVERHEAD, 10);
->>>>>>> 9d34b575
 
             // When
             runTasks(jobsOnQueue(6), noExistingTasks());
@@ -326,8 +317,6 @@
         }
 
         @Test
-<<<<<<< HEAD
-=======
         void shouldScaleToExactMemoryFitWhenOverheadFixedAtZero() {
             //Given
             instanceProperties.set(COMPACTION_EC2_TYPE, "test-type");
@@ -364,7 +353,6 @@
         }
 
         @Test
->>>>>>> 9d34b575
         void shouldScaleToMaxSizeWhenNeededTasksDoNotFit() {
             // Given
             setScalingGroupMaxSize(2);
@@ -390,11 +378,7 @@
             assertThatThrownBy(() -> runTasks(jobsOnQueue(5), noExistingTasks()))
                     .isInstanceOf(IllegalArgumentException.class)
                     .hasMessage("Instance type does not fit a single compaction task with the configured requirements. " +
-<<<<<<< HEAD
-                            "CPU required 1024, found 1024. Memory MiB required 1024, found 921.");
-=======
                             "CPU required 1024, found 1024. Memory MiB required 1024, found 922.");
->>>>>>> 9d34b575
             assertThat(scaleToHostsRequests).isEmpty();
             assertThat(launchTasksRequests).isEmpty();
         }
