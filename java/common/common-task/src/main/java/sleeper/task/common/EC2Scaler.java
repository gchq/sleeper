/*
 * Copyright 2022-2024 Crown Copyright
 *
 * Licensed under the Apache License, Version 2.0 (the "License");
 * you may not use this file except in compliance with the License.
 * You may obtain a copy of the License at
 *
 *     http://www.apache.org/licenses/LICENSE-2.0
 *
 * Unless required by applicable law or agreed to in writing, software
 * distributed under the License is distributed on an "AS IS" BASIS,
 * WITHOUT WARRANTIES OR CONDITIONS OF ANY KIND, either express or implied.
 * See the License for the specific language governing permissions and
 * limitations under the License.
 */
package sleeper.task.common;

<<<<<<< HEAD
import com.amazonaws.services.autoscaling.AmazonAutoScaling;
import com.amazonaws.services.autoscaling.model.AutoScalingGroup;
import com.amazonaws.services.autoscaling.model.DescribeAutoScalingGroupsRequest;
import com.amazonaws.services.autoscaling.model.DescribeAutoScalingGroupsResult;
import com.amazonaws.services.autoscaling.model.SetDesiredCapacityRequest;
import com.amazonaws.services.ec2.AmazonEC2;
import com.amazonaws.services.ec2.model.DescribeInstanceTypesRequest;
import com.amazonaws.services.ec2.model.DescribeInstanceTypesResult;
import com.amazonaws.services.ec2.model.InstanceTypeInfo;
=======
>>>>>>> 7e4e54d8
import org.slf4j.Logger;
import org.slf4j.LoggerFactory;
import software.amazon.awssdk.core.exception.SdkException;
import software.amazon.awssdk.services.autoscaling.AutoScalingClient;
import software.amazon.awssdk.services.autoscaling.model.AutoScalingGroup;
import software.amazon.awssdk.services.autoscaling.model.DescribeAutoScalingGroupsResponse;
import software.amazon.awssdk.services.ec2.Ec2Client;
import software.amazon.awssdk.services.ec2.model.DescribeInstanceTypesResponse;
import software.amazon.awssdk.services.ec2.model.InstanceTypeInfo;

import sleeper.core.properties.instance.InstanceProperties;

/**
 * ECS EC2 auto scaler. This makes decisions on how many instances to start and stop based on the
 * amount of work there is to do.
 */
public class EC2Scaler {

<<<<<<< HEAD
    private static final Logger LOGGER = LoggerFactory.getLogger(EC2Scaler.class);

    private EC2Scaler() {
    }

    public static CompactionTaskHostScaler create(InstanceProperties instanceProperties, AmazonAutoScaling asClient, AmazonEC2 ec2Client) {
        return new CompactionTaskHostScaler(instanceProperties,
                autoScalingGroup -> getAutoScalingGroupMaxSize(autoScalingGroup, asClient),
                (autoScalingGroup, desiredSize) -> setClusterDesiredSize(asClient, autoScalingGroup, desiredSize),
                instanceType -> getEc2InstanceType(ec2Client, instanceType));
=======
    private final AutoScalingClient asClient;
    private final Ec2Client ec2Client;
    /**
     * The name of the EC2 Auto Scaling group instances belong to.
     */
    private final String asGroupName;
    /**
     * The number of containers each EC2 instance can host. -1 means we haven't found out yet.
     */
    private int cachedContainersPerInstance = -1;
    /**
     * The EC2 instance type being used.
     */
    private final String ec2InstanceType;
    /**
     * The CPU reservation for tasks.
     */
    private final int cpuReservation;
    /**
     * The memory reservation for tasks.
     */
    private final long memoryReservation;

    private static final Logger LOGGER = LoggerFactory.getLogger(EC2Scaler.class);

    public static EC2Scaler create(InstanceProperties instanceProperties, AutoScalingClient asClient, Ec2Client ec2Client) {
        String architecture = instanceProperties.get(COMPACTION_TASK_CPU_ARCHITECTURE).toUpperCase(Locale.ROOT);
        String asScalingGroup = instanceProperties.get(COMPACTION_AUTO_SCALING_GROUP);
        String ec2InstanceType = instanceProperties.get(COMPACTION_EC2_TYPE).toLowerCase(Locale.ROOT);
        CompactionTaskRequirements requirements = CompactionTaskRequirements.getArchRequirements(architecture, instanceProperties);
        return new EC2Scaler(asClient, ec2Client, asScalingGroup, ec2InstanceType, requirements.getCpu(), requirements.getMemoryLimitMiB());
    }

    public EC2Scaler(AutoScalingClient asClient, Ec2Client ec2Client, String asGroupName, String ec2InstanceType, int cpuReservation, int memoryReservation) {
        this.asClient = asClient;
        this.ec2Client = ec2Client;
        this.asGroupName = asGroupName;
        this.ec2InstanceType = ec2InstanceType;
        this.cpuReservation = cpuReservation;
        this.memoryReservation = memoryReservation;
        LOGGER.debug("Scaler constraints: CPU reservation {} Memory reservation {}",
                this.cpuReservation, this.memoryReservation);
>>>>>>> 7e4e54d8
    }

    /**
     * Find the details of a given EC2 auto scaling group.
     *
     * @param  groupName the name of the auto scaling group
     * @param  client    the client object
     * @return           group data
     */
<<<<<<< HEAD
    private static int getAutoScalingGroupMaxSize(String groupName, AmazonAutoScaling client) {
        DescribeAutoScalingGroupsRequest req = new DescribeAutoScalingGroupsRequest()
                .withAutoScalingGroupNames(groupName)
                .withMaxRecords(1);
        DescribeAutoScalingGroupsResult result = client.describeAutoScalingGroups(req);
        if (result.getAutoScalingGroups().size() != 1) {
            throw new IllegalStateException("instead of 1, received " + result.getAutoScalingGroups().size()
                    + " records for describe_auto_scaling_groups on group name " + groupName);
        }
        AutoScalingGroup group = result.getAutoScalingGroups().get(0);
        LOGGER.debug("Auto scaling group instance count: minimum {}, desired size {}, maximum size {}",
                group.getMinSize(), group.getDesiredCapacity(), group.getMaxSize());
        return group.getMaxSize();
    }

    private static CompactionTaskHostScaler.InstanceType getEc2InstanceType(AmazonEC2 ec2Client, String instanceType) {
        DescribeInstanceTypesRequest request = new DescribeInstanceTypesRequest().withInstanceTypes(instanceType);
        DescribeInstanceTypesResult result = ec2Client.describeInstanceTypes(request);
        if (result.getInstanceTypes().size() != 1) {
            throw new IllegalStateException("got more than 1 result for DescribeInstanceTypes for type " + instanceType);
        }
        InstanceTypeInfo typeInfo = result.getInstanceTypes().get(0);
        LOGGER.info("EC2 instance type info: {}", typeInfo);
        return new CompactionTaskHostScaler.InstanceType(
                typeInfo.getVCpuInfo().getDefaultVCpus(),
                typeInfo.getMemoryInfo().getSizeInMiB());
=======
    public static AutoScalingGroup getAutoScalingGroupInfo(String groupName, AutoScalingClient client) {
        DescribeAutoScalingGroupsResponse result = client.describeAutoScalingGroups(req -> req.autoScalingGroupNames(groupName).maxRecords(1));
        if (result.autoScalingGroups().size() != 1) {
            throw new IllegalStateException("instead of 1, received " + result.autoScalingGroups().size()
                    + " records for describe_auto_scaling_groups on group name " + groupName);
        }
        return result.autoScalingGroups().get(0);
    }

    /**
     * Scales the ECS Auto Scaling Group to the right size. This looks at the number of total
     * containers that should be running and the number that can fit on one instance and adjusts the
     * desired size of the ASG.
     *
     * @param numberContainers total number of containers to be run at the moment
     */
    public void scaleTo(int numberContainers) {
        scaleTo(asGroupName, numberContainers);
    }

    public void scaleTo(String asGroupName, int numberContainers) {
        // If we have any information set the number of containers per instance
        checkContainersPerInstance();

        int containersPerInstance = (containerPerInstanceKnown()) ? this.cachedContainersPerInstance : 1;

        // Retrieve the details of the scaling group
        AutoScalingGroup asg = getAutoScalingGroupInfo(asGroupName, asClient);
        LOGGER.debug("Auto scaling group instance count: minimum {}, desired size {}, maximum size {}, containers per instance {}",
                asg.minSize(), asg.desiredCapacity(), asg.maxSize(), containersPerInstance);

        int instancesDesired = (int) (Math.ceil(numberContainers / (double) containersPerInstance));
        int newClusterSize = Math.min(instancesDesired, asg.maxSize());
        LOGGER.info("Total containers wanted (including existing ones) {}, containers per instance {}, " +
                "so total instances wanted {}, limited to {} by ASG maximum size limit", numberContainers, containersPerInstance,
                instancesDesired, newClusterSize);

        // Set the new desired size on the cluster
        setClusterDesiredSize(newClusterSize);
    }

    /**
     * If the containers per EC2 instance has not been set, then make a request to AWS via EC2 service
     * describeInstanceTypes to find the size of the EC2 instance used for scaling. The amount of CPU and memory is then
     * used to work out how many containers per instance can fit.
     *
     * @throws IllegalStateException if more than one result is returned from AWS for describeInstanceTypes
     * @throws IllegalStateException if no containers at all can fit on the EC2 instance type set
     */
    private void checkContainersPerInstance() {
        if (containerPerInstanceKnown()) {
            return;
        }

        try {
            // Lookup instance type against AWS EC2
            DescribeInstanceTypesResponse result = ec2Client.describeInstanceTypes(req -> req.instanceTypesWithStrings(ec2InstanceType));
            if (result.instanceTypes().size() != 1) {
                throw new IllegalStateException("got more than 1 result for DescribeInstanceTypes for type " + ec2InstanceType);
            }
            InstanceTypeInfo typeInfo = result.instanceTypes().get(0);
            // ECS CPU reservation is done on scale of 1024 units = 100% of vCPU
            int vCPUCount = typeInfo.vCpuInfo().defaultVCpus() * 1024;
            // ECS can't use 100% of the memory on an EC2 for containers, and we also don't want to use the maximum
            // available capacity on an instance to avoid overloading them. Therefore, we reduce the available memory
            // advertised by an EC2 instance to accommodate this. This ensures we will create enough instances to hold
            // the desired number of containers. ECS will then be able to avoid allocating too many containers on to a
            // single instance.
            long memoryMiB = (long) (typeInfo.memoryInfo().sizeInMiB() * 0.9);
            this.cachedContainersPerInstance = Math.min(vCPUCount / this.cpuReservation,
                    (int) (memoryMiB / this.memoryReservation));
            if (cachedContainersPerInstance < 1) {
                throw new IllegalStateException(
                        "Can't fit any containers on to EC2 type " + this.ec2InstanceType + ". Container CPU reservation: " + this.cpuReservation + " memory: " + this.memoryReservation
                                + ". EC2 CPU: " + vCPUCount + " memory: " + memoryMiB);
            }

        } catch (SdkException e) {
            LOGGER.error("couldn't lookup EC2 type information for type " + this.ec2InstanceType, e);
        }
    }

    /**
     * Whether we know how many containers can fit into an instance.
     *
     * @return true if the value is known
     */
    private boolean containerPerInstanceKnown() {
        return this.cachedContainersPerInstance != -1;
>>>>>>> 7e4e54d8
    }

    /**
     * Sets the desired size on the auto scaling group.
     *
     * @param newClusterSize new desired size to set
     */
<<<<<<< HEAD
    private static void setClusterDesiredSize(AmazonAutoScaling asClient, String asGroupName, int newClusterSize) {
        LOGGER.info("Setting auto scaling group {} desired size to {}", asGroupName, newClusterSize);
        SetDesiredCapacityRequest req = new SetDesiredCapacityRequest()
                .withAutoScalingGroupName(asGroupName)
                .withDesiredCapacity(newClusterSize);
        asClient.setDesiredCapacity(req);
=======
    public void setClusterDesiredSize(int newClusterSize) {
        LOGGER.info("Setting auto scaling group {} desired size to {}", this.asGroupName, newClusterSize);
        asClient.setDesiredCapacity(req ->req.autoScalingGroupName(asGroupName).desiredCapacity(newClusterSize));
>>>>>>> 7e4e54d8
    }
}<|MERGE_RESOLUTION|>--- conflicted
+++ resolved
@@ -15,21 +15,8 @@
  */
 package sleeper.task.common;
 
-<<<<<<< HEAD
-import com.amazonaws.services.autoscaling.AmazonAutoScaling;
-import com.amazonaws.services.autoscaling.model.AutoScalingGroup;
-import com.amazonaws.services.autoscaling.model.DescribeAutoScalingGroupsRequest;
-import com.amazonaws.services.autoscaling.model.DescribeAutoScalingGroupsResult;
-import com.amazonaws.services.autoscaling.model.SetDesiredCapacityRequest;
-import com.amazonaws.services.ec2.AmazonEC2;
-import com.amazonaws.services.ec2.model.DescribeInstanceTypesRequest;
-import com.amazonaws.services.ec2.model.DescribeInstanceTypesResult;
-import com.amazonaws.services.ec2.model.InstanceTypeInfo;
-=======
->>>>>>> 7e4e54d8
 import org.slf4j.Logger;
 import org.slf4j.LoggerFactory;
-import software.amazon.awssdk.core.exception.SdkException;
 import software.amazon.awssdk.services.autoscaling.AutoScalingClient;
 import software.amazon.awssdk.services.autoscaling.model.AutoScalingGroup;
 import software.amazon.awssdk.services.autoscaling.model.DescribeAutoScalingGroupsResponse;
@@ -45,61 +32,16 @@
  */
 public class EC2Scaler {
 
-<<<<<<< HEAD
     private static final Logger LOGGER = LoggerFactory.getLogger(EC2Scaler.class);
 
     private EC2Scaler() {
     }
 
-    public static CompactionTaskHostScaler create(InstanceProperties instanceProperties, AmazonAutoScaling asClient, AmazonEC2 ec2Client) {
+    public static CompactionTaskHostScaler create(InstanceProperties instanceProperties, AutoScalingClient asClient, Ec2Client ec2Client) {
         return new CompactionTaskHostScaler(instanceProperties,
                 autoScalingGroup -> getAutoScalingGroupMaxSize(autoScalingGroup, asClient),
                 (autoScalingGroup, desiredSize) -> setClusterDesiredSize(asClient, autoScalingGroup, desiredSize),
                 instanceType -> getEc2InstanceType(ec2Client, instanceType));
-=======
-    private final AutoScalingClient asClient;
-    private final Ec2Client ec2Client;
-    /**
-     * The name of the EC2 Auto Scaling group instances belong to.
-     */
-    private final String asGroupName;
-    /**
-     * The number of containers each EC2 instance can host. -1 means we haven't found out yet.
-     */
-    private int cachedContainersPerInstance = -1;
-    /**
-     * The EC2 instance type being used.
-     */
-    private final String ec2InstanceType;
-    /**
-     * The CPU reservation for tasks.
-     */
-    private final int cpuReservation;
-    /**
-     * The memory reservation for tasks.
-     */
-    private final long memoryReservation;
-
-    private static final Logger LOGGER = LoggerFactory.getLogger(EC2Scaler.class);
-
-    public static EC2Scaler create(InstanceProperties instanceProperties, AutoScalingClient asClient, Ec2Client ec2Client) {
-        String architecture = instanceProperties.get(COMPACTION_TASK_CPU_ARCHITECTURE).toUpperCase(Locale.ROOT);
-        String asScalingGroup = instanceProperties.get(COMPACTION_AUTO_SCALING_GROUP);
-        String ec2InstanceType = instanceProperties.get(COMPACTION_EC2_TYPE).toLowerCase(Locale.ROOT);
-        CompactionTaskRequirements requirements = CompactionTaskRequirements.getArchRequirements(architecture, instanceProperties);
-        return new EC2Scaler(asClient, ec2Client, asScalingGroup, ec2InstanceType, requirements.getCpu(), requirements.getMemoryLimitMiB());
-    }
-
-    public EC2Scaler(AutoScalingClient asClient, Ec2Client ec2Client, String asGroupName, String ec2InstanceType, int cpuReservation, int memoryReservation) {
-        this.asClient = asClient;
-        this.ec2Client = ec2Client;
-        this.asGroupName = asGroupName;
-        this.ec2InstanceType = ec2InstanceType;
-        this.cpuReservation = cpuReservation;
-        this.memoryReservation = memoryReservation;
-        LOGGER.debug("Scaler constraints: CPU reservation {} Memory reservation {}",
-                this.cpuReservation, this.memoryReservation);
->>>>>>> 7e4e54d8
     }
 
     /**
@@ -109,124 +51,28 @@
      * @param  client    the client object
      * @return           group data
      */
-<<<<<<< HEAD
-    private static int getAutoScalingGroupMaxSize(String groupName, AmazonAutoScaling client) {
-        DescribeAutoScalingGroupsRequest req = new DescribeAutoScalingGroupsRequest()
-                .withAutoScalingGroupNames(groupName)
-                .withMaxRecords(1);
-        DescribeAutoScalingGroupsResult result = client.describeAutoScalingGroups(req);
-        if (result.getAutoScalingGroups().size() != 1) {
-            throw new IllegalStateException("instead of 1, received " + result.getAutoScalingGroups().size()
-                    + " records for describe_auto_scaling_groups on group name " + groupName);
-        }
-        AutoScalingGroup group = result.getAutoScalingGroups().get(0);
-        LOGGER.debug("Auto scaling group instance count: minimum {}, desired size {}, maximum size {}",
-                group.getMinSize(), group.getDesiredCapacity(), group.getMaxSize());
-        return group.getMaxSize();
-    }
-
-    private static CompactionTaskHostScaler.InstanceType getEc2InstanceType(AmazonEC2 ec2Client, String instanceType) {
-        DescribeInstanceTypesRequest request = new DescribeInstanceTypesRequest().withInstanceTypes(instanceType);
-        DescribeInstanceTypesResult result = ec2Client.describeInstanceTypes(request);
-        if (result.getInstanceTypes().size() != 1) {
-            throw new IllegalStateException("got more than 1 result for DescribeInstanceTypes for type " + instanceType);
-        }
-        InstanceTypeInfo typeInfo = result.getInstanceTypes().get(0);
-        LOGGER.info("EC2 instance type info: {}", typeInfo);
-        return new CompactionTaskHostScaler.InstanceType(
-                typeInfo.getVCpuInfo().getDefaultVCpus(),
-                typeInfo.getMemoryInfo().getSizeInMiB());
-=======
-    public static AutoScalingGroup getAutoScalingGroupInfo(String groupName, AutoScalingClient client) {
+    private static int getAutoScalingGroupMaxSize(String groupName, AutoScalingClient client) {
         DescribeAutoScalingGroupsResponse result = client.describeAutoScalingGroups(req -> req.autoScalingGroupNames(groupName).maxRecords(1));
         if (result.autoScalingGroups().size() != 1) {
             throw new IllegalStateException("instead of 1, received " + result.autoScalingGroups().size()
                     + " records for describe_auto_scaling_groups on group name " + groupName);
         }
-        return result.autoScalingGroups().get(0);
+        AutoScalingGroup group = result.autoScalingGroups().get(0);
+        LOGGER.debug("Auto scaling group instance count: minimum {}, desired size {}, maximum size {}",
+                group.minSize(), group.desiredCapacity(), group.maxSize());
+        return group.maxSize();
     }
 
-    /**
-     * Scales the ECS Auto Scaling Group to the right size. This looks at the number of total
-     * containers that should be running and the number that can fit on one instance and adjusts the
-     * desired size of the ASG.
-     *
-     * @param numberContainers total number of containers to be run at the moment
-     */
-    public void scaleTo(int numberContainers) {
-        scaleTo(asGroupName, numberContainers);
-    }
-
-    public void scaleTo(String asGroupName, int numberContainers) {
-        // If we have any information set the number of containers per instance
-        checkContainersPerInstance();
-
-        int containersPerInstance = (containerPerInstanceKnown()) ? this.cachedContainersPerInstance : 1;
-
-        // Retrieve the details of the scaling group
-        AutoScalingGroup asg = getAutoScalingGroupInfo(asGroupName, asClient);
-        LOGGER.debug("Auto scaling group instance count: minimum {}, desired size {}, maximum size {}, containers per instance {}",
-                asg.minSize(), asg.desiredCapacity(), asg.maxSize(), containersPerInstance);
-
-        int instancesDesired = (int) (Math.ceil(numberContainers / (double) containersPerInstance));
-        int newClusterSize = Math.min(instancesDesired, asg.maxSize());
-        LOGGER.info("Total containers wanted (including existing ones) {}, containers per instance {}, " +
-                "so total instances wanted {}, limited to {} by ASG maximum size limit", numberContainers, containersPerInstance,
-                instancesDesired, newClusterSize);
-
-        // Set the new desired size on the cluster
-        setClusterDesiredSize(newClusterSize);
-    }
-
-    /**
-     * If the containers per EC2 instance has not been set, then make a request to AWS via EC2 service
-     * describeInstanceTypes to find the size of the EC2 instance used for scaling. The amount of CPU and memory is then
-     * used to work out how many containers per instance can fit.
-     *
-     * @throws IllegalStateException if more than one result is returned from AWS for describeInstanceTypes
-     * @throws IllegalStateException if no containers at all can fit on the EC2 instance type set
-     */
-    private void checkContainersPerInstance() {
-        if (containerPerInstanceKnown()) {
-            return;
+    private static CompactionTaskHostScaler.InstanceType getEc2InstanceType(Ec2Client ec2Client, String instanceType) {
+        DescribeInstanceTypesResponse result = ec2Client.describeInstanceTypes(req -> req.instanceTypesWithStrings(instanceType));
+        if (result.instanceTypes().size() != 1) {
+            throw new IllegalStateException("got more than 1 result for DescribeInstanceTypes for type " + instanceType);
         }
-
-        try {
-            // Lookup instance type against AWS EC2
-            DescribeInstanceTypesResponse result = ec2Client.describeInstanceTypes(req -> req.instanceTypesWithStrings(ec2InstanceType));
-            if (result.instanceTypes().size() != 1) {
-                throw new IllegalStateException("got more than 1 result for DescribeInstanceTypes for type " + ec2InstanceType);
-            }
-            InstanceTypeInfo typeInfo = result.instanceTypes().get(0);
-            // ECS CPU reservation is done on scale of 1024 units = 100% of vCPU
-            int vCPUCount = typeInfo.vCpuInfo().defaultVCpus() * 1024;
-            // ECS can't use 100% of the memory on an EC2 for containers, and we also don't want to use the maximum
-            // available capacity on an instance to avoid overloading them. Therefore, we reduce the available memory
-            // advertised by an EC2 instance to accommodate this. This ensures we will create enough instances to hold
-            // the desired number of containers. ECS will then be able to avoid allocating too many containers on to a
-            // single instance.
-            long memoryMiB = (long) (typeInfo.memoryInfo().sizeInMiB() * 0.9);
-            this.cachedContainersPerInstance = Math.min(vCPUCount / this.cpuReservation,
-                    (int) (memoryMiB / this.memoryReservation));
-            if (cachedContainersPerInstance < 1) {
-                throw new IllegalStateException(
-                        "Can't fit any containers on to EC2 type " + this.ec2InstanceType + ". Container CPU reservation: " + this.cpuReservation + " memory: " + this.memoryReservation
-                                + ". EC2 CPU: " + vCPUCount + " memory: " + memoryMiB);
-            }
-
-        } catch (SdkException e) {
-            LOGGER.error("couldn't lookup EC2 type information for type " + this.ec2InstanceType, e);
-        }
-    }
-
-    /**
-     * Whether we know how many containers can fit into an instance.
-     *
-     * @return true if the value is known
-     */
-    private boolean containerPerInstanceKnown() {
-        return this.cachedContainersPerInstance != -1;
->>>>>>> 7e4e54d8
+        InstanceTypeInfo typeInfo = result.instanceTypes().get(0);
+        LOGGER.info("EC2 instance type info: {}", typeInfo);
+        return new CompactionTaskHostScaler.InstanceType(
+                typeInfo.vCpuInfo().defaultVCpus(),
+                typeInfo.memoryInfo().sizeInMiB());
     }
 
     /**
@@ -234,17 +80,8 @@
      *
      * @param newClusterSize new desired size to set
      */
-<<<<<<< HEAD
-    private static void setClusterDesiredSize(AmazonAutoScaling asClient, String asGroupName, int newClusterSize) {
+    private static void setClusterDesiredSize(AutoScalingClient asClient, String asGroupName, int newClusterSize) {
         LOGGER.info("Setting auto scaling group {} desired size to {}", asGroupName, newClusterSize);
-        SetDesiredCapacityRequest req = new SetDesiredCapacityRequest()
-                .withAutoScalingGroupName(asGroupName)
-                .withDesiredCapacity(newClusterSize);
-        asClient.setDesiredCapacity(req);
-=======
-    public void setClusterDesiredSize(int newClusterSize) {
-        LOGGER.info("Setting auto scaling group {} desired size to {}", this.asGroupName, newClusterSize);
-        asClient.setDesiredCapacity(req ->req.autoScalingGroupName(asGroupName).desiredCapacity(newClusterSize));
->>>>>>> 7e4e54d8
+        asClient.setDesiredCapacity(req -> req.autoScalingGroupName(asGroupName).desiredCapacity(newClusterSize));
     }
 }