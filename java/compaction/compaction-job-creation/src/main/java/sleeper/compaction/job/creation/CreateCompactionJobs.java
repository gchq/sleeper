--- conflicted
+++ resolved
@@ -125,21 +125,14 @@
         CompactionStrategy compactionStrategy = objectFactory
                 .getObject(tableProperties.get(COMPACTION_STRATEGY_CLASS), CompactionStrategy.class);
         LOGGER.debug("Created compaction strategy of class {}", tableProperties.get(COMPACTION_STRATEGY_CLASS));
-<<<<<<< HEAD
-=======
         CompactionJobFactory jobFactory = new CompactionJobFactory(instanceProperties, tableProperties, jobIdSupplier);
-        compactionStrategy.init(instanceProperties, tableProperties, jobFactory);
->>>>>>> 0de0c319
-
-        List<CompactionJob> compactionJobs = compactionStrategy.createCompactionJobs(instanceProperties, tableProperties, fileReferences, allPartitions);
+
+        List<CompactionJob> compactionJobs = compactionStrategy.createCompactionJobs(
+                instanceProperties, tableProperties, jobFactory, fileReferences, allPartitions);
         LOGGER.info("Used {} to create {} compaction jobs for table {}", compactionStrategy.getClass().getSimpleName(), compactionJobs.size(), table);
 
         if (mode == Mode.FORCE_ALL_FILES_AFTER_STRATEGY) {
-<<<<<<< HEAD
-            createJobsFromLeftoverFiles(tableProperties, fileReferences, allPartitions, compactionJobs);
-=======
-            createJobsFromLeftoverFiles(tableProperties, jobFactory, allPartitions, fileReferencesWithNoJobId, compactionJobs);
->>>>>>> 0de0c319
+            createJobsFromLeftoverFiles(tableProperties, jobFactory, fileReferences, allPartitions, compactionJobs);
         }
         int creationLimit = instanceProperties.getInt(CompactionProperty.COMPACTION_JOB_CREATION_LIMIT);
         if (compactionJobs.size() > creationLimit) {
@@ -187,16 +180,10 @@
     }
 
     private void createJobsFromLeftoverFiles(
-<<<<<<< HEAD
-            TableProperties tableProperties, List<FileReference> fileReferences,
+            TableProperties tableProperties, CompactionJobFactory factory, List<FileReference> fileReferences,
             List<Partition> allPartitions, List<CompactionJob> compactionJobs) {
         List<FileReference> fileReferencesWithNoJobId = fileReferences.stream().filter(f -> null == f.getJobId()).collect(Collectors.toList());
         LOGGER.debug("Found {} file references with no job id in table {}", fileReferencesWithNoJobId.size(), tableProperties.getStatus());
-=======
-            TableProperties tableProperties, CompactionJobFactory factory,
-            List<Partition> allPartitions, List<FileReference> activeFileReferencesWithNoJobId,
-            List<CompactionJob> compactionJobs) {
->>>>>>> 0de0c319
         LOGGER.info("Creating compaction jobs for all files");
         int jobsBefore = compactionJobs.size();
         int batchSize = tableProperties.getInt(COMPACTION_FILES_BATCH_SIZE);
