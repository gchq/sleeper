--- conflicted
+++ resolved
@@ -48,18 +48,11 @@
 
     private static final Schema DEFAULT_SCHEMA = schemaWithKey("key");
     private final InstanceProperties instanceProperties = createTestInstanceProperties();
-<<<<<<< HEAD
-    private final TableProperties tableProperties = createTestTableProperties(instanceProperties, schemaWithKey("key"));
-    private final PartitionsBuilder partitions = new PartitionsBuilder(DEFAULT_SCHEMA)
-            .singlePartition("root");
-    private final FileReferenceFactory factory = FileReferenceFactory.from(partitions.buildTree());
-=======
     private final TableProperties tableProperties = createTestTableProperties(instanceProperties, DEFAULT_SCHEMA);
     private final PartitionTree partitionTree = new PartitionsBuilder(DEFAULT_SCHEMA)
             .singlePartition("root")
             .buildTree();
-    private final FileInfoFactory fileInfoFactory = FileInfoFactory.from(partitionTree);
->>>>>>> f7352eb7
+    private final FileReferenceFactory fileInfoFactory = FileReferenceFactory.from(partitionTree);
 
     @BeforeEach
     void setUp() {
@@ -77,21 +70,12 @@
         strategy.init(instanceProperties, tableProperties);
         List<FileReference> fileReferences = new ArrayList<>();
         for (int i = 0; i < 8; i++) {
-<<<<<<< HEAD
-            FileReference fileReference = factory.rootFile("file-" + i, i == 7 ? 100L : 50L);
+            FileReference fileReference = fileInfoFactory.rootFile("file-" + i, i == 7 ? 100L : 50L);
             fileReferences.add(fileReference);
         }
 
         // When
-        List<CompactionJob> compactionJobs = strategy.createCompactionJobs(List.of(), fileReferences, partitions.buildList());
-=======
-            FileInfo fileInfo = fileInfoFactory.rootFile("file-" + i, i == 7 ? 100L : 50L);
-            fileInfos.add(fileInfo);
-        }
-
-        // When
-        List<CompactionJob> compactionJobs = strategy.createCompactionJobs(List.of(), fileInfos, partitionTree.getAllPartitions());
->>>>>>> f7352eb7
+        List<CompactionJob> compactionJobs = strategy.createCompactionJobs(List.of(), fileReferences, partitionTree.getAllPartitions());
 
         // Then
         assertThat(compactionJobs).hasSize(1);
@@ -106,21 +90,12 @@
         strategy.init(instanceProperties, tableProperties);
         List<FileReference> fileReferences = new ArrayList<>();
         for (int i = 0; i < 8; i++) {
-<<<<<<< HEAD
-            FileReference fileReference = factory.rootFile("file-" + i, (long) Math.pow(2, i + 1));
+            FileReference fileReference = fileInfoFactory.rootFile("file-" + i, (long) Math.pow(2, i + 1));
             fileReferences.add(fileReference);
         }
 
         // When
-        List<CompactionJob> compactionJobs = strategy.createCompactionJobs(List.of(), fileReferences, partitions.buildList());
-=======
-            FileInfo fileInfo = fileInfoFactory.rootFile("file-" + i, (long) Math.pow(2, i + 1));
-            fileInfos.add(fileInfo);
-        }
-
-        // When
-        List<CompactionJob> compactionJobs = strategy.createCompactionJobs(List.of(), fileInfos, partitionTree.getAllPartitions());
->>>>>>> f7352eb7
+        List<CompactionJob> compactionJobs = strategy.createCompactionJobs(List.of(), fileReferences, partitionTree.getAllPartitions());
 
         // Then
         assertThat(compactionJobs).isEmpty();
@@ -140,23 +115,14 @@
         List<Integer> sizes = Arrays.asList(9, 9, 9, 9, 10, 90, 90, 90, 90, 100);
         List<FileReference> fileReferences = new ArrayList<>();
         for (int i = 0; i < 10; i++) {
-<<<<<<< HEAD
-            FileReference fileReference = factory.rootFile("file-" + i, (long) sizes.get(i));
+            FileReference fileReference = fileInfoFactory.rootFile("file-" + i, (long) sizes.get(i));
             fileReferences.add(fileReference);
-=======
-            FileInfo fileInfo = fileInfoFactory.rootFile("file-" + i, (long) sizes.get(i));
-            fileInfos.add(fileInfo);
->>>>>>> f7352eb7
         }
         List<FileReference> shuffledFileReferences = new ArrayList<>(fileReferences);
         Collections.shuffle(shuffledFileReferences);
 
         // When
-<<<<<<< HEAD
-        List<CompactionJob> compactionJobs = strategy.createCompactionJobs(List.of(), shuffledFileReferences, partitions.buildList());
-=======
-        List<CompactionJob> compactionJobs = strategy.createCompactionJobs(List.of(), shuffledFileInfos, partitionTree.getAllPartitions());
->>>>>>> f7352eb7
+        List<CompactionJob> compactionJobs = strategy.createCompactionJobs(List.of(), shuffledFileReferences, partitionTree.getAllPartitions());
 
         // Then
         assertThat(compactionJobs).hasSize(2);
@@ -181,23 +147,14 @@
         List<Integer> sizes = Arrays.asList(9, 9, 9, 9, 10, 90, 90, 90, 90, 100, 200, 200, 200);
         List<FileReference> fileReferences = new ArrayList<>();
         for (int i = 0; i < sizes.size(); i++) {
-<<<<<<< HEAD
-            FileReference fileReference = factory.rootFile("file-" + i, (long) sizes.get(i));
+            FileReference fileReference = fileInfoFactory.rootFile("file-" + i, (long) sizes.get(i));
             fileReferences.add(fileReference);
-=======
-            FileInfo fileInfo = fileInfoFactory.rootFile("file-" + i, (long) sizes.get(i));
-            fileInfos.add(fileInfo);
->>>>>>> f7352eb7
         }
         List<FileReference> shuffledFileReferences = new ArrayList<>(fileReferences);
         Collections.shuffle(shuffledFileReferences);
 
         // When
-<<<<<<< HEAD
-        List<CompactionJob> compactionJobs = strategy.createCompactionJobs(List.of(), shuffledFileReferences, partitions.buildList());
-=======
-        List<CompactionJob> compactionJobs = strategy.createCompactionJobs(List.of(), shuffledFileInfos, partitionTree.getAllPartitions());
->>>>>>> f7352eb7
+        List<CompactionJob> compactionJobs = strategy.createCompactionJobs(List.of(), shuffledFileReferences, partitionTree.getAllPartitions());
 
         // Then
         assertThat(compactionJobs).hasSize(3);
@@ -211,11 +168,7 @@
                 .tableId("table-id")
                 .jobId(job.getId()) // Job id is a UUID so we don't know what it will be
                 .partitionId("root")
-<<<<<<< HEAD
-                .inputFiles(files.stream().map(FileReference::getFilename).collect(Collectors.toList()))
-=======
-                .inputFiles(files.stream().map(FileInfo::getFilename).sorted().collect(Collectors.toList()))
->>>>>>> f7352eb7
+                .inputFiles(files.stream().map(FileReference::getFilename).sorted().collect(Collectors.toList()))
                 .isSplittingJob(false)
                 .outputFile("file://databucket/table-id/partition_root/" + job.getId() + ".parquet")
                 .iteratorClassName(null)
