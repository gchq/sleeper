--- conflicted
+++ resolved
@@ -142,22 +142,9 @@
 
         // Apply an iterator if one is provided
         if (null != compactionJob.getIteratorClassName()) {
-<<<<<<< HEAD
             SortedRowIterator iterator;
-            try {
-                iterator = objectFactory.getObject(compactionJob.getIteratorClassName(), SortedRowIterator.class);
-            } catch (ObjectFactoryException e) {
-                throw new IteratorCreationException("ObjectFactoryException creating iterator of class " + compactionJob.getIteratorClassName(), e);
-            }
-
-            LOGGER.debug("Created iterator of class {}", compactionJob.getIteratorClassName());
-            iterator.init(compactionJob.getIteratorConfig(), schema);
-            LOGGER.debug("Initialised iterator with config {}", compactionJob.getIteratorConfig());
-=======
-            SortedRecordIterator iterator;
             IteratorFactory iterFactory = new IteratorFactory(objectFactory);
             iterator = iterFactory.getIterator(compactionJob.getIteratorClassName(), compactionJob.getIteratorConfig(), schema);
->>>>>>> f8bf1029
             mergingIterator = iterator.apply(mergingIterator);
         }
         return mergingIterator;
