--- conflicted
+++ resolved
@@ -64,12 +64,8 @@
     private final PropertiesReloader propertiesReloader;
     private int numConsecutiveFailures = 0;
     private int totalNumberOfMessagesProcessed = 0;
-<<<<<<< HEAD
     private boolean compactionAsync;
-    private CompactionCompleter compactionCompleter;
-=======
     private CompactionJobCompletion jobCompleter;
->>>>>>> 8e49af13
 
     public CompactionTask(InstanceProperties instanceProperties, PropertiesReloader propertiesReloader,
             MessageReceiver messageReceiver, CompactionRunner compactor, CompactionJobCompletion jobCompleter,
@@ -91,12 +87,8 @@
         this.jobStatusStore = jobStore;
         this.taskStatusStore = taskStore;
         this.taskId = taskId;
-<<<<<<< HEAD
         this.compactionAsync = instanceProperties.getBoolean(COMPACTION_JOB_COMPLETION_ASYNC);
-        this.compactionCompleter = compactionCompleter;
-=======
         this.jobCompleter = jobCompleter;
->>>>>>> 8e49af13
     }
 
     public void run() throws IOException {
@@ -165,13 +157,9 @@
         RecordsProcessed recordsProcessed = compactor.compact(job);
         Instant jobFinishTime = timeSupplier.get();
         RecordsProcessedSummary summary = new RecordsProcessedSummary(recordsProcessed, jobStartTime, jobFinishTime);
-<<<<<<< HEAD
         if (!compactionAsync) {
-            compactionCompleter.complete(job, summary);
+            jobCompleter.apply(new CompactionJobCompletionRequest(job, taskId, summary));
         }
-=======
-        jobCompleter.apply(new CompactionJobCompletionRequest(job, taskId, summary));
->>>>>>> 8e49af13
         logMetrics(job, summary);
         return summary;
     }
