--- conflicted
+++ resolved
@@ -21,10 +21,7 @@
 
 import sleeper.compaction.job.CompactionJob;
 import sleeper.compaction.job.CompactionJobStatusStore;
-<<<<<<< HEAD
 import sleeper.compaction.job.CompactionRunner;
-=======
->>>>>>> 060de869
 import sleeper.compaction.job.commit.CompactionJobCommitRequest;
 import sleeper.compaction.task.CompactionTaskFinishedStatus;
 import sleeper.compaction.task.CompactionTaskStatus;
@@ -69,26 +66,15 @@
     private CompactionJobCommitHandler jobCommitHandler;
 
     public CompactionTask(InstanceProperties instanceProperties, PropertiesReloader propertiesReloader,
-<<<<<<< HEAD
             MessageReceiver messageReceiver, CompactionJobCommitHandler jobCommitHandler,
             CompactionJobStatusStore jobStore, CompactionTaskStatusStore taskStore, CompactionAlgorithmSelector selector, String taskId) {
-        this(instanceProperties, propertiesReloader, messageReceiver, jobCommitHandler, jobStore, taskStore, selector, taskId, Instant::now, threadSleep());
-    }
-
-    public CompactionTask(InstanceProperties instanceProperties, PropertiesReloader propertiesReloader,
-            MessageReceiver messageReceiver, CompactionJobCommitHandler jobCommitHandler,
-            CompactionJobStatusStore jobStore, CompactionTaskStatusStore taskStore, CompactionAlgorithmSelector selector, String taskId, Supplier<Instant> timeSupplier,
-            Consumer<Duration> sleepForTime) {
-=======
-            MessageReceiver messageReceiver, CompactionRunner compactor, CompactionJobCommitHandler jobCommitHandler,
-            CompactionJobStatusStore jobStore, CompactionTaskStatusStore taskStore, String taskId) {
-        this(instanceProperties, propertiesReloader, messageReceiver, compactor, jobCommitHandler, jobStore, taskStore, taskId, Instant::now, threadSleep());
+        this(instanceProperties, propertiesReloader, messageReceiver, compactor, jobCommitHandler, jobStore, taskStore, selector, taskId, Instant::now, threadSleep());
     }
 
     public CompactionTask(InstanceProperties instanceProperties, PropertiesReloader propertiesReloader,
             MessageReceiver messageReceiver, CompactionRunner compactor, CompactionJobCommitHandler jobCommitHandler,
-            CompactionJobStatusStore jobStore, CompactionTaskStatusStore taskStore, String taskId, Supplier<Instant> timeSupplier, Consumer<Duration> sleepForTime) {
->>>>>>> 060de869
+            CompactionJobStatusStore jobStore, CompactionTaskStatusStore taskStore, CompactionAlgorithmSelector selector, String taskId, Supplier<Instant> timeSupplier,
+            Consumer<Duration> sleepForTime) {
         maxIdleTime = Duration.ofSeconds(instanceProperties.getInt(COMPACTION_TASK_MAX_IDLE_TIME_IN_SECONDS));
         maxConsecutiveFailures = instanceProperties.getInt(COMPACTION_TASK_MAX_CONSECUTIVE_FAILURES);
         delayBeforeRetry = Duration.ofSeconds(instanceProperties.getInt(COMPACTION_TASK_DELAY_BEFORE_RETRY_IN_SECONDS));
