/*
 * Copyright 2022-2024 Crown Copyright
 *
 * Licensed under the Apache License, Version 2.0 (the "License");
 * you may not use this file except in compliance with the License.
 * You may obtain a copy of the License at
 *
 *     http://www.apache.org/licenses/LICENSE-2.0
 *
 * Unless required by applicable law or agreed to in writing, software
 * distributed under the License is distributed on an "AS IS" BASIS,
 * WITHOUT WARRANTIES OR CONDITIONS OF ANY KIND, either express or implied.
 * See the License for the specific language governing permissions and
 * limitations under the License.
 */
package sleeper.compaction.job.execution;

import org.apache.hadoop.conf.Configuration;
import org.apache.hadoop.fs.Path;
import org.apache.parquet.filter2.compat.FilterCompat;
import org.apache.parquet.hadoop.ParquetFileWriter;
import org.apache.parquet.hadoop.ParquetReader;
import org.apache.parquet.hadoop.ParquetWriter;
import org.slf4j.Logger;
import org.slf4j.LoggerFactory;

import sleeper.compaction.job.CompactionJob;
import sleeper.configuration.jars.ObjectFactory;
import sleeper.configuration.jars.ObjectFactoryException;
import sleeper.configuration.properties.instance.InstanceProperties;
import sleeper.configuration.properties.table.TableProperties;
import sleeper.configuration.properties.table.TablePropertiesProvider;
import sleeper.core.iterator.CloseableIterator;
import sleeper.core.iterator.IteratorException;
import sleeper.core.iterator.MergingIterator;
import sleeper.core.iterator.SortedRecordIterator;
import sleeper.core.partition.Partition;
import sleeper.core.record.Record;
import sleeper.core.record.process.RecordsProcessed;
import sleeper.core.schema.Schema;
import sleeper.core.statestore.StateStore;
import sleeper.core.statestore.StateStoreException;
import sleeper.core.util.ExponentialBackoffWithJitter.WaitRange;
import sleeper.io.parquet.record.ParquetReaderIterator;
import sleeper.io.parquet.record.ParquetRecordReader;
import sleeper.io.parquet.record.ParquetRecordWriterFactory;
import sleeper.io.parquet.utils.HadoopConfigurationProvider;
import sleeper.io.parquet.utils.RangeQueryUtils;
import sleeper.sketches.Sketches;
import sleeper.sketches.s3.SketchesSerDeToS3;
import sleeper.statestore.StateStoreProvider;

import java.io.IOException;
import java.util.ArrayList;
import java.util.List;
import java.util.NoSuchElementException;
import java.util.Objects;

import static sleeper.core.statestore.ReplaceFileReferencesRequest.replaceJobFileReferences;
import static sleeper.sketches.s3.SketchesSerDeToS3.sketchesPathForDataFile;

/**
 * Executes a compaction job. Compacts N input files into a single output file.
 */
public class CompactSortedFiles implements CompactionTask.CompactionRunner {
    private static final Logger LOGGER = LoggerFactory.getLogger(CompactSortedFiles.class);
    public static final int JOB_ASSIGNMENT_WAIT_ATTEMPTS = 10;
    public static final WaitRange JOB_ASSIGNMENT_WAIT_RANGE = WaitRange.firstAndMaxWaitCeilingSecs(2, 60);

    private final TablePropertiesProvider tablePropertiesProvider;
    private final ObjectFactory objectFactory;
    private final StateStoreProvider stateStoreProvider;
    private final Configuration configuration;

    public CompactSortedFiles(
            InstanceProperties instanceProperties, TablePropertiesProvider tablePropertiesProvider,
            StateStoreProvider stateStoreProvider, ObjectFactory objectFactory) {
        this(tablePropertiesProvider, stateStoreProvider, objectFactory,
                HadoopConfigurationProvider.getConfigurationForECS(instanceProperties));
    }

    public CompactSortedFiles(
            TablePropertiesProvider tablePropertiesProvider,
            StateStoreProvider stateStoreProvider, ObjectFactory objectFactory, Configuration configuration) {
        this.tablePropertiesProvider = tablePropertiesProvider;
        this.objectFactory = objectFactory;
        this.stateStoreProvider = stateStoreProvider;
        this.configuration = configuration;
    }

    public RecordsProcessed compact(CompactionJob compactionJob) throws IOException, IteratorException, StateStoreException, InterruptedException {
        TableProperties tableProperties = tablePropertiesProvider.getById(compactionJob.getTableId());
        Schema schema = tableProperties.getSchema();
        StateStore stateStore = stateStoreProvider.getStateStore(tableProperties);
        Partition partition = stateStore.getAllPartitions().stream()
                .filter(p -> Objects.equals(compactionJob.getPartitionId(), p.getId()))
                .findFirst().orElseThrow(() -> new NoSuchElementException("Partition not found for compaction job"));

        // Create a reader for each file
        List<CloseableIterator<Record>> inputIterators = createInputIterators(compactionJob, partition, schema);

        CloseableIterator<Record> mergingIterator = getMergingIterator(objectFactory, schema, compactionJob, inputIterators);
        // Merge these iterator into one sorted iterator

        // Create writer
        LOGGER.debug("Creating writer for file {}", compactionJob.getOutputFile());
        Path outputPath = new Path(compactionJob.getOutputFile());
        // Setting file writer mode to OVERWRITE so if the same job runs again after failing to
        // update the state store, it will overwrite the existing output file written by the previous run
        ParquetWriter<Record> writer = ParquetRecordWriterFactory.createParquetRecordWriter(
                outputPath, tableProperties, configuration, ParquetFileWriter.Mode.OVERWRITE);

        LOGGER.info("Compaction job {}: Created writer for file {}", compactionJob.getId(), compactionJob.getOutputFile());
        Sketches sketches = Sketches.from(schema);

        long recordsWritten = 0L;
        while (mergingIterator.hasNext()) {
            Record record = mergingIterator.next();
            sketches.update(schema, record);
            // Write out
            writer.write(record);
            recordsWritten++;
            if (0 == recordsWritten % 1_000_000) {
                LOGGER.info("Compaction job {}: Written {} records", compactionJob.getId(), recordsWritten);
            }
        }
        writer.close();
        LOGGER.debug("Compaction job {}: Closed writer", compactionJob.getId());

        // Remove the extension (if present), then add one
        Path sketchesPath = sketchesPathForDataFile(compactionJob.getOutputFile());
        new SketchesSerDeToS3(schema).saveToHadoopFS(sketchesPath, sketches, configuration);
        LOGGER.info("Compaction job {}: Wrote sketches file to {}", compactionJob.getId(), sketchesPath);

        for (CloseableIterator<Record> iterator : inputIterators) {
            iterator.close();
        }
        LOGGER.debug("Compaction job {}: Closed readers", compactionJob.getId());

        long totalNumberOfRecordsRead = 0L;
        for (CloseableIterator<Record> iterator : inputIterators) {
            totalNumberOfRecordsRead += ((ParquetReaderIterator) iterator).getNumberOfRecordsRead();
        }

        LOGGER.info("Compaction job {}: Read {} records and wrote {} records", compactionJob.getId(), totalNumberOfRecordsRead, recordsWritten);
        return new RecordsProcessed(totalNumberOfRecordsRead, recordsWritten);
    }

    private List<CloseableIterator<Record>> createInputIterators(CompactionJob compactionJob, Partition partition, Schema schema) throws IOException {
        List<CloseableIterator<Record>> inputIterators = new ArrayList<>();
        FilterCompat.Filter partitionFilter = FilterCompat.get(RangeQueryUtils.getFilterPredicate(partition));
        for (String file : compactionJob.getInputFiles()) {
            ParquetReader<Record> reader = new ParquetRecordReader.Builder(new Path(file), schema)
                    .withConf(configuration)
                    .withFilter(partitionFilter)
                    .build();
            ParquetReaderIterator recordIterator = new ParquetReaderIterator(reader);
            inputIterators.add(recordIterator);
            LOGGER.debug("Compaction job {}: Created reader for file {}", compactionJob.getId(), file);
            LOGGER.debug("Compaction job {}: File is being filtered on ranges {}", compactionJob.getId(),
                    partition.getRegion().getRanges().toString());
        }
        return inputIterators;
    }

    public static CloseableIterator<Record> getMergingIterator(
            ObjectFactory objectFactory, Schema schema, CompactionJob compactionJob,
            List<CloseableIterator<Record>> inputIterators) throws IteratorException {
        CloseableIterator<Record> mergingIterator = new MergingIterator(schema, inputIterators);

        // Apply an iterator if one is provided
        if (null != compactionJob.getIteratorClassName()) {
            SortedRecordIterator iterator;
            try {
                iterator = objectFactory.getObject(compactionJob.getIteratorClassName(), SortedRecordIterator.class);
            } catch (ObjectFactoryException e) {
                throw new IteratorException("ObjectFactoryException creating iterator of class " + compactionJob.getIteratorClassName(), e);
            }
            LOGGER.debug("Created iterator of class {}", compactionJob.getIteratorClassName());
            iterator.init(compactionJob.getIteratorConfig(), schema);
            LOGGER.debug("Initialised iterator with config {}", compactionJob.getIteratorConfig());
            mergingIterator = iterator.apply(mergingIterator);
        }
        return mergingIterator;
    }
<<<<<<< HEAD

    private Configuration getConfiguration() {
        return HadoopConfigurationProvider.getConfigurationForECS(instanceProperties);
    }

    public static void updateStateStoreSuccess(
            CompactionJob job,
            long recordsWritten,
            StateStore stateStore) throws StateStoreException {
        FileReference fileReference = FileReference.builder()
                .filename(job.getOutputFile())
                .partitionId(job.getPartitionId())
                .numberOfRecords(recordsWritten)
                .countApproximate(false)
                .onlyContainsDataForThisPartition(true)
                .build();
        try {
            stateStore.atomicallyReplaceFileReferencesWithNewOnes(List.of(
                    replaceJobFileReferences(job.getId(), job.getPartitionId(), job.getInputFiles(), fileReference)));
            LOGGER.debug("Updated file references in state store");
        } catch (StateStoreException e) {
            LOGGER.error("Exception updating StateStore (moving input files to ready for GC and creating new active file): {}", e.getMessage());
            throw e;
        }
    }
=======
>>>>>>> 86a59846
}<|MERGE_RESOLUTION|>--- conflicted
+++ resolved
@@ -56,7 +56,6 @@
 import java.util.NoSuchElementException;
 import java.util.Objects;
 
-import static sleeper.core.statestore.ReplaceFileReferencesRequest.replaceJobFileReferences;
 import static sleeper.sketches.s3.SketchesSerDeToS3.sketchesPathForDataFile;
 
 /**
@@ -183,32 +182,4 @@
         }
         return mergingIterator;
     }
-<<<<<<< HEAD
-
-    private Configuration getConfiguration() {
-        return HadoopConfigurationProvider.getConfigurationForECS(instanceProperties);
-    }
-
-    public static void updateStateStoreSuccess(
-            CompactionJob job,
-            long recordsWritten,
-            StateStore stateStore) throws StateStoreException {
-        FileReference fileReference = FileReference.builder()
-                .filename(job.getOutputFile())
-                .partitionId(job.getPartitionId())
-                .numberOfRecords(recordsWritten)
-                .countApproximate(false)
-                .onlyContainsDataForThisPartition(true)
-                .build();
-        try {
-            stateStore.atomicallyReplaceFileReferencesWithNewOnes(List.of(
-                    replaceJobFileReferences(job.getId(), job.getPartitionId(), job.getInputFiles(), fileReference)));
-            LOGGER.debug("Updated file references in state store");
-        } catch (StateStoreException e) {
-            LOGGER.error("Exception updating StateStore (moving input files to ready for GC and creating new active file): {}", e.getMessage());
-            throw e;
-        }
-    }
-=======
->>>>>>> 86a59846
 }