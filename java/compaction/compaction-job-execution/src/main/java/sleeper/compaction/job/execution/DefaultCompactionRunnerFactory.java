--- conflicted
+++ resolved
@@ -63,13 +63,9 @@
     private CompactionRunner createRunnerForMethod(CompactionMethod method) {
         switch (method) {
             case DATAFUSION:
-<<<<<<< HEAD
-                return new RustCompactionRunner(tablePropertiesProvider, stateStoreProvider);
+                return new RustCompactionRunner();
             case GPU:
                 return new GPUCompaction(tablePropertiesProvider, stateStoreProvider);
-=======
-                return new RustCompactionRunner();
->>>>>>> 24d976ab
             case JAVA:
             default:
                 return createJavaRunner();
