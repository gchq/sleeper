--- conflicted
+++ resolved
@@ -71,14 +71,10 @@
 
     private CompactionRunner createRunnerForMethod(CompactionMethod method) {
         switch (method) {
-<<<<<<< HEAD
+            case DATAFUSION:
+                return new RustCompactionRunner(tablePropertiesProvider, stateStoreProvider);
             case GPU:
                 return new GPUCompaction(tablePropertiesProvider, stateStoreProvider);
-            case RUST:
-=======
-            case DATAFUSION:
->>>>>>> d00ae380
-                return new RustCompactionRunner(tablePropertiesProvider, stateStoreProvider);
             case JAVA:
             default:
                 return createJavaRunner();
