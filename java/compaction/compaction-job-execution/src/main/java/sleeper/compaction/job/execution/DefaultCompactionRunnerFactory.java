--- conflicted
+++ resolved
@@ -57,19 +57,8 @@
         }
         DataEngine engine = tableProperties.getEnumValue(DATA_ENGINE, DataEngine.class);
         CompactionRunner runner = createRunnerForEngine(engine);
-<<<<<<< HEAD
-
-        // Is a Java iterator specifed?
-        if (job.getIteratorClassName() != null) {
-            LOGGER.debug("Table has a Java iterator set, which compactor {} doesn't support, falling back to default", runner.getClass().getSimpleName());
-            runner = createJavaRunner();
-        }
-
-        LOGGER.info("Selecting {} compactor (language {}) for job ID {} table ID {}", runner.getClass().getSimpleName(), runner.implementationLanguage(), job.getId(), job.getTableId());
-=======
         LOGGER.info("Selecting {} for job ID {}, table {}",
                 runner.getClass().getSimpleName(), job.getId(), tableProperties.getStatus());
->>>>>>> f08b83b3
         return runner;
     }
 
