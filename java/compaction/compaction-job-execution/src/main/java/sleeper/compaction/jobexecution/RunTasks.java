/*
 * Copyright 2022-2023 Crown Copyright
 *
 * Licensed under the Apache License, Version 2.0 (the "License");
 * you may not use this file except in compliance with the License.
 * You may obtain a copy of the License at
 *
 *     http://www.apache.org/licenses/LICENSE-2.0
 *
 * Unless required by applicable law or agreed to in writing, software
 * distributed under the License is distributed on an "AS IS" BASIS,
 * WITHOUT WARRANTIES OR CONDITIONS OF ANY KIND, either express or implied.
 * See the License for the specific language governing permissions and
 * limitations under the License.
 */
package sleeper.compaction.jobexecution;

import com.amazonaws.AmazonClientException;
import com.amazonaws.services.autoscaling.AmazonAutoScaling;
import com.amazonaws.services.ecs.AmazonECS;
import com.amazonaws.services.ecs.model.AwsVpcConfiguration;
import com.amazonaws.services.ecs.model.ContainerOverride;
import com.amazonaws.services.ecs.model.Failure;
import com.amazonaws.services.ecs.model.InvalidParameterException;
import com.amazonaws.services.ecs.model.LaunchType;
import com.amazonaws.services.ecs.model.NetworkConfiguration;
import com.amazonaws.services.ecs.model.PropagateTags;
import com.amazonaws.services.ecs.model.RunTaskRequest;
import com.amazonaws.services.ecs.model.RunTaskResult;
import com.amazonaws.services.ecs.model.TaskOverride;
import com.amazonaws.services.s3.AmazonS3;
import com.amazonaws.services.sqs.AmazonSQS;
import com.amazonaws.services.sqs.model.QueueAttributeName;
import org.apache.commons.lang3.tuple.Triple;
import org.slf4j.Logger;
import org.slf4j.LoggerFactory;

import sleeper.configuration.Requirements;
import sleeper.configuration.properties.InstanceProperties;
import sleeper.job.common.CommonJobUtils;

import java.io.IOException;
import java.util.ArrayList;
import java.util.HashSet;
import java.util.List;
import java.util.Locale;
import java.util.Objects;
import java.util.Set;

import static sleeper.configuration.properties.SystemDefinedInstanceProperty.COMPACTION_AUTO_SCALING_GROUP;
import static sleeper.configuration.properties.SystemDefinedInstanceProperty.COMPACTION_CLUSTER;
import static sleeper.configuration.properties.SystemDefinedInstanceProperty.COMPACTION_JOB_QUEUE_URL;
import static sleeper.configuration.properties.SystemDefinedInstanceProperty.COMPACTION_TASK_EC2_DEFINITION_FAMILY;
import static sleeper.configuration.properties.SystemDefinedInstanceProperty.COMPACTION_TASK_FARGATE_DEFINITION_FAMILY;
import static sleeper.configuration.properties.SystemDefinedInstanceProperty.SPLITTING_COMPACTION_AUTO_SCALING_GROUP;
import static sleeper.configuration.properties.SystemDefinedInstanceProperty.SPLITTING_COMPACTION_CLUSTER;
import static sleeper.configuration.properties.SystemDefinedInstanceProperty.SPLITTING_COMPACTION_JOB_QUEUE_URL;
import static sleeper.configuration.properties.SystemDefinedInstanceProperty.SPLITTING_COMPACTION_TASK_EC2_DEFINITION_FAMILY;
import static sleeper.configuration.properties.SystemDefinedInstanceProperty.SPLITTING_COMPACTION_TASK_FARGATE_DEFINITION_FAMILY;
import static sleeper.configuration.properties.UserDefinedInstanceProperty.COMPACTION_ECS_LAUNCHTYPE;
import static sleeper.configuration.properties.UserDefinedInstanceProperty.COMPACTION_TASK_CPU_ARCHITECTURE;
import static sleeper.configuration.properties.UserDefinedInstanceProperty.FARGATE_VERSION;
import static sleeper.configuration.properties.UserDefinedInstanceProperty.MAXIMUM_CONCURRENT_COMPACTION_TASKS;
import static sleeper.configuration.properties.UserDefinedInstanceProperty.SUBNET;
import static sleeper.core.ContainerConstants.COMPACTION_CONTAINER_NAME;
import static sleeper.core.ContainerConstants.SPLITTING_COMPACTION_CONTAINER_NAME;

/**
 * Finds the number of messages on a queue, and starts up one EC2 or Fargate task for each, up to a
 * configurable maximum.
 */
public class RunTasks {
    private static final Logger LOGGER = LoggerFactory.getLogger(RunTasks.class);

    private final AmazonSQS sqsClient;
    private final AmazonECS ecsClient;
    private final String s3Bucket;
    private final String type;
    private final String sqsJobQueueUrl;
    private final String clusterName;
    private final String containerName;
    private final String fargateTaskDefinition;
    private final String ec2TaskDefinition;
    private final String launchType;
    private final int maximumRunningTasks;
    private final String subnet;
    private final String fargateVersion;
    private final Scaler scaler;

    public RunTasks(AmazonSQS sqsClient,
                    AmazonECS ecsClient,
                    AmazonS3 s3Client,
                    AmazonAutoScaling asClient,
                    String s3Bucket,
                    String type) throws IOException {
        this.sqsClient = sqsClient;
        this.ecsClient = ecsClient;
        this.s3Bucket = s3Bucket;
        this.type = type;

        InstanceProperties instanceProperties = new InstanceProperties();
        instanceProperties.loadFromS3(s3Client, s3Bucket);
        String autoScalingGroupName;
        if (type.equals("compaction")) {
            this.sqsJobQueueUrl = instanceProperties.get(COMPACTION_JOB_QUEUE_URL);
            this.clusterName = instanceProperties.get(COMPACTION_CLUSTER);
            this.containerName = COMPACTION_CONTAINER_NAME;
            this.fargateTaskDefinition = instanceProperties.get(COMPACTION_TASK_FARGATE_DEFINITION_FAMILY);
            this.ec2TaskDefinition = instanceProperties.get(COMPACTION_TASK_EC2_DEFINITION_FAMILY);
            autoScalingGroupName = instanceProperties.get(COMPACTION_AUTO_SCALING_GROUP);
        } else if (type.equals("splittingcompaction")) {
            this.sqsJobQueueUrl = instanceProperties.get(SPLITTING_COMPACTION_JOB_QUEUE_URL);
            this.clusterName = instanceProperties.get(SPLITTING_COMPACTION_CLUSTER);
            this.containerName = SPLITTING_COMPACTION_CONTAINER_NAME;
            this.fargateTaskDefinition = instanceProperties.get(SPLITTING_COMPACTION_TASK_FARGATE_DEFINITION_FAMILY);
            this.ec2TaskDefinition = instanceProperties.get(SPLITTING_COMPACTION_TASK_EC2_DEFINITION_FAMILY);
            autoScalingGroupName = instanceProperties.get(SPLITTING_COMPACTION_AUTO_SCALING_GROUP);
        } else {
            throw new RuntimeException("type should be 'compaction' or 'splittingcompaction'");
        }
        this.maximumRunningTasks = instanceProperties.getInt(MAXIMUM_CONCURRENT_COMPACTION_TASKS);
        this.subnet = instanceProperties.get(SUBNET);
        this.fargateVersion = instanceProperties.get(FARGATE_VERSION);
        this.launchType = instanceProperties.get(COMPACTION_ECS_LAUNCHTYPE);

        String architecture = instanceProperties.get(COMPACTION_TASK_CPU_ARCHITECTURE).toUpperCase(Locale.ROOT);
        Triple<Integer, Integer, Integer> requirements = Requirements.getArchRequirements(architecture, launchType, instanceProperties);

        // bit hacky: EC2s don't give 100% of their memory for container use (OS
        // headroom, system tasks, etc.) so we have to make sure to reduce
        // the EC2 memory requirement by 5%. If we don't we end up asking for
        // 16GiB of RAM on a 16GiB box for example and container allocation will fail.
        if (launchType.equalsIgnoreCase("EC2")) {
            requirements = Triple.of(requirements.getLeft(), requirements.getMiddle(),
                            (int) (requirements.getRight() * 0.95));
        }

        this.scaler = new Scaler(asClient, ecsClient, autoScalingGroupName, this.clusterName,
                        requirements.getLeft(),
<<<<<<< HEAD
                        requirements.getMiddle(),
                        requirements.getRight(),
                        Duration.ofSeconds(instanceProperties.getInt(COMPACTION_EC2_SCALING_GRACE_PERIOD)));
=======
                        requirements.getRight());
>>>>>>> b321e067
    }

    public void run() throws InterruptedException {
        long startTime = System.currentTimeMillis();

        // Find out number of messages in queue that are not being processed
        int queueSize = CommonJobUtils.getNumberOfMessagesInQueue(sqsJobQueueUrl, sqsClient)
                        .get(QueueAttributeName.ApproximateNumberOfMessages.toString());
        LOGGER.info("Queue size is {}", queueSize);

        int numRunningTasks = CommonJobUtils.getNumRunningTasks(clusterName, ecsClient);
        LOGGER.info("Number of running tasks is {}", numRunningTasks);

        int maxNumTasksToCreate = maximumRunningTasks - numRunningTasks;
        LOGGER.info("Maximum number of tasks to create is {}", maxNumTasksToCreate);

        // Do we need to scale?
        if (launchType.equalsIgnoreCase("EC2")) {
            int maxNumTasksThatWillBeCreated = Math.min(maxNumTasksToCreate, queueSize);
            int totalTasks = maxNumTasksThatWillBeCreated + numRunningTasks;
            LOGGER.info("Total number of tasks if all launches succeed {}", totalTasks);
            scaler.scaleTo(totalTasks);
        }

        if (0 == queueSize) {
            LOGGER.info("Finishing as queue size is 0");
        } else {
            List<String> args = new ArrayList<>();
            args.add(s3Bucket);
            args.add(type);
            TaskOverride override = createOverride(args, containerName);
            NetworkConfiguration networkConfiguration = networkConfig(subnet);

            // Create 1 task for each item on the queue
            launchTasks(startTime, queueSize, maxNumTasksToCreate, override, networkConfiguration);
        }
    }

    /**
     * Attempts to launch some tasks on ECS.
     *
     * @param startTime start time of Lambda
     * @param queueSize length of SQS queue
     * @param maxNumTasksToCreate number of tasks to attempt to launch
     * @param override other container overrides
     * @param networkConfiguration container network configuration
     * @return set of EC2 container instance ARNs containing new tasks
     * @throws InterruptedException if error occurs during sleep
     */
    private Set<String> launchTasks(long startTime, int queueSize, int maxNumTasksToCreate,
                    TaskOverride override, NetworkConfiguration networkConfiguration)
                    throws InterruptedException {
        int numTasksCreated = 0;
        Set<String> recentArns = new HashSet<>();

        for (int i = 0; i < queueSize && i < maxNumTasksToCreate; i++) {
            String defUsed = (launchType.equalsIgnoreCase("FARGATE")) ? fargateTaskDefinition : ec2TaskDefinition;
            RunTaskRequest runTaskRequest = createRunTaskRequest(clusterName, launchType, fargateVersion,
                            override, networkConfiguration, defUsed);

            try {
                RunTaskResult runTaskResult = ecsClient.runTask(runTaskRequest);
                LOGGER.info(
                                "Submitted RunTaskRequest (cluster = {}, type = {}, container name = {}, task definition = {})",
                                clusterName, launchType, containerName, defUsed);
                runTaskResult.getTasks().stream()
                                .filter(task -> task.getContainerInstanceArn() != null)
                                .forEach(task -> {
                                    recentArns.add(task.getContainerInstanceArn());
                                });

                if (checkFailure(runTaskResult)) {
                    break;
                }
                numTasksCreated++;

                // This lambda is triggered every minute so abort once get
                // close to 1 minute
                if (System.currentTimeMillis() - startTime > 50 * 1000L) {
                    LOGGER.info("RunTasks has been running for more than 50 seconds, aborting");
                    break;
                }

                maybeSleep(numTasksCreated);
            } catch (InvalidParameterException e) {
                LOGGER.error("Couldn't launch tasks due to " + e.getErrorMessage() +
                                ". This error is expected if there are no EC2 container instances in the cluster.");
            } catch (AmazonClientException e) {
                LOGGER.error("Couldn't launch tasks", e);
            }
        }

        return recentArns;
    }

    /**
     * Checks for failures in run task results.
     *
     * @param runTaskResult result from recent run_tasks API call.
     * @return true if a task launch failure occurs
     */
    private static boolean checkFailure(RunTaskResult runTaskResult) {
        if (runTaskResult.getFailures().size() > 0) {
            LOGGER.warn("Run task request has {} failures", runTaskResult.getFailures().size());
            for (Failure f : runTaskResult.getFailures()) {
                LOGGER.error("Failure: ARN {} Reason {} Detail {}", f.getArn(), f.getReason(),
                                f.getDetail());
            }
            return true;
        }
        return false;
    }

    /**
     * Create the container networking configuration.
     *
     * @param subnet the subnet name
     * @return task network configuration
     */
    private static NetworkConfiguration networkConfig(String subnet) {
        AwsVpcConfiguration vpcConfiguration = new AwsVpcConfiguration()
                        .withSubnets(subnet);

        NetworkConfiguration networkConfiguration = new NetworkConfiguration()
                        .withAwsvpcConfiguration(vpcConfiguration);
        return networkConfiguration;
    }

    /**
     * Create the container definition overrides for the task launch.
     *
     * @param args container runtime args
     * @param containerName name of container used for overriding
     * @return the container definition overrides
     */
    private static TaskOverride createOverride(List<String> args, String containerName) {
        ContainerOverride containerOverride = new ContainerOverride()
                        .withName(containerName)
                        .withCommand(args);

        TaskOverride override = new TaskOverride()
                        .withContainerOverrides(containerOverride);
        return override;
    }

    /**
     * Sleep if the tasks created is divisible by 10.
     *
     * @param numTasksCreated tasks created this Lambda invocation
     * @throws InterruptedException if sleep interrupted
     */
    private static void maybeSleep(int numTasksCreated) throws InterruptedException {
        if (0 == numTasksCreated % 10) {
            // Sleep for 10 seconds - API allows 1 job per second
            // with a burst of 10 jobs in
            // a second
            // so run 10 every 11 seconds for safety
            LOGGER.info("Sleeping for 11 seconds as 10 tasks have been created");
            Thread.sleep(11000L);
        }
    }

    /**
     * Creates a new task request that can be passed to ECS.
     *
     * @param clusterName ECS cluster
     * @param launchType either FARGATE or EC2
     * @param fargateVersion version string if running on Fargate
     * @param override specific container overrides
     * @param networkConfiguration the networking configuration for the container
     * @param defUsed which task definition to use
     * @return the request for ECS
     * @throws IllegalArgumentException if <code>launchType</code> is FARGATE and version is null
     */
    private static RunTaskRequest createRunTaskRequest(String clusterName, String launchType, String fargateVersion,
                    TaskOverride override, NetworkConfiguration networkConfiguration, String defUsed) {
        RunTaskRequest runTaskRequest = new RunTaskRequest()
                        .withCluster(clusterName)
                        .withOverrides(override)
                        .withTaskDefinition(defUsed)
                        .withPropagateTags(PropagateTags.TASK_DEFINITION);

        if (launchType.equals("FARGATE")) {
            Objects.requireNonNull(fargateVersion, "fargateVersion cannot be null");
            return runTaskRequest.withNetworkConfiguration(networkConfiguration)
                            .withPlatformVersion(fargateVersion)
                            .withLaunchType(LaunchType.FARGATE);
        } else {
            return runTaskRequest.withLaunchType(LaunchType.EC2);
        }
    }
}<|MERGE_RESOLUTION|>--- conflicted
+++ resolved
@@ -137,13 +137,8 @@
 
         this.scaler = new Scaler(asClient, ecsClient, autoScalingGroupName, this.clusterName,
                         requirements.getLeft(),
-<<<<<<< HEAD
                         requirements.getMiddle(),
-                        requirements.getRight(),
-                        Duration.ofSeconds(instanceProperties.getInt(COMPACTION_EC2_SCALING_GRACE_PERIOD)));
-=======
-                        requirements.getRight());
->>>>>>> b321e067
+                        requirements.getRight()
     }
 
     public void run() throws InterruptedException {
