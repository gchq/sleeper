/*
 * Copyright 2022-2024 Crown Copyright
 *
 * Licensed under the Apache License, Version 2.0 (the "License");
 * you may not use this file except in compliance with the License.
 * You may obtain a copy of the License at
 *
 *     http://www.apache.org/licenses/LICENSE-2.0
 *
 * Unless required by applicable law or agreed to in writing, software
 * distributed under the License is distributed on an "AS IS" BASIS,
 * WITHOUT WARRANTIES OR CONDITIONS OF ANY KIND, either express or implied.
 * See the License for the specific language governing permissions and
 * limitations under the License.
 */
package sleeper.compaction.jobexecution;

import org.apache.hadoop.conf.Configuration;
import org.apache.hadoop.fs.Path;
import org.apache.parquet.filter2.compat.FilterCompat;
import org.apache.parquet.hadoop.ParquetFileWriter;
import org.apache.parquet.hadoop.ParquetReader;
import org.apache.parquet.hadoop.ParquetWriter;
import org.slf4j.Logger;
import org.slf4j.LoggerFactory;

import sleeper.compaction.job.CompactionJob;
import sleeper.compaction.job.CompactionJobStatusStore;
import sleeper.configuration.jars.ObjectFactory;
import sleeper.configuration.jars.ObjectFactoryException;
import sleeper.configuration.properties.instance.InstanceProperties;
import sleeper.configuration.properties.table.TableProperties;
import sleeper.core.iterator.CloseableIterator;
import sleeper.core.iterator.IteratorException;
import sleeper.core.iterator.MergingIterator;
import sleeper.core.iterator.SortedRecordIterator;
import sleeper.core.partition.Partition;
import sleeper.core.record.Record;
import sleeper.core.record.process.RecordsProcessed;
import sleeper.core.record.process.RecordsProcessedSummary;
import sleeper.core.schema.Schema;
import sleeper.core.statestore.FileReference;
import sleeper.core.statestore.StateStore;
import sleeper.core.statestore.StateStoreException;
import sleeper.io.parquet.record.ParquetReaderIterator;
import sleeper.io.parquet.record.ParquetRecordReader;
import sleeper.io.parquet.record.ParquetRecordWriterFactory;
import sleeper.io.parquet.utils.HadoopConfigurationProvider;
import sleeper.io.parquet.utils.RangeQueryUtils;
import sleeper.sketches.Sketches;
import sleeper.sketches.s3.SketchesSerDeToS3;

import java.io.IOException;
import java.time.Instant;
import java.time.LocalDateTime;
import java.util.ArrayList;
import java.util.List;
import java.util.NoSuchElementException;
import java.util.Objects;

import static sleeper.core.metrics.MetricsLogger.METRICS_LOGGER;
import static sleeper.sketches.s3.SketchesSerDeToS3.sketchesPathForDataFile;

/**
 * Executes a compaction {@link CompactionJob}, i.e. compacts N input files into a single
 * output file.
 */
public class CompactSortedFiles {
    private final InstanceProperties instanceProperties;
    private final TableProperties tableProperties;
    private final Schema schema;
    private final ObjectFactory objectFactory;
    private final CompactionJob compactionJob;
    private final Partition partition;
    private final StateStore stateStore;
    private final CompactionJobStatusStore jobStatusStore;
    private final String taskId;

    private static final Logger LOGGER = LoggerFactory.getLogger(CompactSortedFiles.class);

    public CompactSortedFiles(InstanceProperties instanceProperties,
                              TableProperties tableProperties,
                              ObjectFactory objectFactory,
                              CompactionJob compactionJob,
                              StateStore stateStore,
                              CompactionJobStatusStore jobStatusStore,
                              String taskId) throws StateStoreException {
        this.instanceProperties = instanceProperties;
        this.tableProperties = tableProperties;
        this.schema = this.tableProperties.getSchema();
        this.objectFactory = objectFactory;
        this.compactionJob = compactionJob;
        this.partition = stateStore.getAllPartitions().stream()
                .filter(partition -> Objects.equals(compactionJob.getPartitionId(), partition.getId()))
                .findFirst().orElseThrow(() -> new NoSuchElementException("Partition not found for compaction job"));
        this.stateStore = stateStore;
        this.jobStatusStore = jobStatusStore;
        this.taskId = taskId;
    }

    public RecordsProcessedSummary run() throws IOException, IteratorException, StateStoreException {
        Instant startTime = Instant.now();
        String id = compactionJob.getId();
        LOGGER.info("Compaction job {}: compaction called at {}", id, startTime);
        jobStatusStore.jobStarted(compactionJob, startTime, taskId);

        RecordsProcessed recordsProcessed = compact();

        Instant finishTime = Instant.now();
        // Print summary
        LOGGER.info("Compaction job {}: finished at {}", id, finishTime);

        RecordsProcessedSummary summary = new RecordsProcessedSummary(recordsProcessed, startTime, finishTime);
        METRICS_LOGGER.info("Compaction job {}: compaction run time = {}", id, summary.getDurationInSeconds());
        METRICS_LOGGER.info("Compaction job {}: compaction read {} records at {} per second", id, summary.getRecordsRead(), String.format("%.1f", summary.getRecordsReadPerSecond()));
        METRICS_LOGGER.info("Compaction job {}: compaction wrote {} records at {} per second", id, summary.getRecordsWritten(), String.format("%.1f", summary.getRecordsWrittenPerSecond()));
        jobStatusStore.jobFinished(compactionJob, summary, taskId);
        return summary;
    }

    private RecordsProcessed compact() throws IOException, IteratorException, StateStoreException {
        Configuration conf = getConfiguration();

        // Create a reader for each file
        List<CloseableIterator<Record>> inputIterators = createInputIterators(conf);

        // Merge these iterator into one sorted iterator
        CloseableIterator<Record> mergingIterator = getMergingIterator(inputIterators);

        // Create writer
        LOGGER.debug("Creating writer for file {}", compactionJob.getOutputFile());
        Path outputPath = new Path(compactionJob.getOutputFile());
        // Setting file writer mode to OVERWRITE so if the same job runs again after failing to
        // update the state store, it will overwrite the existing output file written by the previous run
        ParquetWriter<Record> writer = ParquetRecordWriterFactory.createParquetRecordWriter(
                outputPath, tableProperties, conf, ParquetFileWriter.Mode.OVERWRITE);

        LOGGER.info("Compaction job {}: Created writer for file {}", compactionJob.getId(), compactionJob.getOutputFile());
        Sketches sketches = Sketches.from(schema);

        long recordsWritten = 0L;
        while (mergingIterator.hasNext()) {
            Record record = mergingIterator.next();
            sketches.update(schema, record);
            // Write out
            writer.write(record);
            recordsWritten++;
            if (0 == recordsWritten % 1_000_000) {
                LOGGER.info("Compaction job {}: Written {} records", compactionJob.getId(), recordsWritten);
            }
        }
        writer.close();
        LOGGER.debug("Compaction job {}: Closed writer", compactionJob.getId());

        // Remove the extension (if present), then add one
        Path sketchesPath = sketchesPathForDataFile(compactionJob.getOutputFile());
        new SketchesSerDeToS3(schema).saveToHadoopFS(sketchesPath, sketches, conf);
        LOGGER.info("Compaction job {}: Wrote sketches file to {}", compactionJob.getId(), sketchesPath);

        for (CloseableIterator<Record> iterator : inputIterators) {
            iterator.close();
        }
        LOGGER.debug("Compaction job {}: Closed readers", compactionJob.getId());

        long totalNumberOfRecordsRead = 0L;
        for (CloseableIterator<Record> iterator : inputIterators) {
            totalNumberOfRecordsRead += ((ParquetReaderIterator) iterator).getNumberOfRecordsRead();
        }

        LOGGER.info("Compaction job {}: Read {} records and wrote {} records", compactionJob.getId(), totalNumberOfRecordsRead, recordsWritten);

        updateStateStoreSuccess(compactionJob.getInputFiles(),
                compactionJob.getOutputFile(),
                compactionJob.getId(),
                compactionJob.getPartitionId(),
                recordsWritten,
                stateStore);
        LOGGER.info("Compaction job {}: compaction committed to state store at {}", compactionJob.getId(), LocalDateTime.now());

        return new RecordsProcessed(totalNumberOfRecordsRead, recordsWritten);
    }

    private List<CloseableIterator<Record>> createInputIterators(Configuration conf) throws IOException {
        List<CloseableIterator<Record>> inputIterators = new ArrayList<>();
        FilterCompat.Filter partitionFilter = FilterCompat.get(RangeQueryUtils.getFilterPredicate(partition));
        for (String file : compactionJob.getInputFiles()) {
            ParquetReader<Record> reader = new ParquetRecordReader.Builder(new Path(file), schema)
                    .withConf(conf)
                    .withFilter(partitionFilter)
                    .build();
            ParquetReaderIterator recordIterator = new ParquetReaderIterator(reader);
            inputIterators.add(recordIterator);
            LOGGER.debug("Compaction job {}: Created reader for file {}", compactionJob.getId(), file);
            LOGGER.debug("Compaction job {}: File is being filtered on ranges {}", compactionJob.getId(),
                    partition.getRegion().getRanges().toString());
        }
        return inputIterators;
    }

    private CloseableIterator<Record> getMergingIterator(List<CloseableIterator<Record>> inputIterators) throws IteratorException {
        CloseableIterator<Record> mergingIterator = new MergingIterator(schema, inputIterators);

        // Apply an iterator if one is provided
        if (null != compactionJob.getIteratorClassName()) {
            SortedRecordIterator iterator;
            try {
                iterator = objectFactory.getObject(compactionJob.getIteratorClassName(), SortedRecordIterator.class);
            } catch (ObjectFactoryException e) {
                throw new IteratorException("ObjectFactoryException creating iterator of class " + compactionJob.getIteratorClassName(), e);
            }
            LOGGER.debug("Created iterator of class {}", compactionJob.getIteratorClassName());
            iterator.init(compactionJob.getIteratorConfig(), schema);
            LOGGER.debug("Initialised iterator with config {}", compactionJob.getIteratorConfig());
            mergingIterator = iterator.apply(mergingIterator);
        }
        return mergingIterator;
    }

    private Configuration getConfiguration() {
        return HadoopConfigurationProvider.getConfigurationForECS(instanceProperties);
    }

    private static void updateStateStoreSuccess(List<String> inputFiles,
                                                String outputFile,
                                                String jobId,
                                                String partitionId,
                                                long recordsWritten,
                                                StateStore stateStore) throws StateStoreException {
        FileReference fileReference = FileReference.builder()
                .filename(outputFile)
                .partitionId(partitionId)
                .numberOfRecords(recordsWritten)
                .countApproximate(false)
                .onlyContainsDataForThisPartition(true)
                .build();
        try {
<<<<<<< HEAD
            stateStore.atomicallyApplyJobFileReferenceUpdates(jobId, partitionId, inputFiles, fileReference);
=======
            stateStore.atomicallyReplaceFileReferencesWithNewOnes(jobId, partitionId, inputFiles, List.of(fileReference));
>>>>>>> 3a49d3a3
            LOGGER.debug("Called atomicallyUpdateFilesToReadyForGCAndCreateNewActiveFile method on StateStore");
        } catch (StateStoreException e) {
            LOGGER.error("Exception updating StateStore (moving input files to ready for GC and creating new active file): {}", e.getMessage());
            throw e;
        }
    }
}<|MERGE_RESOLUTION|>--- conflicted
+++ resolved
@@ -234,11 +234,7 @@
                 .onlyContainsDataForThisPartition(true)
                 .build();
         try {
-<<<<<<< HEAD
-            stateStore.atomicallyApplyJobFileReferenceUpdates(jobId, partitionId, inputFiles, fileReference);
-=======
-            stateStore.atomicallyReplaceFileReferencesWithNewOnes(jobId, partitionId, inputFiles, List.of(fileReference));
->>>>>>> 3a49d3a3
+            stateStore.atomicallyReplaceFileReferencesWithNewOnes(jobId, partitionId, inputFiles, fileReference);
             LOGGER.debug("Called atomicallyUpdateFilesToReadyForGCAndCreateNewActiveFile method on StateStore");
         } catch (StateStoreException e) {
             LOGGER.error("Exception updating StateStore (moving input files to ready for GC and creating new active file): {}", e.getMessage());
