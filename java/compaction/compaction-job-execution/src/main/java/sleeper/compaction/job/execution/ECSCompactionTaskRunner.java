/*
 * Copyright 2022-2024 Crown Copyright
 *
 * Licensed under the Apache License, Version 2.0 (the "License");
 * you may not use this file except in compliance with the License.
 * You may obtain a copy of the License at
 *
 *     http://www.apache.org/licenses/LICENSE-2.0
 *
 * Unless required by applicable law or agreed to in writing, software
 * distributed under the License is distributed on an "AS IS" BASIS,
 * WITHOUT WARRANTIES OR CONDITIONS OF ANY KIND, either express or implied.
 * See the License for the specific language governing permissions and
 * limitations under the License.
 */
package sleeper.compaction.job.execution;

import com.amazonaws.services.dynamodbv2.AmazonDynamoDB;
import com.amazonaws.services.dynamodbv2.AmazonDynamoDBClientBuilder;
import com.amazonaws.services.ecs.AmazonECS;
import com.amazonaws.services.ecs.AmazonECSClientBuilder;
import com.amazonaws.services.s3.AmazonS3;
import com.amazonaws.services.s3.AmazonS3ClientBuilder;
import com.amazonaws.services.sqs.AmazonSQS;
import com.amazonaws.services.sqs.AmazonSQSClientBuilder;
import org.apache.commons.lang3.StringUtils;
import org.slf4j.Logger;
import org.slf4j.LoggerFactory;

import sleeper.compaction.job.CompactionJobStatusStore;
import sleeper.compaction.job.commit.CompactionJobCommitter;
import sleeper.compaction.status.store.job.CompactionJobStatusStoreFactory;
import sleeper.compaction.status.store.task.CompactionTaskStatusStoreFactory;
import sleeper.compaction.task.CompactionTaskStatusStore;
import sleeper.configuration.jars.ObjectFactory;
import sleeper.configuration.jars.ObjectFactoryException;
import sleeper.configuration.properties.PropertiesReloader;
import sleeper.configuration.properties.instance.InstanceProperties;
import sleeper.configuration.properties.table.TablePropertiesProvider;
import sleeper.core.statestore.StateStoreException;
import sleeper.core.util.LoggedDuration;
import sleeper.io.parquet.utils.HadoopConfigurationProvider;
import sleeper.job.common.EC2ContainerMetadata;
import sleeper.statestore.StateStoreProvider;

import java.io.IOException;
import java.time.Instant;
import java.util.UUID;

import static sleeper.configuration.properties.instance.CompactionProperty.COMPACTION_ECS_LAUNCHTYPE;
import static sleeper.configuration.utils.AwsV1ClientHelper.buildAwsV1Client;

/**
 * Runs a compaction task in ECS. Delegates the running of compaction jobs to {@link DefaultSelector},
 * and the processing of SQS messages to {@link SqsCompactionQueueHandler}.
 */
public class ECSCompactionTaskRunner {
    private static final Logger LOGGER = LoggerFactory.getLogger(ECSCompactionTaskRunner.class);

    private ECSCompactionTaskRunner() {
    }

    public static void main(String[] args) throws IOException, ObjectFactoryException {
        if (1 != args.length) {
            System.err.println("Error: must have 1 argument (config bucket), got " + args.length + " arguments (" + StringUtils.join(args, ',') + ")");
            System.exit(1);
        }
        String s3Bucket = args[0];

        Instant startTime = Instant.now();
        AmazonDynamoDB dynamoDBClient = buildAwsV1Client(AmazonDynamoDBClientBuilder.standard());
        AmazonSQS sqsClient = buildAwsV1Client(AmazonSQSClientBuilder.standard());
        AmazonS3 s3Client = buildAwsV1Client(AmazonS3ClientBuilder.standard());
        AmazonECS ecsClient = buildAwsV1Client(AmazonECSClientBuilder.standard());

        try {
            InstanceProperties instanceProperties = new InstanceProperties();
            instanceProperties.loadFromS3(s3Client, s3Bucket);

            // Log some basic data if running on EC2 inside ECS
            logEC2Metadata(instanceProperties, ecsClient);

            TablePropertiesProvider tablePropertiesProvider = new TablePropertiesProvider(instanceProperties, s3Client, dynamoDBClient);
            PropertiesReloader propertiesReloader = PropertiesReloader.ifConfigured(s3Client, instanceProperties, tablePropertiesProvider);
            StateStoreProvider stateStoreProvider = new StateStoreProvider(instanceProperties, s3Client, dynamoDBClient,
                    HadoopConfigurationProvider.getConfigurationForECS(instanceProperties));
            CompactionJobStatusStore jobStatusStore = CompactionJobStatusStoreFactory.getStatusStore(dynamoDBClient,
                    instanceProperties);
            CompactionTaskStatusStore taskStatusStore = CompactionTaskStatusStoreFactory.getStatusStore(dynamoDBClient,
                    instanceProperties);
            String taskId = UUID.randomUUID().toString();

            ObjectFactory objectFactory = new ObjectFactory(instanceProperties, s3Client, "/tmp");

            DefaultSelector compactionSelector = new DefaultSelector(instanceProperties,
                    tablePropertiesProvider, stateStoreProvider, objectFactory);
<<<<<<< HEAD

=======
>>>>>>> 060de869
            CompactionJobCommitter committer = new CompactionJobCommitter(jobStatusStore, tableId -> stateStoreProvider.getStateStore(tablePropertiesProvider.getById(tableId)));
            CompactionJobCommitHandler commitHandler = new CompactionJobCommitHandler(tablePropertiesProvider, committer,
                    (request) -> {
                        // TODO send to SQS queue once infrastructure is deployed by CDK
                        try {
                            committer.apply(request);
                        } catch (StateStoreException | InterruptedException e) {
                            throw new RuntimeException(e);
                        }
                    });
            CompactionTask task = new CompactionTask(instanceProperties, propertiesReloader,
<<<<<<< HEAD
                    new SqsCompactionQueueHandler(sqsClient, instanceProperties), commitHandler, jobStatusStore,
                    taskStatusStore, compactionSelector, taskId);
=======
                    new SqsCompactionQueueHandler(sqsClient, instanceProperties), compactSortedFiles,
                    commitHandler, jobStatusStore, taskStatusStore, taskId);
>>>>>>> 060de869
            task.run();
        } finally {
            sqsClient.shutdown();
            LOGGER.info("Shut down sqsClient");
            dynamoDBClient.shutdown();
            LOGGER.info("Shut down dynamoDBClient");
            s3Client.shutdown();
            LOGGER.info("Shut down s3Client");
            ecsClient.shutdown();
            LOGGER.info("Shut down ecsClient");
            LOGGER.info("Total run time = {}", LoggedDuration.withFullOutput(startTime, Instant.now()));
        }
    }

    public static void logEC2Metadata(InstanceProperties instanceProperties, AmazonECS ecsClient) {
        // Log some basic data if running on EC2 inside ECS
        if (instanceProperties.get(COMPACTION_ECS_LAUNCHTYPE).equalsIgnoreCase("EC2")) {
            try {
                if (ecsClient != null) {
                    EC2ContainerMetadata.retrieveContainerMetadata(ecsClient).ifPresent(info -> LOGGER.info(
                            "Task running on EC2 instance ID {} in AZ {} with ARN {} in cluster {} with status {}",
                            info.instanceID, info.az, info.instanceARN, info.clusterName, info.status));
                } else {
                    LOGGER.warn("ECS client is null");
                }
            } catch (IOException e) {
                LOGGER.warn("EC2 instance data not available", e);
            }
        }
    }
}<|MERGE_RESOLUTION|>--- conflicted
+++ resolved
@@ -94,10 +94,7 @@
 
             DefaultSelector compactionSelector = new DefaultSelector(instanceProperties,
                     tablePropertiesProvider, stateStoreProvider, objectFactory);
-<<<<<<< HEAD
 
-=======
->>>>>>> 060de869
             CompactionJobCommitter committer = new CompactionJobCommitter(jobStatusStore, tableId -> stateStoreProvider.getStateStore(tablePropertiesProvider.getById(tableId)));
             CompactionJobCommitHandler commitHandler = new CompactionJobCommitHandler(tablePropertiesProvider, committer,
                     (request) -> {
@@ -108,14 +105,8 @@
                             throw new RuntimeException(e);
                         }
                     });
-            CompactionTask task = new CompactionTask(instanceProperties, propertiesReloader,
-<<<<<<< HEAD
-                    new SqsCompactionQueueHandler(sqsClient, instanceProperties), commitHandler, jobStatusStore,
-                    taskStatusStore, compactionSelector, taskId);
-=======
-                    new SqsCompactionQueueHandler(sqsClient, instanceProperties), compactSortedFiles,
-                    commitHandler, jobStatusStore, taskStatusStore, taskId);
->>>>>>> 060de869
+            CompactionTask task = new CompactionTask(instanceProperties, propertiesReloader, new SqsCompactionQueueHandler(sqsClient, instanceProperties),
+                    commitHandler, jobStatusStore, taskStatusStore, compactionSelector, taskId);
             task.run();
         } finally {
             sqsClient.shutdown();
