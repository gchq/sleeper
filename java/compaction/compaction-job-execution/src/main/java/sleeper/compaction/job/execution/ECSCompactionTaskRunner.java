--- conflicted
+++ resolved
@@ -86,18 +86,10 @@
 
         ObjectFactory objectFactory = new ObjectFactory(instanceProperties, s3Client, "/tmp");
         CompactSortedFiles compactSortedFiles = new CompactSortedFiles(instanceProperties,
-<<<<<<< HEAD
                 tablePropertiesProvider, stateStoreProvider, objectFactory);
-        CompactionTask task = new CompactionTask(instanceProperties, propertiesReloader, Instant::now,
-                new SqsCompactionQueueHandler(sqsClient, instanceProperties)::receiveFromSqs,
-                job -> compactSortedFiles.run(job), jobStatusStore, taskStatusStore, taskId);
-=======
-                tablePropertiesProvider, stateStoreProvider,
-                objectFactory, jobStatusStore, taskId);
         CompactionTask task = new CompactionTask(instanceProperties, propertiesReloader,
                 new SqsCompactionQueueHandler(sqsClient, instanceProperties),
-                compactSortedFiles, taskStatusStore, taskId);
->>>>>>> c10952a5
+                compactSortedFiles, jobStatusStore, taskStatusStore, taskId);
         task.run();
 
         sqsClient.shutdown();
