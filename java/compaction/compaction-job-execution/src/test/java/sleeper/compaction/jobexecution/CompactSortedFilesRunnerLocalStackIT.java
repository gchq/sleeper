/*
 * Copyright 2022-2023 Crown Copyright
 *
 * Licensed under the Apache License, Version 2.0 (the "License");
 * you may not use this file except in compliance with the License.
 * You may obtain a copy of the License at
 *
 *     http://www.apache.org/licenses/LICENSE-2.0
 *
 * Unless required by applicable law or agreed to in writing, software
 * distributed under the License is distributed on an "AS IS" BASIS,
 * WITHOUT WARRANTIES OR CONDITIONS OF ANY KIND, either express or implied.
 * See the License for the specific language governing permissions and
 * limitations under the License.
 */
package sleeper.compaction.jobexecution;

import com.amazonaws.services.dynamodbv2.AmazonDynamoDB;
import com.amazonaws.services.dynamodbv2.AmazonDynamoDBClientBuilder;
import com.amazonaws.services.s3.AmazonS3;
import com.amazonaws.services.s3.AmazonS3ClientBuilder;
import com.amazonaws.services.sqs.AmazonSQS;
import com.amazonaws.services.sqs.AmazonSQSClientBuilder;
import com.amazonaws.services.sqs.model.ReceiveMessageRequest;
import com.amazonaws.services.sqs.model.ReceiveMessageResult;
import com.amazonaws.services.sqs.model.SendMessageRequest;
import org.apache.hadoop.fs.Path;
import org.apache.parquet.hadoop.ParquetWriter;
import org.junit.jupiter.api.Test;
import org.junit.jupiter.api.io.TempDir;
import org.testcontainers.containers.localstack.LocalStackContainer;
import org.testcontainers.junit.jupiter.Container;
import org.testcontainers.junit.jupiter.Testcontainers;
import org.testcontainers.utility.DockerImageName;

import sleeper.compaction.job.CompactionJob;
import sleeper.compaction.job.CompactionJobSerDe;
import sleeper.compaction.job.CompactionJobStatusStore;
import sleeper.compaction.status.store.job.CompactionJobStatusStoreFactory;
import sleeper.compaction.status.store.job.DynamoDBCompactionJobStatusStoreCreator;
import sleeper.compaction.status.store.task.CompactionTaskStatusStoreFactory;
import sleeper.compaction.status.store.task.DynamoDBCompactionTaskStatusStoreCreator;
import sleeper.compaction.task.CompactionTaskStatusStore;
import sleeper.compaction.task.CompactionTaskType;
import sleeper.configuration.jars.ObjectFactory;
import sleeper.configuration.properties.instance.InstanceProperties;
import sleeper.configuration.properties.table.TableProperties;
import sleeper.configuration.properties.table.TablePropertiesProvider;
import sleeper.core.CommonTestConstants;
import sleeper.core.key.Key;
import sleeper.core.record.Record;
import sleeper.core.schema.Field;
import sleeper.core.schema.Schema;
import sleeper.core.schema.type.LongType;
import sleeper.io.parquet.record.ParquetRecordWriterFactory;
import sleeper.statestore.FileInfo;
import sleeper.statestore.FileLifecycleInfo;
import sleeper.statestore.StateStore;
import sleeper.statestore.StateStoreProvider;
import sleeper.table.job.TableCreator;

import java.util.ArrayList;
import java.util.Arrays;
import java.util.List;
import java.util.UUID;

import static java.nio.file.Files.createTempDirectory;
import static org.assertj.core.api.Assertions.assertThat;
import static sleeper.configuration.properties.instance.CommonProperty.FILE_SYSTEM;
import static sleeper.configuration.properties.instance.CommonProperty.ID;
import static sleeper.configuration.properties.instance.SystemDefinedInstanceProperty.COMPACTION_JOB_QUEUE_URL;
import static sleeper.configuration.properties.instance.SystemDefinedInstanceProperty.CONFIG_BUCKET;
import static sleeper.configuration.properties.table.TableProperty.COMPACTION_FILES_BATCH_SIZE;
import static sleeper.configuration.properties.table.TableProperty.TABLE_NAME;
import static sleeper.configuration.testutils.LocalStackAwsV1ClientHelper.buildAwsV1Client;
import static sleeper.statestore.FileLifecycleInfo.FileStatus.ACTIVE;

@Testcontainers
public class CompactSortedFilesRunnerLocalStackIT {

    @Container
    public static LocalStackContainer localStackContainer = new LocalStackContainer(DockerImageName.parse(CommonTestConstants.LOCALSTACK_DOCKER_IMAGE)).withServices(
            LocalStackContainer.Service.S3, LocalStackContainer.Service.SQS, LocalStackContainer.Service.DYNAMODB);

    private static AmazonS3 createS3Client() {
        return buildAwsV1Client(localStackContainer, LocalStackContainer.Service.S3, AmazonS3ClientBuilder.standard());
    }

    private static AmazonSQS createSQSClient() {
        return buildAwsV1Client(localStackContainer, LocalStackContainer.Service.SQS, AmazonSQSClientBuilder.standard());
    }

    private static AmazonDynamoDB createDynamoClient() {
        return buildAwsV1Client(localStackContainer, LocalStackContainer.Service.DYNAMODB, AmazonDynamoDBClientBuilder.standard());
    }

    private Schema createSchema() {
        return Schema.builder()
                .rowKeyFields(new Field("key", new LongType()))
                .valueFields(new Field("value1", new LongType()), new Field("value2", new LongType()))
                .build();
    }

    private InstanceProperties createProperties(AmazonS3 s3) {
        AmazonSQS sqs = createSQSClient();
        String queue = UUID.randomUUID().toString();
        String queueUrl = sqs.createQueue(queue).getQueueUrl();
        sqs.shutdown();

        InstanceProperties instanceProperties = new InstanceProperties();
        instanceProperties.set(ID, UUID.randomUUID().toString());
        instanceProperties.set(CONFIG_BUCKET, UUID.randomUUID().toString());
        instanceProperties.set(COMPACTION_JOB_QUEUE_URL, queueUrl);
        instanceProperties.set(FILE_SYSTEM, "");

        s3.createBucket(instanceProperties.get(CONFIG_BUCKET));

        return instanceProperties;
    }

    private TableProperties createTable(AmazonS3 s3, AmazonDynamoDB dynamoDB, InstanceProperties instanceProperties, String tableName, Schema schema) throws Exception {
        TableProperties tableProperties = new TableProperties(instanceProperties);
        tableProperties.set(TABLE_NAME, tableName);
        tableProperties.setSchema(schema);
        tableProperties.set(COMPACTION_FILES_BATCH_SIZE, "5");
        TableCreator tableCreator = new TableCreator(s3, dynamoDB, instanceProperties);
        tableCreator.createTable(tableProperties);

        tableProperties.loadFromS3(s3, tableName);
        return tableProperties;
    }

    @TempDir
    public java.nio.file.Path folder;

    @Test
    void shouldDeleteMessages() throws Exception {
        // Given
        // - Clients
        AmazonS3 s3 = createS3Client();
        AmazonDynamoDB dynamoDB = createDynamoClient();
        AmazonSQS sqsClient = createSQSClient();
        // - Schema
        Schema schema = createSchema();
        // - Create table and state store
        String tableName = UUID.randomUUID().toString();
        InstanceProperties instanceProperties = createProperties(s3);
        TableProperties tableProperties = createTable(s3, dynamoDB, instanceProperties, tableName, schema);
        StateStoreProvider stateStoreProvider = new StateStoreProvider(dynamoDB, instanceProperties);
        TablePropertiesProvider tablePropertiesProvider = new TablePropertiesProvider(s3, instanceProperties);
        StateStore stateStore = stateStoreProvider.getStateStore(tableProperties);
        stateStore.initialise();
        String partitionId = stateStore.getAllPartitions().get(0).getId();
        DynamoDBCompactionJobStatusStoreCreator.create(instanceProperties, dynamoDB);
        CompactionJobStatusStore jobStatusStore = CompactionJobStatusStoreFactory.getStatusStore(dynamoDB, instanceProperties);
        DynamoDBCompactionTaskStatusStoreCreator.create(instanceProperties, dynamoDB);
        CompactionTaskStatusStore taskStatusStore = CompactionTaskStatusStoreFactory.getStatusStore(dynamoDB, instanceProperties);
        // - Create four files of sorted data
        String folderName = createTempDirectory(folder, null).toString();
        String file1 = folderName + "/file1.parquet";
        String file2 = folderName + "/file2.parquet";
        String file3 = folderName + "/file3.parquet";
        String file4 = folderName + "/file4.parquet";
        FileInfo fileInfo1 = FileInfo.builder()
                .rowKeyTypes(new LongType())
                .filename(file1)
<<<<<<< HEAD
                .fileStatus(FileInfo.FileStatus.FILE_IN_PARTITION)
                .partitionId(partitionId)
=======
                .partitionId("1")
>>>>>>> 0bc7cf52
                .numberOfRecords(100L)
                .minRowKey(Key.create(0L))
                .maxRowKey(Key.create(198L))
                .build();
        FileInfo fileInfo2 = FileInfo.builder()
                .rowKeyTypes(new LongType())
                .filename(file2)
<<<<<<< HEAD
                .fileStatus(FileInfo.FileStatus.FILE_IN_PARTITION)
                .partitionId(partitionId)
=======
                .partitionId("1")
>>>>>>> 0bc7cf52
                .numberOfRecords(100L)
                .minRowKey(Key.create(1L))
                .maxRowKey(Key.create(199L))
                .build();
        FileInfo fileInfo3 = FileInfo.builder()
                .rowKeyTypes(new LongType())
                .filename(file3)
<<<<<<< HEAD
                .fileStatus(FileInfo.FileStatus.FILE_IN_PARTITION)
                .partitionId(partitionId)
=======
                .partitionId("1")
>>>>>>> 0bc7cf52
                .numberOfRecords(100L)
                .minRowKey(Key.create(0L))
                .maxRowKey(Key.create(198L))
                .build();
        FileInfo fileInfo4 = FileInfo.builder()
                .rowKeyTypes(new LongType())
                .filename(file4)
<<<<<<< HEAD
                .fileStatus(FileInfo.FileStatus.FILE_IN_PARTITION)
                .partitionId(partitionId)
=======
                .partitionId("1")
>>>>>>> 0bc7cf52
                .numberOfRecords(100L)
                .minRowKey(Key.create(1L))
                .maxRowKey(Key.create(199L))
                .build();
        ParquetWriter<Record> writer1 = ParquetRecordWriterFactory.createParquetRecordWriter(new Path(file1), schema);
        for (int i = 0; i < 100; i++) {
            Record record = new Record();
            record.put("key", (long) 2 * i);
            record.put("value1", (long) 2 * i);
            record.put("value2", 987654321L);
            writer1.write(record);
        }
        writer1.close();
        ParquetWriter<Record> writer2 = ParquetRecordWriterFactory.createParquetRecordWriter(new Path(file2), schema);
        for (int i = 0; i < 100; i++) {
            Record record = new Record();
            record.put("key", (long) 2 * i + 1);
            record.put("value1", 1001L);
            record.put("value2", 123456789L);
            writer2.write(record);
        }
        writer2.close();
        ParquetWriter<Record> writer3 = ParquetRecordWriterFactory.createParquetRecordWriter(new Path(file3), schema);
        for (int i = 0; i < 100; i++) {
            Record record = new Record();
            record.put("key", (long) 2 * i);
            record.put("value1", (long) 2 * i);
            record.put("value2", 987654321L);
            writer3.write(record);
        }
        writer3.close();
        ParquetWriter<Record> writer4 = ParquetRecordWriterFactory.createParquetRecordWriter(new Path(file4), schema);
        for (int i = 0; i < 100; i++) {
            Record record = new Record();
            record.put("key", (long) 2 * i + 1);
            record.put("value1", 1001L);
            record.put("value2", 123456789L);
            writer4.write(record);
        }
        writer4.close();
        // - Update Dynamo state store with details of files
        stateStore.addFiles(Arrays.asList(fileInfo1, fileInfo2, fileInfo3, fileInfo4));
        stateStoreProvider.getStateStore(tableName, tablePropertiesProvider).getFileInPartitionList().forEach(System.out::println);

        // - Create two compaction jobs and put on queue
        CompactionJob compactionJob1 = CompactionJob.builder()
                .tableName(tableName)
                .jobId("job1")
                .partitionId(partitionId)
                .dimension(0)
                .inputFiles(Arrays.asList(file1, file2))
                .isSplittingJob(false)
                .outputFile(folderName + "/output1.parquet").build();
        CompactionJob compactionJob2 = CompactionJob.builder()
                .tableName(tableName)
                .jobId("job2")
                .partitionId(partitionId)
                .dimension(0)
                .inputFiles(Arrays.asList(file3, file4))
                .isSplittingJob(false)
                .outputFile(folderName + "/output2.parquet").build();
        CompactionJobSerDe jobSerDe = new CompactionJobSerDe(tablePropertiesProvider);
        String job1Json = jobSerDe.serialiseToString(compactionJob1);
        String job2Json = jobSerDe.serialiseToString(compactionJob2);
        SendMessageRequest sendMessageRequest = new SendMessageRequest()
                .withQueueUrl(instanceProperties.get(COMPACTION_JOB_QUEUE_URL))
                .withMessageBody(job1Json);
        sqsClient.sendMessage(sendMessageRequest);
        sendMessageRequest = new SendMessageRequest()
                .withQueueUrl(instanceProperties.get(COMPACTION_JOB_QUEUE_URL))
                .withMessageBody(job2Json);
        sqsClient.sendMessage(sendMessageRequest);

        // When
        CompactSortedFilesRunner runner = new CompactSortedFilesRunner(
                instanceProperties, ObjectFactory.noUserJars(),
                tablePropertiesProvider, stateStoreProvider, jobStatusStore, taskStatusStore,
                "task-id", instanceProperties.get(COMPACTION_JOB_QUEUE_URL), sqsClient, null, CompactionTaskType.COMPACTION,
                1, 5);
        runner.run();

        // Then
        // - There should be no messages left on the queue
        ReceiveMessageRequest receiveMessageRequest = new ReceiveMessageRequest()
                .withQueueUrl(instanceProperties.get(COMPACTION_JOB_QUEUE_URL))
                .withWaitTimeSeconds(2);
        ReceiveMessageResult result = sqsClient.receiveMessage(receiveMessageRequest);
        assertThat(result.getMessages()).isEmpty();

        // - Check DynamoDBStateStore has the correct file-in-partition entries
        FileInfo expectedOutputFileInfoFromJob1 = FileInfo.builder()
                .rowKeyTypes(new LongType())
                .filename(compactionJob1.getOutputFile())
<<<<<<< HEAD
                .fileStatus(FileInfo.FileStatus.FILE_IN_PARTITION)
                .partitionId(partitionId)
=======
                .partitionId("1")
>>>>>>> 0bc7cf52
                .numberOfRecords(200L)
                .minRowKey(Key.create(0L))
                .maxRowKey(Key.create(199L))
                .build();
        FileInfo expectedOutputFileInfoFromJob2 = FileInfo.builder()
                .rowKeyTypes(new LongType())
                .filename(compactionJob2.getOutputFile())
<<<<<<< HEAD
                .fileStatus(FileInfo.FileStatus.FILE_IN_PARTITION)
                .partitionId(partitionId)
=======
                .partitionId("1")
>>>>>>> 0bc7cf52
                .numberOfRecords(200L)
                .minRowKey(Key.create(0L))
                .maxRowKey(Key.create(199L))
                .build();
        assertThat(stateStore.getFileInPartitionList())
                .usingRecursiveFieldByFieldElementComparatorIgnoringFields("lastStateStoreUpdateTime")
                .containsExactlyInAnyOrder(
                        expectedOutputFileInfoFromJob1, expectedOutputFileInfoFromJob2
                );

        // - Check DynamoDBStateStore has the correct file-lifecycle entries
        List<FileLifecycleInfo> expectedFileInfos = new ArrayList<>();
        expectedFileInfos.add(fileInfo1.toFileLifecycleInfo(ACTIVE));
        expectedFileInfos.add(fileInfo2.toFileLifecycleInfo(ACTIVE));
        expectedFileInfos.add(fileInfo3.toFileLifecycleInfo(ACTIVE));
        expectedFileInfos.add(fileInfo4.toFileLifecycleInfo(ACTIVE));
        expectedFileInfos.add(expectedOutputFileInfoFromJob1.toFileLifecycleInfo(ACTIVE));
        expectedFileInfos.add(expectedOutputFileInfoFromJob2.toFileLifecycleInfo(ACTIVE));
        assertThat(stateStore.getFileLifecycleList())
                .usingRecursiveFieldByFieldElementComparatorIgnoringFields("lastStateStoreUpdateTime")
                .containsExactlyInAnyOrder(expectedFileInfos.toArray(new FileLifecycleInfo[0]));
    }
}<|MERGE_RESOLUTION|>--- conflicted
+++ resolved
@@ -164,12 +164,7 @@
         FileInfo fileInfo1 = FileInfo.builder()
                 .rowKeyTypes(new LongType())
                 .filename(file1)
-<<<<<<< HEAD
-                .fileStatus(FileInfo.FileStatus.FILE_IN_PARTITION)
-                .partitionId(partitionId)
-=======
-                .partitionId("1")
->>>>>>> 0bc7cf52
+                .partitionId(partitionId)
                 .numberOfRecords(100L)
                 .minRowKey(Key.create(0L))
                 .maxRowKey(Key.create(198L))
@@ -177,12 +172,7 @@
         FileInfo fileInfo2 = FileInfo.builder()
                 .rowKeyTypes(new LongType())
                 .filename(file2)
-<<<<<<< HEAD
-                .fileStatus(FileInfo.FileStatus.FILE_IN_PARTITION)
-                .partitionId(partitionId)
-=======
-                .partitionId("1")
->>>>>>> 0bc7cf52
+                .partitionId(partitionId)
                 .numberOfRecords(100L)
                 .minRowKey(Key.create(1L))
                 .maxRowKey(Key.create(199L))
@@ -190,12 +180,7 @@
         FileInfo fileInfo3 = FileInfo.builder()
                 .rowKeyTypes(new LongType())
                 .filename(file3)
-<<<<<<< HEAD
-                .fileStatus(FileInfo.FileStatus.FILE_IN_PARTITION)
-                .partitionId(partitionId)
-=======
-                .partitionId("1")
->>>>>>> 0bc7cf52
+                .partitionId(partitionId)
                 .numberOfRecords(100L)
                 .minRowKey(Key.create(0L))
                 .maxRowKey(Key.create(198L))
@@ -203,12 +188,7 @@
         FileInfo fileInfo4 = FileInfo.builder()
                 .rowKeyTypes(new LongType())
                 .filename(file4)
-<<<<<<< HEAD
-                .fileStatus(FileInfo.FileStatus.FILE_IN_PARTITION)
-                .partitionId(partitionId)
-=======
-                .partitionId("1")
->>>>>>> 0bc7cf52
+                .partitionId(partitionId)
                 .numberOfRecords(100L)
                 .minRowKey(Key.create(1L))
                 .maxRowKey(Key.create(199L))
@@ -302,12 +282,7 @@
         FileInfo expectedOutputFileInfoFromJob1 = FileInfo.builder()
                 .rowKeyTypes(new LongType())
                 .filename(compactionJob1.getOutputFile())
-<<<<<<< HEAD
-                .fileStatus(FileInfo.FileStatus.FILE_IN_PARTITION)
-                .partitionId(partitionId)
-=======
-                .partitionId("1")
->>>>>>> 0bc7cf52
+                .partitionId(partitionId)
                 .numberOfRecords(200L)
                 .minRowKey(Key.create(0L))
                 .maxRowKey(Key.create(199L))
@@ -315,12 +290,7 @@
         FileInfo expectedOutputFileInfoFromJob2 = FileInfo.builder()
                 .rowKeyTypes(new LongType())
                 .filename(compactionJob2.getOutputFile())
-<<<<<<< HEAD
-                .fileStatus(FileInfo.FileStatus.FILE_IN_PARTITION)
-                .partitionId(partitionId)
-=======
-                .partitionId("1")
->>>>>>> 0bc7cf52
+                .partitionId(partitionId)
                 .numberOfRecords(200L)
                 .minRowKey(Key.create(0L))
                 .maxRowKey(Key.create(199L))
