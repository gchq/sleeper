--- conflicted
+++ resolved
@@ -67,14 +67,8 @@
         assignJobIdToInputFiles(stateStore, compactionJob);
 
         // When
-<<<<<<< HEAD
         CompactSortedFiles compactSortedFiles = createCompactSortedFiles(schema);
-        RecordsProcessed summary = compactSortedFiles.run(compactionJob);
-=======
-        CompactSortedFiles compactSortedFiles = createCompactSortedFiles(schema, compactionJob);
-        RecordsProcessedSummary summary = compactSortedFiles.compact(compactionJob);
->>>>>>> c10952a5
-
+        RecordsProcessed summary = compactSortedFiles.compact(compactionJob);
         // Then
         //  - Read output files and check that they contain the right results
         assertThat(summary.getRecordsRead()).isEqualTo(200L);
