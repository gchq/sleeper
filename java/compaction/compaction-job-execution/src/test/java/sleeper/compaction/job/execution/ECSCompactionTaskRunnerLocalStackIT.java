/*
 * Copyright 2022-2024 Crown Copyright
 *
 * Licensed under the Apache License, Version 2.0 (the "License");
 * you may not use this file except in compliance with the License.
 * You may obtain a copy of the License at
 *
 *     http://www.apache.org/licenses/LICENSE-2.0
 *
 * Unless required by applicable law or agreed to in writing, software
 * distributed under the License is distributed on an "AS IS" BASIS,
 * WITHOUT WARRANTIES OR CONDITIONS OF ANY KIND, either express or implied.
 * See the License for the specific language governing permissions and
 * limitations under the License.
 */
package sleeper.compaction.job.execution;

import com.amazonaws.services.dynamodbv2.AmazonDynamoDB;
import com.amazonaws.services.dynamodbv2.AmazonDynamoDBClientBuilder;
import com.amazonaws.services.s3.AmazonS3;
import com.amazonaws.services.s3.AmazonS3ClientBuilder;
import com.amazonaws.services.sqs.AmazonSQS;
import com.amazonaws.services.sqs.AmazonSQSClientBuilder;
import com.amazonaws.services.sqs.model.CreateQueueRequest;
import com.amazonaws.services.sqs.model.GetQueueAttributesRequest;
import com.amazonaws.services.sqs.model.Message;
import com.amazonaws.services.sqs.model.ReceiveMessageRequest;
import com.amazonaws.services.sqs.model.SendMessageRequest;
import com.amazonaws.services.sqs.model.SetQueueAttributesRequest;
import org.apache.hadoop.conf.Configuration;
import org.apache.hadoop.fs.Path;
import org.apache.parquet.hadoop.ParquetReader;
import org.junit.jupiter.api.AfterEach;
import org.junit.jupiter.api.BeforeEach;
import org.junit.jupiter.api.DisplayName;
import org.junit.jupiter.api.Nested;
import org.junit.jupiter.api.Test;
import org.junit.jupiter.api.io.TempDir;
import org.testcontainers.containers.localstack.LocalStackContainer;
import org.testcontainers.junit.jupiter.Container;
import org.testcontainers.junit.jupiter.Testcontainers;
import org.testcontainers.utility.DockerImageName;

import sleeper.compaction.job.CompactionJob;
import sleeper.compaction.job.CompactionJobSerDe;
import sleeper.compaction.job.CompactionJobStatusStore;
import sleeper.compaction.job.commit.CompactionJobCommitRequest;
import sleeper.compaction.job.commit.CompactionJobCommitRequestSerDe;
import sleeper.compaction.status.store.job.CompactionJobStatusStoreFactory;
import sleeper.compaction.status.store.job.DynamoDBCompactionJobStatusStoreCreator;
import sleeper.compaction.status.store.task.CompactionTaskStatusStoreFactory;
import sleeper.compaction.status.store.task.DynamoDBCompactionTaskStatusStoreCreator;
import sleeper.compaction.task.CompactionTaskStatusStore;
import sleeper.configuration.jars.ObjectFactory;
import sleeper.configuration.properties.PropertiesReloader;
import sleeper.configuration.properties.instance.InstanceProperties;
import sleeper.configuration.properties.instance.InstanceProperty;
import sleeper.configuration.properties.table.S3TableProperties;
import sleeper.configuration.properties.table.TableProperties;
import sleeper.configuration.properties.table.TablePropertiesProvider;
import sleeper.configuration.properties.table.TablePropertiesStore;
import sleeper.configuration.table.index.DynamoDBTableIndexCreator;
import sleeper.core.CommonTestConstants;
import sleeper.core.record.Record;
import sleeper.core.record.process.RecordsProcessed;
import sleeper.core.record.process.RecordsProcessedSummary;
import sleeper.core.schema.Field;
import sleeper.core.schema.Schema;
import sleeper.core.schema.type.LongType;
import sleeper.core.statestore.FileReference;
import sleeper.core.statestore.StateStore;
import sleeper.core.statestore.StateStoreException;
import sleeper.ingest.IngestFactory;
import sleeper.ingest.impl.IngestCoordinator;
import sleeper.io.parquet.record.ParquetRecordReader;
import sleeper.statestore.FixedStateStoreProvider;
import sleeper.statestore.StateStoreProvider;
import sleeper.statestore.s3.S3StateStoreCreator;

import java.io.IOException;
import java.time.Instant;
import java.util.ArrayList;
import java.util.LinkedList;
import java.util.List;
import java.util.Map;
import java.util.Queue;
import java.util.UUID;
import java.util.function.Function;
import java.util.function.Supplier;
import java.util.stream.Collectors;
import java.util.stream.IntStream;
import java.util.stream.Stream;

import static org.assertj.core.api.Assertions.assertThat;
import static org.assertj.core.api.Assertions.tuple;
import static org.mockito.ArgumentMatchers.any;
import static org.mockito.ArgumentMatchers.anyString;
import static org.mockito.Mockito.doThrow;
import static org.mockito.Mockito.mock;
import static sleeper.compaction.job.execution.testutils.CompactSortedFilesTestUtils.assignJobIdsToInputFiles;
import static sleeper.configuration.properties.InstancePropertiesTestHelper.createTestInstanceProperties;
import static sleeper.configuration.properties.instance.CdkDefinedInstanceProperty.COMPACTION_JOB_COMMITTER_QUEUE_URL;
import static sleeper.configuration.properties.instance.CdkDefinedInstanceProperty.COMPACTION_JOB_DLQ_URL;
import static sleeper.configuration.properties.instance.CdkDefinedInstanceProperty.COMPACTION_JOB_QUEUE_URL;
import static sleeper.configuration.properties.instance.CdkDefinedInstanceProperty.CONFIG_BUCKET;
import static sleeper.configuration.properties.instance.CdkDefinedInstanceProperty.DATA_BUCKET;
import static sleeper.configuration.properties.instance.CommonProperty.FILE_SYSTEM;
import static sleeper.configuration.properties.instance.CompactionProperty.COMPACTION_TASK_DELAY_BEFORE_RETRY_IN_SECONDS;
import static sleeper.configuration.properties.instance.CompactionProperty.COMPACTION_TASK_MAX_CONSECUTIVE_FAILURES;
import static sleeper.configuration.properties.instance.CompactionProperty.COMPACTION_TASK_MAX_IDLE_TIME_IN_SECONDS;
import static sleeper.configuration.properties.instance.CompactionProperty.COMPACTION_TASK_WAIT_TIME_IN_SECONDS;
import static sleeper.configuration.properties.instance.DefaultProperty.DEFAULT_INGEST_PARTITION_FILE_WRITER_TYPE;
import static sleeper.configuration.properties.table.TablePropertiesTestHelper.createTestTableProperties;
import static sleeper.configuration.properties.table.TableProperty.COMPACTION_FILES_BATCH_SIZE;
import static sleeper.configuration.properties.table.TableProperty.COMPACTION_JOB_COMMIT_ASYNC;
import static sleeper.configuration.properties.table.TableProperty.TABLE_ID;
import static sleeper.configuration.testutils.LocalStackAwsV1ClientHelper.buildAwsV1Client;
import static sleeper.io.parquet.utils.HadoopConfigurationLocalStackUtils.getHadoopConfiguration;

@Testcontainers
public class ECSCompactionTaskRunnerLocalStackIT {

    @Container
    public static LocalStackContainer localStackContainer = new LocalStackContainer(DockerImageName.parse(CommonTestConstants.LOCALSTACK_DOCKER_IMAGE)).withServices(
            LocalStackContainer.Service.S3, LocalStackContainer.Service.SQS, LocalStackContainer.Service.DYNAMODB);

    private final AmazonS3 s3 = buildAwsV1Client(localStackContainer, LocalStackContainer.Service.S3, AmazonS3ClientBuilder.standard());
    private final AmazonDynamoDB dynamoDB = buildAwsV1Client(localStackContainer, LocalStackContainer.Service.DYNAMODB, AmazonDynamoDBClientBuilder.standard());
    private final AmazonSQS sqs = buildAwsV1Client(localStackContainer, LocalStackContainer.Service.SQS, AmazonSQSClientBuilder.standard());
    private final InstanceProperties instanceProperties = createInstance();
    private final Configuration configuration = getHadoopConfiguration(localStackContainer);
    private final StateStoreProvider stateStoreProvider = new StateStoreProvider(instanceProperties, s3, dynamoDB, configuration);
    private final TablePropertiesStore tablePropertiesStore = S3TableProperties.getStore(instanceProperties, s3, dynamoDB);
    private final TablePropertiesProvider tablePropertiesProvider = new TablePropertiesProvider(instanceProperties, s3, dynamoDB);
    private final Schema schema = createSchema();
    private final TableProperties tableProperties = createTable();
    private final String tableId = tableProperties.get(TABLE_ID);
    private final CompactionJobStatusStore jobStatusStore = CompactionJobStatusStoreFactory.getStatusStore(dynamoDB, instanceProperties);
    private final CompactionTaskStatusStore taskStatusStore = CompactionTaskStatusStoreFactory.getStatusStore(dynamoDB, instanceProperties);

    private InstanceProperties createInstance() {
        InstanceProperties instanceProperties = createTestInstanceProperties();
        instanceProperties.set(FILE_SYSTEM, "");
        instanceProperties.set(DEFAULT_INGEST_PARTITION_FILE_WRITER_TYPE, "direct");
        instanceProperties.setNumber(COMPACTION_TASK_WAIT_TIME_IN_SECONDS, 0);
        instanceProperties.setNumber(COMPACTION_TASK_DELAY_BEFORE_RETRY_IN_SECONDS, 0);
        instanceProperties.setNumber(COMPACTION_TASK_MAX_IDLE_TIME_IN_SECONDS, 0);
        instanceProperties.setNumber(COMPACTION_TASK_MAX_CONSECUTIVE_FAILURES, 1);
        s3.createBucket(instanceProperties.get(CONFIG_BUCKET));
        s3.createBucket(instanceProperties.get(DATA_BUCKET));
        instanceProperties.saveToS3(s3);
        DynamoDBTableIndexCreator.create(dynamoDB, instanceProperties);
        new S3StateStoreCreator(instanceProperties, dynamoDB).create();

        return instanceProperties;
    }

    private static Schema createSchema() {
        return Schema.builder()
                .rowKeyFields(new Field("key", new LongType()))
                .valueFields(new Field("value1", new LongType()), new Field("value2", new LongType()))
                .build();
    }

    private TableProperties createTable() {
        TableProperties tableProperties = createTestTableProperties(instanceProperties, schema);
        tableProperties.set(COMPACTION_FILES_BATCH_SIZE, "5");
        tablePropertiesStore.save(tableProperties);
        try {
            stateStoreProvider.getStateStore(tableProperties).initialise();
        } catch (StateStoreException e) {
            throw new RuntimeException(e);
        }
        return tableProperties;
    }

    private StateStore getStateStore() {
        return stateStoreProvider.getStateStore(tableProperties);
    }

    @AfterEach
    void tearDown() {
        s3.shutdown();
        dynamoDB.shutdown();
        sqs.shutdown();
    }

    @BeforeEach
    void setUp() {
        DynamoDBCompactionJobStatusStoreCreator.create(instanceProperties, dynamoDB);
        DynamoDBCompactionTaskStatusStoreCreator.create(instanceProperties, dynamoDB);
    }

    @TempDir
    public java.nio.file.Path tempDir;

    @Nested
    @DisplayName("Handle messages on job queue")
    class HandleMessagesOnJobQueue {
        @BeforeEach
        void setup() {
            tableProperties.set(COMPACTION_JOB_COMMIT_ASYNC, "false");
            tablePropertiesStore.save(tableProperties);
        }

        @Test
        void shouldDeleteMessagesIfJobSuccessful() throws Exception {
            // Given
            configureJobQueuesWithMaxReceiveCount(1);
            // - Create four files of sorted data
            StateStore stateStore = getStateStore();
            FileReference fileReference1 = ingestFileWith100Records(i -> new Record(Map.of(
                    "key", (long) 2 * i,
                    "value1", (long) 2 * i,
                    "value2", 987654321L)));
            FileReference fileReference2 = ingestFileWith100Records(i -> new Record(Map.of(
                    "key", (long) 2 * i + 1,
                    "value1", 1001L,
                    "value2", 123456789L)));
            FileReference fileReference3 = ingestFileWith100Records(i -> new Record(Map.of(
                    "key", (long) 2 * i,
                    "value1", (long) 2 * i,
                    "value2", 987654321L)));
            FileReference fileReference4 = ingestFileWith100Records(i -> new Record(Map.of(
                    "key", (long) 2 * i + 1,
                    "value1", 1001L,
                    "value2", 123456789L)));

            // - Create two compaction jobs and put on queue
            CompactionJob job1 = compactionJobForFiles("job1", "output1.parquet", fileReference1, fileReference2);
            CompactionJob job2 = compactionJobForFiles("job2", "output2.parquet", fileReference3, fileReference4);
            assignJobIdsToInputFiles(stateStore, job1, job2);
            String job1Json = CompactionJobSerDe.serialiseToString(job1);
            String job2Json = CompactionJobSerDe.serialiseToString(job2);
            SendMessageRequest sendMessageRequest = new SendMessageRequest()
                    .withQueueUrl(instanceProperties.get(COMPACTION_JOB_QUEUE_URL))
                    .withMessageBody(job1Json);
            sqs.sendMessage(sendMessageRequest);
            sendMessageRequest = new SendMessageRequest()
                    .withQueueUrl(instanceProperties.get(COMPACTION_JOB_QUEUE_URL))
                    .withMessageBody(job2Json);
            sqs.sendMessage(sendMessageRequest);

            // When
            createTask("task-id").run();

            // Then
            // - There should be no messages left on the queue
            assertThat(messagesOnQueue(COMPACTION_JOB_QUEUE_URL)).isEmpty();
            // - Check DynamoDBStateStore has correct file references
            assertThat(stateStore.getFileReferences())
                    .extracting(FileReference::getFilename)
                    .containsExactlyInAnyOrder(job1.getOutputFile(), job2.getOutputFile());
        }

        @Test
        void shouldPutMessageBackOnSQSQueueIfJobFailed() throws Exception {
            // Given
            configureJobQueuesWithMaxReceiveCount(2);
            StateStore stateStore = getStateStore();
            // - Create a compaction job for a non-existent file
            String jobJson = sendCompactionJobForFilesGetJson("job1", "output1.parquet", "not-a-file.parquet");

            // When
            createTask("task-id").run();

            // Then
            // - The compaction job should be put back on the queue
            assertThat(messagesOnQueue(COMPACTION_JOB_QUEUE_URL))
                    .map(Message::getBody)
                    .containsExactly(jobJson);
            // - No file references should be in the state store
            assertThat(stateStore.getFileReferences()).isEmpty();
        }

        @Test
        void shouldMoveMessageToDLQIfJobFailedTooManyTimes() throws Exception {
            // Given
            configureJobQueuesWithMaxReceiveCount(1);
            StateStore stateStore = getStateStore();
            // - Create a compaction job for a non-existent file
            String jobJson = sendCompactionJobForFilesGetJson("job1", "output1.parquet", "not-a-file.parquet");

            // When
            createTask("task-id").run();

            // Then
            // - The compaction job should no longer be on the job queue
            assertThat(messagesOnQueue(COMPACTION_JOB_QUEUE_URL)).isEmpty();
            // - The compaction job should be on the DLQ
            assertThat(messagesOnQueue(COMPACTION_JOB_DLQ_URL))
                    .map(Message::getBody)
                    .containsExactly(jobJson);
            // - No file references should be in the state store
            assertThat(stateStore.getFileReferences()).isEmpty();
        }

        @Test
        void shouldPutMessageBackOnSQSQueueIfStateStoreUpdateFailed() throws Exception {
            // Given
            configureJobQueuesWithMaxReceiveCount(2);
            StateStore stateStore = mock(StateStore.class);
            doThrow(new StateStoreException("Failed to update state store"))
                    .when(stateStore).atomicallyReplaceFileReferencesWithNewOne(anyString(), anyString(), any(), any());
            FileReference fileReference1 = ingestFileWith100Records();
            FileReference fileReference2 = ingestFileWith100Records();
            String jobJson = sendCompactionJobForFilesGetJson("job1", "output1.parquet", fileReference1, fileReference2);

            // When
            createTask("task-id", new FixedStateStoreProvider(tableProperties, stateStore)).run();

            // Then
            // - The compaction job should be put back on the queue
            assertThat(messagesOnQueue(COMPACTION_JOB_QUEUE_URL))
                    .map(Message::getBody)
                    .containsExactly(jobJson);
            // - No file references should be in the state store
            assertThat(stateStore.getFileReferences()).isEmpty();
        }

        @Test
        void shouldMoveMessageToDLQIfStateStoreUpdateFailedTooManyTimes() throws Exception {
            // Given
            configureJobQueuesWithMaxReceiveCount(1);
            StateStore stateStore = mock(StateStore.class);
            doThrow(new StateStoreException("Failed to update state store"))
                    .when(stateStore).atomicallyReplaceFileReferencesWithNewOne(anyString(), anyString(), any(), any());
            FileReference fileReference1 = ingestFileWith100Records();
            FileReference fileReference2 = ingestFileWith100Records();
            String jobJson = sendCompactionJobForFilesGetJson("job1", "output1.parquet", fileReference1, fileReference2);

            // When
            StateStoreProvider provider = new FixedStateStoreProvider(tableProperties, stateStore);
            createTask("task-id", provider).run();

            // Then
            // - The compaction job should no longer be on the job queue
            assertThat(messagesOnQueue(COMPACTION_JOB_QUEUE_URL)).isEmpty();
            // - The compaction job should be on the DLQ
            assertThat(messagesOnQueue(COMPACTION_JOB_DLQ_URL))
                    .map(Message::getBody)
                    .containsExactly(jobJson);
            // - No file references should be in the state store
            assertThat(stateStore.getFileReferences()).isEmpty();
        }
    }

    @Test
    void shouldSendCommitRequestToQueueIfAsyncCommitsEnabled() throws Exception {
        // Given
        tableProperties.set(COMPACTION_JOB_COMMIT_ASYNC, "true");
        tablePropertiesStore.save(tableProperties);
        configureJobQueuesWithMaxReceiveCount(1);
        StateStore stateStore = getStateStore();
        FileReference fileReference = ingestFileWith100Records();
        List<Record> expectedRecords = IntStream.range(0, 100)
                .mapToObj(defaultRecordCreator()::apply)
                .collect(Collectors.toList());
        CompactionJob job = compactionJobForFiles("job1", "output1.parquet", fileReference);
        assignJobIdsToInputFiles(stateStore, job);
        SendMessageRequest sendMessageRequest = new SendMessageRequest()
                .withQueueUrl(instanceProperties.get(COMPACTION_JOB_QUEUE_URL))
                .withMessageBody(CompactionJobSerDe.serialiseToString(job));
        sqs.sendMessage(sendMessageRequest);
        Queue<Instant> times = new LinkedList<>(List.of(
                Instant.parse("2024-05-09T12:52:00Z"),      // Start task
                Instant.parse("2024-05-09T12:55:00Z"),      // Job started
                Instant.parse("2024-05-09T12:56:00Z"),      // Job finished
                Instant.parse("2024-05-09T12:58:00Z")));    // Finished task

        // When
        createTaskWithTimes("task-id", times::poll).run();

        // Then
        // - The compaction job should not be on the input queue or DLQ
        assertThat(messagesOnQueue(COMPACTION_JOB_QUEUE_URL)).isEmpty();
        assertThat(messagesOnQueue(COMPACTION_JOB_DLQ_URL)).isEmpty();
        // - A compaction commit request should be on the job commit queue
        assertThat(messagesOnQueue(COMPACTION_JOB_COMMITTER_QUEUE_URL))
                .extracting(Message::getBody, this::getMessageGroupId)
                .containsExactly(tuple(
                        commitRequestOnQueue(job, "task-id",
                                new RecordsProcessedSummary(new RecordsProcessed(100, 100),
                                        Instant.parse("2024-05-09T12:55:00Z"),
                                        Instant.parse("2024-05-09T12:56:00Z"))),
                        tableId));
        // - Check new output file has been created with the correct records
        assertThat(readRecords("output1.parquet", schema))
                .containsExactlyElementsOf(expectedRecords);
        // - Check DynamoDBStateStore does not yet have correct file references
        assertThat(stateStore.getFileReferences())
                .usingRecursiveFieldByFieldElementComparatorIgnoringFields("lastStateStoreUpdateTime")
                .containsExactly(onJob(job, fileReference));
    }

    private String getMessageGroupId(Message message) {
        return message.getAttributes().get("MessageGroupId");
    }

    private Stream<Message> messagesOnQueue(InstanceProperty queueProperty) {
        return sqs.receiveMessage(new ReceiveMessageRequest()
                .withQueueUrl(instanceProperties.get(queueProperty))
                .withAttributeNames("MessageGroupId")
                .withWaitTimeSeconds(2))
                .getMessages().stream();
    }

    private void configureJobQueuesWithMaxReceiveCount(int maxReceiveCount) {
        String jobQueueUrl = sqs.createQueue(UUID.randomUUID().toString()).getQueueUrl();
        String jobDlqUrl = sqs.createQueue(UUID.randomUUID().toString()).getQueueUrl();
        String jobDlqArn = sqs.getQueueAttributes(new GetQueueAttributesRequest()
                .withQueueUrl(jobDlqUrl)
                .withAttributeNames("QueueArn")).getAttributes().get("QueueArn");
        sqs.setQueueAttributes(new SetQueueAttributesRequest()
                .withQueueUrl(jobQueueUrl)
                .addAttributesEntry("RedrivePolicy",
                        "{\"maxReceiveCount\":\"" + maxReceiveCount + "\", " + "\"deadLetterTargetArn\":\"" + jobDlqArn + "\"}"));
        instanceProperties.set(COMPACTION_JOB_QUEUE_URL, jobQueueUrl);
        instanceProperties.set(COMPACTION_JOB_DLQ_URL, jobDlqUrl);
        configureJobCommitterQueues(maxReceiveCount);
    }

    private void configureJobCommitterQueues(int maxReceiveCount) {
        String jobCommitQueueUrl = sqs.createQueue(new CreateQueueRequest()
                .withQueueName(UUID.randomUUID().toString() + ".fifo")
                .withAttributes(Map.of("FifoQueue", "true"))).getQueueUrl();
        instanceProperties.set(COMPACTION_JOB_COMMITTER_QUEUE_URL, jobCommitQueueUrl);
    }

    private CompactionTask createTaskWithTimes(String taskId, Supplier<Instant> timeSupplier) {
        return createTask(taskId, stateStoreProvider, timeSupplier);
    }

    private CompactionTask createTask(String taskId) {
        return createTask(taskId, stateStoreProvider, Instant::now);
    }

    private CompactionTask createTask(String taskId, StateStoreProvider stateStoreProvider) {
<<<<<<< HEAD
        DefaultSelector compactSortedFiles = new DefaultSelector(instanceProperties,
=======
        return createTask(taskId, stateStoreProvider, Instant::now);
    }

    private CompactionTask createTask(String taskId, StateStoreProvider stateStoreProvider, Supplier<Instant> timeSupplier) {
        CompactSortedFiles compactSortedFiles = new CompactSortedFiles(instanceProperties,
>>>>>>> 402277a2
                tablePropertiesProvider, stateStoreProvider,
                ObjectFactory.noUserJars());
        CompactionJobCommitterOrSendToLambda committer = new CompactionJobCommitterOrSendToLambda(
                tablePropertiesProvider, stateStoreProvider, jobStatusStore,
                instanceProperties, sqs);
        CompactionTask task = new CompactionTask(instanceProperties,
<<<<<<< HEAD
                PropertiesReloader.neverReload(), new SqsCompactionQueueHandler(sqs, instanceProperties),
                commitHandler, jobStatusStore, taskStatusStore, compactSortedFiles, taskId);
=======
                PropertiesReloader.neverReload(), new SqsCompactionQueueHandler(sqs, instanceProperties), compactSortedFiles,
                committer, jobStatusStore, taskStatusStore, taskId, timeSupplier, duration -> {
                });
>>>>>>> 402277a2
        return task;
    }

    private Function<Integer, Record> defaultRecordCreator() {
        return i -> new Record(Map.of(
                "key", (long) 2 * i,
                "value1", (long) 2 * i,
                "value2", 987654321L));
    }

    private FileReference ingestFileWith100Records() throws Exception {
        return ingestFileWith100Records(defaultRecordCreator());
    }

    private FileReference ingestFileWith100Records(Function<Integer, Record> recordCreator) throws Exception {
        IngestFactory ingestFactory = IngestFactory.builder()
                .objectFactory(ObjectFactory.noUserJars())
                .hadoopConfiguration(configuration)
                .localDir(tempDir.toString())
                .stateStoreProvider(new FixedStateStoreProvider(tableProperties, getStateStore()))
                .instanceProperties(instanceProperties)
                .build();
        IngestCoordinator<Record> coordinator = ingestFactory.createIngestCoordinator(tableProperties);
        for (int i = 0; i < 100; i++) {
            coordinator.write(recordCreator.apply(i));
        }
        return coordinator.closeReturningResult().getFileReferenceList().get(0);
    }

    private String sendCompactionJobForFilesGetJson(String jobId, String outputFilename, FileReference... fileReferences) throws IOException {
        return sendJobForFilesGetJson(compactionJobForFiles(jobId, outputFilename, List.of(fileReferences).stream()
                .map(FileReference::getFilename)
                .collect(Collectors.toList())));
    }

    private String sendCompactionJobForFilesGetJson(String jobId, String outputFilename, String... inputFilenames) throws IOException {
        return sendJobForFilesGetJson(compactionJobForFiles(jobId, outputFilename, List.of(inputFilenames)));
    }

    private String sendJobForFilesGetJson(CompactionJob job) throws IOException {
        String jobJson = CompactionJobSerDe.serialiseToString(job);
        SendMessageRequest sendMessageRequest = new SendMessageRequest()
                .withQueueUrl(instanceProperties.get(COMPACTION_JOB_QUEUE_URL))
                .withMessageBody(jobJson);
        sqs.sendMessage(sendMessageRequest);
        return jobJson;
    }

    private CompactionJob compactionJobForFiles(String jobId, String outputFilename, FileReference... fileReferences) {
        return compactionJobForFiles(jobId, outputFilename, List.of(fileReferences).stream()
                .map(FileReference::getFilename)
                .collect(Collectors.toList()));

    }

    private CompactionJob compactionJobForFiles(String jobId, String outputFilename, List<String> inputFilenames) {
        return CompactionJob.builder()
                .tableId(tableId)
                .jobId(jobId)
                .partitionId("root")
                .inputFiles(inputFilenames)
                .outputFile(tempDir + "/" + outputFilename).build();
    }

    private String commitRequestOnQueue(CompactionJob job, String taskId, RecordsProcessedSummary summary) {
        return new CompactionJobCommitRequestSerDe().toJson(new CompactionJobCommitRequest(job, taskId, summary));
    }

    private FileReference onJob(CompactionJob job, FileReference reference) {
        return reference.toBuilder().jobId(job.getId()).build();
    }

    private List<Record> readRecords(String filename, Schema schema) {
        try (ParquetReader<Record> reader = new ParquetRecordReader(new Path(tempDir.resolve(filename).toString()), schema)) {
            List<Record> records = new ArrayList<>();
            for (Record record = reader.read(); record != null; record = reader.read()) {
                records.add(new Record(record));
            }
            return records;
        } catch (IOException e) {
            throw new RuntimeException("Failed reading records", e);
        }
    }

}<|MERGE_RESOLUTION|>--- conflicted
+++ resolved
@@ -436,29 +436,20 @@
     }
 
     private CompactionTask createTask(String taskId, StateStoreProvider stateStoreProvider) {
-<<<<<<< HEAD
+        return createTask(taskId, stateStoreProvider, Instant::now);
+    }
+
+    private CompactionTask createTask(String taskId, StateStoreProvider stateStoreProvider, Supplier<Instant> timeSupplier) {
         DefaultSelector compactSortedFiles = new DefaultSelector(instanceProperties,
-=======
-        return createTask(taskId, stateStoreProvider, Instant::now);
-    }
-
-    private CompactionTask createTask(String taskId, StateStoreProvider stateStoreProvider, Supplier<Instant> timeSupplier) {
-        CompactSortedFiles compactSortedFiles = new CompactSortedFiles(instanceProperties,
->>>>>>> 402277a2
                 tablePropertiesProvider, stateStoreProvider,
                 ObjectFactory.noUserJars());
         CompactionJobCommitterOrSendToLambda committer = new CompactionJobCommitterOrSendToLambda(
                 tablePropertiesProvider, stateStoreProvider, jobStatusStore,
                 instanceProperties, sqs);
         CompactionTask task = new CompactionTask(instanceProperties,
-<<<<<<< HEAD
                 PropertiesReloader.neverReload(), new SqsCompactionQueueHandler(sqs, instanceProperties),
-                commitHandler, jobStatusStore, taskStatusStore, compactSortedFiles, taskId);
-=======
-                PropertiesReloader.neverReload(), new SqsCompactionQueueHandler(sqs, instanceProperties), compactSortedFiles,
-                committer, jobStatusStore, taskStatusStore, taskId, timeSupplier, duration -> {
+                committer, jobStatusStore, taskStatusStore, compactSortedFiles, taskId, timeSupplier, duration -> {
                 });
->>>>>>> 402277a2
         return task;
     }
 
