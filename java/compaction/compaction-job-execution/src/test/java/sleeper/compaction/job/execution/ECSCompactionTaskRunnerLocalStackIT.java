/*
 * Copyright 2022-2024 Crown Copyright
 *
 * Licensed under the Apache License, Version 2.0 (the "License");
 * you may not use this file except in compliance with the License.
 * You may obtain a copy of the License at
 *
 *     http://www.apache.org/licenses/LICENSE-2.0
 *
 * Unless required by applicable law or agreed to in writing, software
 * distributed under the License is distributed on an "AS IS" BASIS,
 * WITHOUT WARRANTIES OR CONDITIONS OF ANY KIND, either express or implied.
 * See the License for the specific language governing permissions and
 * limitations under the License.
 */
package sleeper.compaction.job.execution;

import com.amazonaws.services.dynamodbv2.AmazonDynamoDB;
import com.amazonaws.services.dynamodbv2.AmazonDynamoDBClientBuilder;
import com.amazonaws.services.s3.AmazonS3;
import com.amazonaws.services.s3.AmazonS3ClientBuilder;
import com.amazonaws.services.sqs.AmazonSQS;
import com.amazonaws.services.sqs.AmazonSQSClientBuilder;
import com.amazonaws.services.sqs.model.CreateQueueRequest;
import com.amazonaws.services.sqs.model.GetQueueAttributesRequest;
import com.amazonaws.services.sqs.model.Message;
import com.amazonaws.services.sqs.model.ReceiveMessageRequest;
import com.amazonaws.services.sqs.model.SendMessageRequest;
import com.amazonaws.services.sqs.model.SetQueueAttributesRequest;
import org.apache.hadoop.conf.Configuration;
import org.apache.hadoop.fs.Path;
import org.apache.parquet.hadoop.ParquetReader;
import org.junit.jupiter.api.AfterEach;
import org.junit.jupiter.api.BeforeEach;
import org.junit.jupiter.api.DisplayName;
import org.junit.jupiter.api.Nested;
import org.junit.jupiter.api.Test;
import org.junit.jupiter.api.io.TempDir;
import org.testcontainers.containers.localstack.LocalStackContainer;
import org.testcontainers.junit.jupiter.Container;
import org.testcontainers.junit.jupiter.Testcontainers;
import org.testcontainers.utility.DockerImageName;

import sleeper.compaction.job.CompactionJob;
import sleeper.compaction.job.CompactionJobSerDe;
import sleeper.compaction.job.CompactionJobStatusStore;
import sleeper.compaction.job.commit.CompactionJobCommitRequest;
import sleeper.compaction.job.commit.CompactionJobCommitRequestSerDe;
import sleeper.compaction.job.commit.CompactionJobCommitterOrSendToLambda;
import sleeper.compaction.status.store.job.CompactionJobStatusStoreFactory;
import sleeper.compaction.status.store.job.DynamoDBCompactionJobStatusStoreCreator;
import sleeper.compaction.status.store.task.CompactionTaskStatusStoreFactory;
import sleeper.compaction.status.store.task.DynamoDBCompactionTaskStatusStoreCreator;
import sleeper.compaction.task.CompactionTask;
import sleeper.compaction.task.CompactionTaskStatusStore;
import sleeper.configuration.jars.ObjectFactory;
import sleeper.configuration.properties.PropertiesReloader;
import sleeper.configuration.properties.instance.InstanceProperties;
import sleeper.configuration.properties.instance.InstanceProperty;
import sleeper.configuration.properties.table.S3TableProperties;
import sleeper.configuration.properties.table.TableProperties;
import sleeper.configuration.properties.table.TablePropertiesProvider;
import sleeper.configuration.properties.table.TablePropertiesStore;
import sleeper.configuration.table.index.DynamoDBTableIndexCreator;
import sleeper.core.CommonTestConstants;
import sleeper.core.record.Record;
import sleeper.core.record.process.RecordsProcessed;
import sleeper.core.record.process.RecordsProcessedSummary;
import sleeper.core.schema.Field;
import sleeper.core.schema.Schema;
import sleeper.core.schema.type.LongType;
import sleeper.core.statestore.FileReference;
import sleeper.core.statestore.ReplaceFileReferencesRequest;
import sleeper.core.statestore.StateStore;
import sleeper.core.statestore.StateStoreException;
import sleeper.core.statestore.exception.ReplaceRequestsFailedException;
import sleeper.ingest.IngestFactory;
import sleeper.ingest.impl.IngestCoordinator;
import sleeper.io.parquet.record.ParquetRecordReader;
import sleeper.statestore.FixedStateStoreProvider;
import sleeper.statestore.StateStoreProvider;
import sleeper.statestore.transactionlog.TransactionLogStateStoreCreator;

import java.io.IOException;
import java.time.Instant;
import java.util.ArrayList;
import java.util.LinkedList;
import java.util.List;
import java.util.Map;
import java.util.Queue;
import java.util.UUID;
import java.util.function.Function;
import java.util.function.Supplier;
import java.util.stream.Collectors;
import java.util.stream.IntStream;
import java.util.stream.Stream;

import static org.assertj.core.api.Assertions.assertThat;
import static org.assertj.core.api.Assertions.tuple;
import static org.mockito.ArgumentMatchers.anyList;
import static org.mockito.Mockito.doAnswer;
import static org.mockito.Mockito.mock;
import static sleeper.compaction.job.execution.StateStoreWaitForFilesTestHelper.waitWithRetries;
import static sleeper.compaction.job.execution.testutils.CompactSortedFilesTestUtils.assignJobIdsToInputFiles;
import static sleeper.configuration.properties.InstancePropertiesTestHelper.createTestInstanceProperties;
import static sleeper.configuration.properties.instance.CdkDefinedInstanceProperty.COMPACTION_JOB_DLQ_URL;
import static sleeper.configuration.properties.instance.CdkDefinedInstanceProperty.COMPACTION_JOB_QUEUE_URL;
import static sleeper.configuration.properties.instance.CdkDefinedInstanceProperty.CONFIG_BUCKET;
import static sleeper.configuration.properties.instance.CdkDefinedInstanceProperty.DATA_BUCKET;
import static sleeper.configuration.properties.instance.CdkDefinedInstanceProperty.STATESTORE_COMMITTER_QUEUE_URL;
import static sleeper.configuration.properties.instance.CommonProperty.FILE_SYSTEM;
import static sleeper.configuration.properties.instance.CompactionProperty.COMPACTION_TASK_DELAY_BEFORE_RETRY_IN_SECONDS;
import static sleeper.configuration.properties.instance.CompactionProperty.COMPACTION_TASK_MAX_CONSECUTIVE_FAILURES;
import static sleeper.configuration.properties.instance.CompactionProperty.COMPACTION_TASK_MAX_IDLE_TIME_IN_SECONDS;
import static sleeper.configuration.properties.instance.CompactionProperty.COMPACTION_TASK_WAIT_TIME_IN_SECONDS;
import static sleeper.configuration.properties.instance.DefaultProperty.DEFAULT_INGEST_PARTITION_FILE_WRITER_TYPE;
import static sleeper.configuration.properties.table.TablePropertiesTestHelper.createTestTableProperties;
import static sleeper.configuration.properties.table.TableProperty.COMPACTION_FILES_BATCH_SIZE;
import static sleeper.configuration.properties.table.TableProperty.COMPACTION_JOB_COMMIT_ASYNC;
import static sleeper.configuration.properties.table.TableProperty.TABLE_ID;
import static sleeper.configuration.testutils.LocalStackAwsV1ClientHelper.buildAwsV1Client;
import static sleeper.io.parquet.utils.HadoopConfigurationLocalStackUtils.getHadoopConfiguration;

@Testcontainers
public class ECSCompactionTaskRunnerLocalStackIT {

    @Container
    public static LocalStackContainer localStackContainer = new LocalStackContainer(DockerImageName.parse(CommonTestConstants.LOCALSTACK_DOCKER_IMAGE)).withServices(
            LocalStackContainer.Service.S3, LocalStackContainer.Service.SQS, LocalStackContainer.Service.DYNAMODB);

    private final AmazonS3 s3 = buildAwsV1Client(localStackContainer, LocalStackContainer.Service.S3, AmazonS3ClientBuilder.standard());
    private final AmazonDynamoDB dynamoDB = buildAwsV1Client(localStackContainer, LocalStackContainer.Service.DYNAMODB, AmazonDynamoDBClientBuilder.standard());
    private final AmazonSQS sqs = buildAwsV1Client(localStackContainer, LocalStackContainer.Service.SQS, AmazonSQSClientBuilder.standard());
    private final InstanceProperties instanceProperties = createInstance();
    private final Configuration configuration = getHadoopConfiguration(localStackContainer);
    private final StateStoreProvider stateStoreProvider = new StateStoreProvider(instanceProperties, s3, dynamoDB, configuration);
    private final TablePropertiesStore tablePropertiesStore = S3TableProperties.getStore(instanceProperties, s3, dynamoDB);
    private final TablePropertiesProvider tablePropertiesProvider = new TablePropertiesProvider(instanceProperties, s3, dynamoDB);
    private final Schema schema = createSchema();
    private final TableProperties tableProperties = createTable();
    private final String tableId = tableProperties.get(TABLE_ID);
    private final CompactionJobStatusStore jobStatusStore = CompactionJobStatusStoreFactory.getStatusStore(dynamoDB, instanceProperties);
    private final CompactionTaskStatusStore taskStatusStore = CompactionTaskStatusStoreFactory.getStatusStore(dynamoDB, instanceProperties);

    private InstanceProperties createInstance() {
        InstanceProperties instanceProperties = createTestInstanceProperties();
        instanceProperties.set(FILE_SYSTEM, "");
        instanceProperties.set(DEFAULT_INGEST_PARTITION_FILE_WRITER_TYPE, "direct");
        instanceProperties.setNumber(COMPACTION_TASK_WAIT_TIME_IN_SECONDS, 0);
        instanceProperties.setNumber(COMPACTION_TASK_DELAY_BEFORE_RETRY_IN_SECONDS, 0);
        instanceProperties.setNumber(COMPACTION_TASK_MAX_IDLE_TIME_IN_SECONDS, 0);
        instanceProperties.setNumber(COMPACTION_TASK_MAX_CONSECUTIVE_FAILURES, 1);
        s3.createBucket(instanceProperties.get(CONFIG_BUCKET));
        s3.createBucket(instanceProperties.get(DATA_BUCKET));
        instanceProperties.saveToS3(s3);
        DynamoDBTableIndexCreator.create(dynamoDB, instanceProperties);
        new TransactionLogStateStoreCreator(instanceProperties, dynamoDB).create();

        return instanceProperties;
    }

    private static Schema createSchema() {
        return Schema.builder()
                .rowKeyFields(new Field("key", new LongType()))
                .valueFields(new Field("value1", new LongType()), new Field("value2", new LongType()))
                .build();
    }

    private TableProperties createTable() {
        TableProperties tableProperties = createTestTableProperties(instanceProperties, schema);
        tableProperties.set(COMPACTION_FILES_BATCH_SIZE, "5");
        tablePropertiesStore.save(tableProperties);
        try {
            stateStoreProvider.getStateStore(tableProperties).initialise();
        } catch (StateStoreException e) {
            throw new RuntimeException(e);
        }
        return tableProperties;
    }

    private StateStore getStateStore() {
        return stateStoreProvider.getStateStore(tableProperties);
    }

    @AfterEach
    void tearDown() {
        s3.shutdown();
        dynamoDB.shutdown();
        sqs.shutdown();
    }

    @BeforeEach
    void setUp() {
        DynamoDBCompactionJobStatusStoreCreator.create(instanceProperties, dynamoDB);
        DynamoDBCompactionTaskStatusStoreCreator.create(instanceProperties, dynamoDB);
    }

    @TempDir
    public java.nio.file.Path tempDir;

    @Nested
    @DisplayName("Handle messages on job queue")
    class HandleMessagesOnJobQueue {
        @BeforeEach
        void setup() {
            tableProperties.set(COMPACTION_JOB_COMMIT_ASYNC, "false");
            tablePropertiesStore.save(tableProperties);
        }

        @Test
        void shouldDeleteMessagesIfJobSuccessful() throws Exception {
            // Given
            configureJobQueuesWithMaxReceiveCount(1);
            // - Create four files of sorted data
            StateStore stateStore = getStateStore();
            FileReference fileReference1 = ingestFileWith100Records(i -> new Record(Map.of(
                    "key", (long) 2 * i,
                    "value1", (long) 2 * i,
                    "value2", 987654321L)));
            FileReference fileReference2 = ingestFileWith100Records(i -> new Record(Map.of(
                    "key", (long) 2 * i + 1,
                    "value1", 1001L,
                    "value2", 123456789L)));
            FileReference fileReference3 = ingestFileWith100Records(i -> new Record(Map.of(
                    "key", (long) 2 * i,
                    "value1", (long) 2 * i,
                    "value2", 987654321L)));
            FileReference fileReference4 = ingestFileWith100Records(i -> new Record(Map.of(
                    "key", (long) 2 * i + 1,
                    "value1", 1001L,
                    "value2", 123456789L)));

            // - Create two compaction jobs and put on queue
            CompactionJob job1 = compactionJobForFiles("job1", "output1.parquet", fileReference1, fileReference2);
            CompactionJob job2 = compactionJobForFiles("job2", "output2.parquet", fileReference3, fileReference4);
            assignJobIdsToInputFiles(stateStore, job1, job2);
            String job1Json = CompactionJobSerDe.serialiseToString(job1);
            String job2Json = CompactionJobSerDe.serialiseToString(job2);
            SendMessageRequest sendMessageRequest = new SendMessageRequest()
                    .withQueueUrl(instanceProperties.get(COMPACTION_JOB_QUEUE_URL))
                    .withMessageBody(job1Json);
            sqs.sendMessage(sendMessageRequest);
            sendMessageRequest = new SendMessageRequest()
                    .withQueueUrl(instanceProperties.get(COMPACTION_JOB_QUEUE_URL))
                    .withMessageBody(job2Json);
            sqs.sendMessage(sendMessageRequest);

            // When
            createTask("task-id").run();

            // Then
            // - There should be no messages left on the queue
            assertThat(messagesOnQueue(COMPACTION_JOB_QUEUE_URL)).isEmpty();
            // - Check DynamoDBStateStore has correct file references
            assertThat(stateStore.getFileReferences())
                    .extracting(FileReference::getFilename)
                    .containsExactlyInAnyOrder(job1.getOutputFile(), job2.getOutputFile());
        }

        @Test
        void shouldPutMessageBackOnSQSQueueIfJobFailed() throws Exception {
            // Given
            configureJobQueuesWithMaxReceiveCount(2);
            StateStore stateStore = getStateStore();
            // - Create a compaction job for a non-existent file
            String jobJson = sendCompactionJobForFilesGetJson("job1", "output1.parquet", "not-a-file.parquet");

            // When
            createTask("task-id").run();

            // Then
            // - The compaction job should be put back on the queue
            assertThat(messagesOnQueue(COMPACTION_JOB_QUEUE_URL))
                    .map(Message::getBody)
                    .containsExactly(jobJson);
            // - No file references should be in the state store
            assertThat(stateStore.getFileReferences()).isEmpty();
        }

        @Test
        void shouldMoveMessageToDLQIfJobFailedTooManyTimes() throws Exception {
            // Given
            configureJobQueuesWithMaxReceiveCount(1);
            StateStore stateStore = getStateStore();
            // - Create a compaction job for a non-existent file
            String jobJson = sendCompactionJobForFilesGetJson("job1", "output1.parquet", "not-a-file.parquet");

            // When
            createTask("task-id").run();

            // Then
            // - The compaction job should no longer be on the job queue
            assertThat(messagesOnQueue(COMPACTION_JOB_QUEUE_URL)).isEmpty();
            // - The compaction job should be on the DLQ
            assertThat(messagesOnQueue(COMPACTION_JOB_DLQ_URL))
                    .map(Message::getBody)
                    .containsExactly(jobJson);
            // - No file references should be in the state store
            assertThat(stateStore.getFileReferences()).isEmpty();
        }

        @Test
        void shouldPutMessageBackOnSQSQueueIfStateStoreUpdateFailed() throws Exception {
            // Given
            configureJobQueuesWithMaxReceiveCount(2);
            StateStore stateStore = mock(StateStore.class);
            doAnswer(invocation -> {
                List<ReplaceFileReferencesRequest> requests = invocation.getArgument(0);
                throw new ReplaceRequestsFailedException(requests, new IllegalStateException("Failed to update state store"));
            }).when(stateStore).atomicallyReplaceFileReferencesWithNewOnes(anyList());
            FileReference fileReference1 = ingestFileWith100Records();
            FileReference fileReference2 = ingestFileWith100Records();
            String jobJson = sendCompactionJobForFilesGetJson("job1", "output1.parquet", fileReference1, fileReference2);

            // When
            createTask("task-id", new FixedStateStoreProvider(tableProperties, stateStore)).run();

            // Then
            // - The compaction job should be put back on the queue
            assertThat(messagesOnQueue(COMPACTION_JOB_QUEUE_URL))
                    .map(Message::getBody)
                    .containsExactly(jobJson);
            // - No file references should be in the state store
            assertThat(stateStore.getFileReferences()).isEmpty();
        }

        @Test
        void shouldMoveMessageToDLQIfStateStoreUpdateFailedTooManyTimes() throws Exception {
            // Given
            configureJobQueuesWithMaxReceiveCount(1);
            StateStore stateStore = mock(StateStore.class);
            doAnswer(invocation -> {
                List<ReplaceFileReferencesRequest> requests = invocation.getArgument(0);
                throw new ReplaceRequestsFailedException(requests, new IllegalStateException("Failed to update state store"));
            }).when(stateStore).atomicallyReplaceFileReferencesWithNewOnes(anyList());
            FileReference fileReference1 = ingestFileWith100Records();
            FileReference fileReference2 = ingestFileWith100Records();
            String jobJson = sendCompactionJobForFilesGetJson("job1", "output1.parquet", fileReference1, fileReference2);

            // When
            StateStoreProvider provider = new FixedStateStoreProvider(tableProperties, stateStore);
            createTask("task-id", provider).run();

            // Then
            // - The compaction job should no longer be on the job queue
            assertThat(messagesOnQueue(COMPACTION_JOB_QUEUE_URL)).isEmpty();
            // - The compaction job should be on the DLQ
            assertThat(messagesOnQueue(COMPACTION_JOB_DLQ_URL))
                    .map(Message::getBody)
                    .containsExactly(jobJson);
            // - No file references should be in the state store
            assertThat(stateStore.getFileReferences()).isEmpty();
        }
    }

    @Test
    void shouldSendCommitRequestToQueueIfAsyncCommitsEnabled() throws Exception {
        // Given
        tableProperties.set(COMPACTION_JOB_COMMIT_ASYNC, "true");
        tablePropertiesStore.save(tableProperties);
        configureJobQueuesWithMaxReceiveCount(1);
        StateStore stateStore = getStateStore();
        FileReference fileReference = ingestFileWith100Records();
        List<Record> expectedRecords = IntStream.range(0, 100)
                .mapToObj(defaultRecordCreator()::apply)
                .collect(Collectors.toList());
        CompactionJob job = compactionJobForFiles("job1", "output1.parquet", fileReference);
        assignJobIdsToInputFiles(stateStore, job);
        SendMessageRequest sendMessageRequest = new SendMessageRequest()
                .withQueueUrl(instanceProperties.get(COMPACTION_JOB_QUEUE_URL))
                .withMessageBody(CompactionJobSerDe.serialiseToString(job));
        sqs.sendMessage(sendMessageRequest);
        Queue<Instant> times = new LinkedList<>(List.of(
                Instant.parse("2024-05-09T12:52:00Z"),      // Start task
                Instant.parse("2024-05-09T12:55:00Z"),      // Job started
                Instant.parse("2024-05-09T12:56:00Z"),      // Job finished
                Instant.parse("2024-05-09T12:58:00Z")));    // Finished task
        Queue<String> jobRunIds = new LinkedList<>(List.of("job-run-id"));

        // When
        createTaskWithRunIdsAndTimes("task-id", jobRunIds::poll, times::poll).run();

        // Then
        // - The compaction job should not be on the input queue or DLQ
        assertThat(messagesOnQueue(COMPACTION_JOB_QUEUE_URL)).isEmpty();
        assertThat(messagesOnQueue(COMPACTION_JOB_DLQ_URL)).isEmpty();
        // - A compaction commit request should be on the job commit queue
        assertThat(messagesOnQueue(STATESTORE_COMMITTER_QUEUE_URL))
                .extracting(Message::getBody, this::getMessageGroupId)
                .containsExactly(tuple(
                        commitRequestOnQueue(job, "task-id", "job-run-id",
                                new RecordsProcessedSummary(new RecordsProcessed(100, 100),
                                        Instant.parse("2024-05-09T12:55:00Z"),
                                        Instant.parse("2024-05-09T12:56:00Z"))),
                        tableId));
        // - Check new output file has been created with the correct records
        assertThat(readRecords("output1.parquet", schema))
                .containsExactlyElementsOf(expectedRecords);
        // - Check DynamoDBStateStore does not yet have correct file references
        assertThat(stateStore.getFileReferences())
                .usingRecursiveFieldByFieldElementComparatorIgnoringFields("lastStateStoreUpdateTime")
                .containsExactly(onJob(job, fileReference));
    }

    private String getMessageGroupId(Message message) {
        return message.getAttributes().get("MessageGroupId");
    }

    private Stream<Message> messagesOnQueue(InstanceProperty queueProperty) {
        return sqs.receiveMessage(new ReceiveMessageRequest()
                .withQueueUrl(instanceProperties.get(queueProperty))
                .withAttributeNames("MessageGroupId")
                .withWaitTimeSeconds(2))
                .getMessages().stream();
    }

    private void configureJobQueuesWithMaxReceiveCount(int maxReceiveCount) {
        String jobQueueUrl = sqs.createQueue(UUID.randomUUID().toString()).getQueueUrl();
        String jobDlqUrl = sqs.createQueue(UUID.randomUUID().toString()).getQueueUrl();
        String jobDlqArn = sqs.getQueueAttributes(new GetQueueAttributesRequest()
                .withQueueUrl(jobDlqUrl)
                .withAttributeNames("QueueArn")).getAttributes().get("QueueArn");
        sqs.setQueueAttributes(new SetQueueAttributesRequest()
                .withQueueUrl(jobQueueUrl)
                .addAttributesEntry("RedrivePolicy",
                        "{\"maxReceiveCount\":\"" + maxReceiveCount + "\", " + "\"deadLetterTargetArn\":\"" + jobDlqArn + "\"}"));
        instanceProperties.set(COMPACTION_JOB_QUEUE_URL, jobQueueUrl);
        instanceProperties.set(COMPACTION_JOB_DLQ_URL, jobDlqUrl);
        configureJobCommitterQueues(maxReceiveCount);
    }

    private void configureJobCommitterQueues(int maxReceiveCount) {
        String jobCommitQueueUrl = sqs.createQueue(new CreateQueueRequest()
                .withQueueName(UUID.randomUUID().toString() + ".fifo")
                .withAttributes(Map.of("FifoQueue", "true"))).getQueueUrl();
        instanceProperties.set(STATESTORE_COMMITTER_QUEUE_URL, jobCommitQueueUrl);
    }

    private CompactionTask createTaskWithRunIdsAndTimes(
            String taskId, Supplier<String> jobRunIdSupplier, Supplier<Instant> timeSupplier) {
        return createTask(taskId, stateStoreProvider, jobRunIdSupplier, timeSupplier);
    }

    private CompactionTask createTask(String taskId) {
        return createTask(taskId, stateStoreProvider, () -> UUID.randomUUID().toString(), Instant::now);
    }

    private CompactionTask createTask(String taskId, StateStoreProvider stateStoreProvider) {
        return createTask(taskId, stateStoreProvider, () -> UUID.randomUUID().toString(), Instant::now);
    }

<<<<<<< HEAD
    private CompactionTask createTask(String taskId, StateStoreProvider stateStoreProvider, Supplier<Instant> timeSupplier) {
        DefaultSelector compactSortedFiles = new DefaultSelector(tablePropertiesProvider, stateStoreProvider,
                ObjectFactory.noUserJars(), configuration);
        CompactionJobCommitterOrSendToLambda committer = new CompactionJobCommitterOrSendToLambda(
=======
    private CompactionTask createTask(
            String taskId, StateStoreProvider stateStoreProvider,
            Supplier<String> jobRunIdSupplier, Supplier<Instant> timeSupplier) {
        CompactSortedFiles compactSortedFiles = new CompactSortedFiles(instanceProperties,
                tablePropertiesProvider, stateStoreProvider,
                ObjectFactory.noUserJars());
        CompactionJobCommitterOrSendToLambda committer = ECSCompactionTaskRunner.committerOrSendToLambda(
>>>>>>> 970c19aa
                tablePropertiesProvider, stateStoreProvider, jobStatusStore,
                instanceProperties, sqs);
        CompactionTask task = new CompactionTask(instanceProperties,
                PropertiesReloader.neverReload(), new SqsCompactionQueueHandler(sqs, instanceProperties),
                waitWithRetries(1, stateStoreProvider, tablePropertiesProvider),
<<<<<<< HEAD
                committer, jobStatusStore, taskStatusStore, compactSortedFiles, taskId,
                timeSupplier, duration -> {
=======
                compactSortedFiles, committer, jobStatusStore, taskStatusStore, taskId,
                jobRunIdSupplier, timeSupplier, duration -> {
>>>>>>> 970c19aa
                });
        return task;
    }

    private Function<Integer, Record> defaultRecordCreator() {
        return i -> new Record(Map.of(
                "key", (long) 2 * i,
                "value1", (long) 2 * i,
                "value2", 987654321L));
    }

    private FileReference ingestFileWith100Records() throws Exception {
        return ingestFileWith100Records(defaultRecordCreator());
    }

    private FileReference ingestFileWith100Records(Function<Integer, Record> recordCreator) throws Exception {
        IngestFactory ingestFactory = IngestFactory.builder()
                .objectFactory(ObjectFactory.noUserJars())
                .hadoopConfiguration(configuration)
                .localDir(tempDir.toString())
                .stateStoreProvider(new FixedStateStoreProvider(tableProperties, getStateStore()))
                .instanceProperties(instanceProperties)
                .build();
        IngestCoordinator<Record> coordinator = ingestFactory.createIngestCoordinator(tableProperties);
        for (int i = 0; i < 100; i++) {
            coordinator.write(recordCreator.apply(i));
        }
        return coordinator.closeReturningResult().getFileReferenceList().get(0);
    }

    private String sendCompactionJobForFilesGetJson(String jobId, String outputFilename, FileReference... fileReferences) throws IOException {
        return sendJobForFilesGetJson(compactionJobForFiles(jobId, outputFilename, List.of(fileReferences).stream()
                .map(FileReference::getFilename)
                .collect(Collectors.toList())));
    }

    private String sendCompactionJobForFilesGetJson(String jobId, String outputFilename, String... inputFilenames) throws IOException {
        return sendJobForFilesGetJson(compactionJobForFiles(jobId, outputFilename, List.of(inputFilenames)));
    }

    private String sendJobForFilesGetJson(CompactionJob job) throws IOException {
        String jobJson = CompactionJobSerDe.serialiseToString(job);
        SendMessageRequest sendMessageRequest = new SendMessageRequest()
                .withQueueUrl(instanceProperties.get(COMPACTION_JOB_QUEUE_URL))
                .withMessageBody(jobJson);
        sqs.sendMessage(sendMessageRequest);
        return jobJson;
    }

    private CompactionJob compactionJobForFiles(String jobId, String outputFilename, FileReference... fileReferences) {
        return compactionJobForFiles(jobId, outputFilename, List.of(fileReferences).stream()
                .map(FileReference::getFilename)
                .collect(Collectors.toList()));

    }

    private CompactionJob compactionJobForFiles(String jobId, String outputFilename, List<String> inputFilenames) {
        return CompactionJob.builder()
                .tableId(tableId)
                .jobId(jobId)
                .partitionId("root")
                .inputFiles(inputFilenames)
                .outputFile(tempDir + "/" + outputFilename).build();
    }

    private String commitRequestOnQueue(CompactionJob job, String taskId, String jobRunId, RecordsProcessedSummary summary) {
        return new CompactionJobCommitRequestSerDe().toJson(new CompactionJobCommitRequest(job, taskId, jobRunId, summary));
    }

    private FileReference onJob(CompactionJob job, FileReference reference) {
        return reference.toBuilder().jobId(job.getId()).build();
    }

    private List<Record> readRecords(String filename, Schema schema) {
        try (ParquetReader<Record> reader = new ParquetRecordReader(new Path(tempDir.resolve(filename).toString()), schema)) {
            List<Record> records = new ArrayList<>();
            for (Record record = reader.read(); record != null; record = reader.read()) {
                records.add(new Record(record));
            }
            return records;
        } catch (IOException e) {
            throw new RuntimeException("Failed reading records", e);
        }
    }
}<|MERGE_RESOLUTION|>--- conflicted
+++ resolved
@@ -449,32 +449,19 @@
         return createTask(taskId, stateStoreProvider, () -> UUID.randomUUID().toString(), Instant::now);
     }
 
-<<<<<<< HEAD
-    private CompactionTask createTask(String taskId, StateStoreProvider stateStoreProvider, Supplier<Instant> timeSupplier) {
-        DefaultSelector compactSortedFiles = new DefaultSelector(tablePropertiesProvider, stateStoreProvider,
-                ObjectFactory.noUserJars(), configuration);
-        CompactionJobCommitterOrSendToLambda committer = new CompactionJobCommitterOrSendToLambda(
-=======
     private CompactionTask createTask(
             String taskId, StateStoreProvider stateStoreProvider,
             Supplier<String> jobRunIdSupplier, Supplier<Instant> timeSupplier) {
-        CompactSortedFiles compactSortedFiles = new CompactSortedFiles(instanceProperties,
-                tablePropertiesProvider, stateStoreProvider,
-                ObjectFactory.noUserJars());
+        DefaultSelector compactSortedFiles = new DefaultSelector(tablePropertiesProvider, stateStoreProvider,
+                ObjectFactory.noUserJars(), configuration);
         CompactionJobCommitterOrSendToLambda committer = ECSCompactionTaskRunner.committerOrSendToLambda(
->>>>>>> 970c19aa
                 tablePropertiesProvider, stateStoreProvider, jobStatusStore,
                 instanceProperties, sqs);
         CompactionTask task = new CompactionTask(instanceProperties,
                 PropertiesReloader.neverReload(), new SqsCompactionQueueHandler(sqs, instanceProperties),
                 waitWithRetries(1, stateStoreProvider, tablePropertiesProvider),
-<<<<<<< HEAD
                 committer, jobStatusStore, taskStatusStore, compactSortedFiles, taskId,
-                timeSupplier, duration -> {
-=======
-                compactSortedFiles, committer, jobStatusStore, taskStatusStore, taskId,
                 jobRunIdSupplier, timeSupplier, duration -> {
->>>>>>> 970c19aa
                 });
         return task;
     }
