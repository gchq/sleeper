/*
 * Copyright 2022-2024 Crown Copyright
 *
 * Licensed under the Apache License, Version 2.0 (the "License");
 * you may not use this file except in compliance with the License.
 * You may obtain a copy of the License at
 *
 *     http://www.apache.org/licenses/LICENSE-2.0
 *
 * Unless required by applicable law or agreed to in writing, software
 * distributed under the License is distributed on an "AS IS" BASIS,
 * WITHOUT WARRANTIES OR CONDITIONS OF ANY KIND, either express or implied.
 * See the License for the specific language governing permissions and
 * limitations under the License.
 */
package sleeper.compaction.job.execution;

import com.amazonaws.services.dynamodbv2.AmazonDynamoDB;
import com.amazonaws.services.dynamodbv2.AmazonDynamoDBClientBuilder;
import com.amazonaws.services.s3.AmazonS3;
import com.amazonaws.services.s3.AmazonS3ClientBuilder;
import com.amazonaws.services.sqs.AmazonSQS;
import com.amazonaws.services.sqs.AmazonSQSClientBuilder;
import com.amazonaws.services.sqs.model.GetQueueAttributesRequest;
import com.amazonaws.services.sqs.model.Message;
import com.amazonaws.services.sqs.model.ReceiveMessageRequest;
import com.amazonaws.services.sqs.model.SendMessageRequest;
import com.amazonaws.services.sqs.model.SetQueueAttributesRequest;
import org.apache.hadoop.conf.Configuration;
import org.junit.jupiter.api.AfterEach;
import org.junit.jupiter.api.BeforeEach;
import org.junit.jupiter.api.Test;
import org.junit.jupiter.api.io.TempDir;
import org.testcontainers.containers.localstack.LocalStackContainer;
import org.testcontainers.junit.jupiter.Container;
import org.testcontainers.junit.jupiter.Testcontainers;
import org.testcontainers.utility.DockerImageName;

import sleeper.compaction.job.CompactionJob;
import sleeper.compaction.job.CompactionJobSerDe;
import sleeper.compaction.job.CompactionJobStatusStore;
import sleeper.compaction.job.commit.CompactionJobCommitter;
import sleeper.compaction.status.store.job.CompactionJobStatusStoreFactory;
import sleeper.compaction.status.store.job.DynamoDBCompactionJobStatusStoreCreator;
import sleeper.compaction.status.store.task.CompactionTaskStatusStoreFactory;
import sleeper.compaction.status.store.task.DynamoDBCompactionTaskStatusStoreCreator;
import sleeper.compaction.task.CompactionTaskStatusStore;
import sleeper.configuration.jars.ObjectFactory;
import sleeper.configuration.properties.PropertiesReloader;
import sleeper.configuration.properties.instance.InstanceProperties;
import sleeper.configuration.properties.instance.InstanceProperty;
import sleeper.configuration.properties.table.S3TableProperties;
import sleeper.configuration.properties.table.TableProperties;
import sleeper.configuration.properties.table.TablePropertiesProvider;
import sleeper.configuration.properties.table.TablePropertiesStore;
import sleeper.configuration.table.index.DynamoDBTableIndexCreator;
import sleeper.core.CommonTestConstants;
import sleeper.core.record.Record;
import sleeper.core.schema.Field;
import sleeper.core.schema.Schema;
import sleeper.core.schema.type.LongType;
import sleeper.core.statestore.FileReference;
import sleeper.core.statestore.StateStore;
import sleeper.core.statestore.StateStoreException;
import sleeper.ingest.IngestFactory;
import sleeper.ingest.impl.IngestCoordinator;
import sleeper.statestore.FixedStateStoreProvider;
import sleeper.statestore.StateStoreProvider;
import sleeper.statestore.s3.S3StateStoreCreator;

import java.io.IOException;
import java.util.List;
import java.util.Map;
import java.util.UUID;
import java.util.function.Function;
import java.util.stream.Collectors;
import java.util.stream.Stream;

import static org.assertj.core.api.Assertions.assertThat;
import static org.mockito.ArgumentMatchers.any;
import static org.mockito.ArgumentMatchers.anyString;
import static org.mockito.Mockito.doThrow;
import static org.mockito.Mockito.mock;
import static sleeper.compaction.job.execution.testutils.CompactSortedFilesTestUtils.assignJobIdsToInputFiles;
import static sleeper.configuration.properties.InstancePropertiesTestHelper.createTestInstanceProperties;
import static sleeper.configuration.properties.instance.CdkDefinedInstanceProperty.COMPACTION_JOB_DLQ_URL;
import static sleeper.configuration.properties.instance.CdkDefinedInstanceProperty.COMPACTION_JOB_QUEUE_URL;
import static sleeper.configuration.properties.instance.CdkDefinedInstanceProperty.CONFIG_BUCKET;
import static sleeper.configuration.properties.instance.CdkDefinedInstanceProperty.DATA_BUCKET;
import static sleeper.configuration.properties.instance.CommonProperty.FILE_SYSTEM;
import static sleeper.configuration.properties.instance.CompactionProperty.COMPACTION_TASK_DELAY_BEFORE_RETRY_IN_SECONDS;
import static sleeper.configuration.properties.instance.CompactionProperty.COMPACTION_TASK_MAX_CONSECUTIVE_FAILURES;
import static sleeper.configuration.properties.instance.CompactionProperty.COMPACTION_TASK_MAX_IDLE_TIME_IN_SECONDS;
import static sleeper.configuration.properties.instance.CompactionProperty.COMPACTION_TASK_WAIT_TIME_IN_SECONDS;
import static sleeper.configuration.properties.instance.DefaultProperty.DEFAULT_INGEST_PARTITION_FILE_WRITER_TYPE;
import static sleeper.configuration.properties.table.TablePropertiesTestHelper.createTestTableProperties;
import static sleeper.configuration.properties.table.TableProperty.COMPACTION_FILES_BATCH_SIZE;
import static sleeper.configuration.properties.table.TableProperty.TABLE_ID;
import static sleeper.configuration.testutils.LocalStackAwsV1ClientHelper.buildAwsV1Client;
import static sleeper.io.parquet.utils.HadoopConfigurationLocalStackUtils.getHadoopConfiguration;

@Testcontainers
public class ECSCompactionTaskRunnerLocalStackIT {

    @Container
    public static LocalStackContainer localStackContainer = new LocalStackContainer(DockerImageName.parse(CommonTestConstants.LOCALSTACK_DOCKER_IMAGE)).withServices(
            LocalStackContainer.Service.S3, LocalStackContainer.Service.SQS, LocalStackContainer.Service.DYNAMODB);

    private final AmazonS3 s3 = buildAwsV1Client(localStackContainer, LocalStackContainer.Service.S3, AmazonS3ClientBuilder.standard());
    private final AmazonDynamoDB dynamoDB = buildAwsV1Client(localStackContainer, LocalStackContainer.Service.DYNAMODB, AmazonDynamoDBClientBuilder.standard());
    private final AmazonSQS sqs = buildAwsV1Client(localStackContainer, LocalStackContainer.Service.SQS, AmazonSQSClientBuilder.standard());
    private final InstanceProperties instanceProperties = createInstance();
    private final Configuration configuration = getHadoopConfiguration(localStackContainer);
    private final StateStoreProvider stateStoreProvider = new StateStoreProvider(instanceProperties, s3, dynamoDB, configuration);
    private final TablePropertiesStore tablePropertiesStore = S3TableProperties.getStore(instanceProperties, s3, dynamoDB);
    private final TablePropertiesProvider tablePropertiesProvider = new TablePropertiesProvider(instanceProperties, s3, dynamoDB);
    private final Schema schema = createSchema();
    private final TableProperties tableProperties = createTable();
    private final String tableId = tableProperties.get(TABLE_ID);
    private final CompactionJobStatusStore jobStatusStore = CompactionJobStatusStoreFactory.getStatusStore(dynamoDB, instanceProperties);
    private final CompactionTaskStatusStore taskStatusStore = CompactionTaskStatusStoreFactory.getStatusStore(dynamoDB, instanceProperties);

    private InstanceProperties createInstance() {
        InstanceProperties instanceProperties = createTestInstanceProperties();
        instanceProperties.set(FILE_SYSTEM, "");
        instanceProperties.set(DEFAULT_INGEST_PARTITION_FILE_WRITER_TYPE, "direct");
        instanceProperties.setNumber(COMPACTION_TASK_WAIT_TIME_IN_SECONDS, 0);
        instanceProperties.setNumber(COMPACTION_TASK_DELAY_BEFORE_RETRY_IN_SECONDS, 0);
        instanceProperties.setNumber(COMPACTION_TASK_MAX_IDLE_TIME_IN_SECONDS, 0);
        instanceProperties.setNumber(COMPACTION_TASK_MAX_CONSECUTIVE_FAILURES, 1);
        s3.createBucket(instanceProperties.get(CONFIG_BUCKET));
        s3.createBucket(instanceProperties.get(DATA_BUCKET));
        instanceProperties.saveToS3(s3);
        DynamoDBTableIndexCreator.create(dynamoDB, instanceProperties);
        new S3StateStoreCreator(instanceProperties, dynamoDB).create();

        return instanceProperties;
    }

    private static Schema createSchema() {
        return Schema.builder()
                .rowKeyFields(new Field("key", new LongType()))
                .valueFields(new Field("value1", new LongType()), new Field("value2", new LongType()))
                .build();
    }

    private TableProperties createTable() {
        TableProperties tableProperties = createTestTableProperties(instanceProperties, schema);
        tableProperties.set(COMPACTION_FILES_BATCH_SIZE, "5");
        tablePropertiesStore.save(tableProperties);
        try {
            stateStoreProvider.getStateStore(tableProperties).initialise();
        } catch (StateStoreException e) {
            throw new RuntimeException(e);
        }
        return tableProperties;
    }

    private StateStore getStateStore() {
        return stateStoreProvider.getStateStore(tableProperties);
    }

    @AfterEach
    void tearDown() {
        s3.shutdown();
        dynamoDB.shutdown();
        sqs.shutdown();
    }

    @BeforeEach
    void setUp() {
        DynamoDBCompactionJobStatusStoreCreator.create(instanceProperties, dynamoDB);
        DynamoDBCompactionTaskStatusStoreCreator.create(instanceProperties, dynamoDB);
    }

    @TempDir
    public java.nio.file.Path tempDir;

    @Test
    void shouldDeleteMessagesIfJobSuccessful() throws Exception {
        // Given
        configureJobQueuesWithMaxReceiveCount(1);
        // - Create four files of sorted data
        StateStore stateStore = getStateStore();
        FileReference fileReference1 = ingestFileWith100Records(i -> new Record(Map.of(
                "key", (long) 2 * i,
                "value1", (long) 2 * i,
                "value2", 987654321L)));
        FileReference fileReference2 = ingestFileWith100Records(i -> new Record(Map.of(
                "key", (long) 2 * i + 1,
                "value1", 1001L,
                "value2", 123456789L)));
        FileReference fileReference3 = ingestFileWith100Records(i -> new Record(Map.of(
                "key", (long) 2 * i,
                "value1", (long) 2 * i,
                "value2", 987654321L)));
        FileReference fileReference4 = ingestFileWith100Records(i -> new Record(Map.of(
                "key", (long) 2 * i + 1,
                "value1", 1001L,
                "value2", 123456789L)));

        // - Create two compaction jobs and put on queue
        CompactionJob job1 = compactionJobForFiles("job1", "output1.parquet", fileReference1, fileReference2);
        CompactionJob job2 = compactionJobForFiles("job2", "output2.parquet", fileReference3, fileReference4);
        assignJobIdsToInputFiles(stateStore, job1, job2);
        String job1Json = CompactionJobSerDe.serialiseToString(job1);
        String job2Json = CompactionJobSerDe.serialiseToString(job2);
        SendMessageRequest sendMessageRequest = new SendMessageRequest()
                .withQueueUrl(instanceProperties.get(COMPACTION_JOB_QUEUE_URL))
                .withMessageBody(job1Json);
        sqs.sendMessage(sendMessageRequest);
        sendMessageRequest = new SendMessageRequest()
                .withQueueUrl(instanceProperties.get(COMPACTION_JOB_QUEUE_URL))
                .withMessageBody(job2Json);
        sqs.sendMessage(sendMessageRequest);

        // When
        createTask("task-id").run();

        // Then
        // - There should be no messages left on the queue
        assertThat(messagesOnQueue(COMPACTION_JOB_QUEUE_URL)).isEmpty();
        // - Check DynamoDBStateStore has correct file references
        assertThat(stateStore.getFileReferences())
                .extracting(FileReference::getFilename)
                .containsExactlyInAnyOrder(job1.getOutputFile(), job2.getOutputFile());
    }

    @Test
    void shouldPutMessageBackOnSQSQueueIfJobFailed() throws Exception {
        // Given
        configureJobQueuesWithMaxReceiveCount(2);
        StateStore stateStore = getStateStore();
        // - Create a compaction job for a non-existent file
        String jobJson = sendCompactionJobForFilesGetJson("job1", "output1.parquet", "not-a-file.parquet");

        // When
        createTask("task-id").run();

        // Then
        // - The compaction job should be put back on the queue
        assertThat(messagesOnQueue(COMPACTION_JOB_QUEUE_URL)).containsExactly(jobJson);
        // - No file references should be in the state store
        assertThat(stateStore.getFileReferences()).isEmpty();
    }

    @Test
    void shouldMoveMessageToDLQIfJobFailedTooManyTimes() throws Exception {
        // Given
        configureJobQueuesWithMaxReceiveCount(1);
        StateStore stateStore = getStateStore();
        // - Create a compaction job for a non-existent file
        String jobJson = sendCompactionJobForFilesGetJson("job1", "output1.parquet", "not-a-file.parquet");

        // When
        createTask("task-id").run();

        // Then
        // - The compaction job should no longer be on the job queue
        assertThat(messagesOnQueue(COMPACTION_JOB_QUEUE_URL)).isEmpty();
        // - The compaction job should be on the DLQ
        assertThat(messagesOnQueue(COMPACTION_JOB_DLQ_URL))
                .containsExactly(jobJson);
        // - No file references should be in the state store
        assertThat(stateStore.getFileReferences()).isEmpty();
    }

    @Test
    void shouldPutMessageBackOnSQSQueueIfStateStoreUpdateFailed() throws Exception {
        // Given
        configureJobQueuesWithMaxReceiveCount(2);
        StateStore stateStore = mock(StateStore.class);
        doThrow(new StateStoreException("Failed to update state store"))
                .when(stateStore).atomicallyReplaceFileReferencesWithNewOne(anyString(), anyString(), any(), any());
        FileReference fileReference1 = ingestFileWith100Records();
        FileReference fileReference2 = ingestFileWith100Records();
        String jobJson = sendCompactionJobForFilesGetJson("job1", "output1.parquet", fileReference1, fileReference2);

        // When
        createTask("task-id", new FixedStateStoreProvider(tableProperties, stateStore)).run();

        // Then
        // - The compaction job should be put back on the queue
        assertThat(messagesOnQueue(COMPACTION_JOB_QUEUE_URL))
                .containsExactly(jobJson);
        // - No file references should be in the state store
        assertThat(stateStore.getFileReferences()).isEmpty();
    }

    @Test
    void shouldMoveMessageToDLQIfStateStoreUpdateFailedTooManyTimes() throws Exception {
        // Given
        configureJobQueuesWithMaxReceiveCount(1);
        StateStore stateStore = mock(StateStore.class);
        doThrow(new StateStoreException("Failed to update state store"))
                .when(stateStore).atomicallyReplaceFileReferencesWithNewOne(anyString(), anyString(), any(), any());
        FileReference fileReference1 = ingestFileWith100Records();
        FileReference fileReference2 = ingestFileWith100Records();
        String jobJson = sendCompactionJobForFilesGetJson("job1", "output1.parquet", fileReference1, fileReference2);

        // When
        StateStoreProvider provider = new FixedStateStoreProvider(tableProperties, stateStore);
        createTask("task-id", provider).run();

        // Then
        // - The compaction job should no longer be on the job queue
        assertThat(messagesOnQueue(COMPACTION_JOB_QUEUE_URL)).isEmpty();
        // - The compaction job should be on the DLQ
        assertThat(messagesOnQueue(COMPACTION_JOB_DLQ_URL))
                .containsExactly(jobJson);
        // - No file references should be in the state store
        assertThat(stateStore.getFileReferences()).isEmpty();
    }

    private Stream<String> messagesOnQueue(InstanceProperty queueProperty) {
        return sqs.receiveMessage(new ReceiveMessageRequest()
                .withQueueUrl(instanceProperties.get(queueProperty))
                .withWaitTimeSeconds(2))
                .getMessages().stream()
                .map(Message::getBody);
    }

    private void configureJobQueuesWithMaxReceiveCount(int maxReceiveCount) {
        String jobQueueUrl = sqs.createQueue(UUID.randomUUID().toString()).getQueueUrl();
        String jobDlqUrl = sqs.createQueue(UUID.randomUUID().toString()).getQueueUrl();
        String jobDlqArn = sqs.getQueueAttributes(new GetQueueAttributesRequest()
                .withQueueUrl(jobDlqUrl)
                .withAttributeNames("QueueArn")).getAttributes().get("QueueArn");
        sqs.setQueueAttributes(new SetQueueAttributesRequest()
                .withQueueUrl(jobQueueUrl)
                .addAttributesEntry("RedrivePolicy",
                        "{\"maxReceiveCount\":\"" + maxReceiveCount + "\", " + "\"deadLetterTargetArn\":\"" + jobDlqArn + "\"}"));
        instanceProperties.set(COMPACTION_JOB_QUEUE_URL, jobQueueUrl);
        instanceProperties.set(COMPACTION_JOB_DLQ_URL, jobDlqUrl);
    }

    private CompactionTask createTask(String taskId) {
        return createTask(taskId, stateStoreProvider);
    }

    private CompactionTask createTask(String taskId, StateStoreProvider stateStoreProvider) {
        CompactSortedFiles compactSortedFiles = new CompactSortedFiles(instanceProperties,
                tablePropertiesProvider, stateStoreProvider,
                ObjectFactory.noUserJars());
<<<<<<< HEAD
        CompactionTask task = new CompactionTask(instanceProperties, tablePropertiesProvider,
                PropertiesReloader.neverReload(), new SqsCompactionQueueHandler(sqs, instanceProperties), compactSortedFiles,
                new CompactionJobCompletion(jobStatusStore, tableId -> stateStoreProvider.getStateStore(tablePropertiesProvider.getById(tableId))),
=======
        CompactionTask task = new CompactionTask(instanceProperties, PropertiesReloader.neverReload(),
                new SqsCompactionQueueHandler(sqs, instanceProperties), compactSortedFiles,
                new CompactionJobCommitter(jobStatusStore, tableId -> stateStoreProvider.getStateStore(tablePropertiesProvider.getById(tableId))),
>>>>>>> 4b170551
                jobStatusStore, taskStatusStore, taskId);
        return task;
    }

    private FileReference ingestFileWith100Records() throws Exception {
        return ingestFileWith100Records(i -> new Record(Map.of(
                "key", (long) 2 * i,
                "value1", (long) 2 * i,
                "value2", 987654321L)));
    }

    private FileReference ingestFileWith100Records(Function<Integer, Record> recordCreator) throws Exception {
        IngestFactory ingestFactory = IngestFactory.builder()
                .objectFactory(ObjectFactory.noUserJars())
                .hadoopConfiguration(configuration)
                .localDir(tempDir.toString())
                .stateStoreProvider(new FixedStateStoreProvider(tableProperties, getStateStore()))
                .instanceProperties(instanceProperties)
                .build();
        IngestCoordinator<Record> coordinator = ingestFactory.createIngestCoordinator(tableProperties);
        for (int i = 0; i < 100; i++) {
            coordinator.write(recordCreator.apply(i));
        }
        return coordinator.closeReturningResult().getFileReferenceList().get(0);
    }

    private String sendCompactionJobForFilesGetJson(String jobId, String outputFilename, FileReference... fileReferences) throws IOException {
        return sendJobForFilesGetJson(compactionJobForFiles(jobId, outputFilename, List.of(fileReferences).stream()
                .map(FileReference::getFilename)
                .collect(Collectors.toList())));
    }

    private String sendCompactionJobForFilesGetJson(String jobId, String outputFilename, String... inputFilenames) throws IOException {
        return sendJobForFilesGetJson(compactionJobForFiles(jobId, outputFilename, List.of(inputFilenames)));
    }

    private String sendJobForFilesGetJson(CompactionJob job) throws IOException {
        String jobJson = CompactionJobSerDe.serialiseToString(job);
        SendMessageRequest sendMessageRequest = new SendMessageRequest()
                .withQueueUrl(instanceProperties.get(COMPACTION_JOB_QUEUE_URL))
                .withMessageBody(jobJson);
        sqs.sendMessage(sendMessageRequest);
        return jobJson;
    }

    private CompactionJob compactionJobForFiles(String jobId, String outputFilename, FileReference... fileReferences) {
        return compactionJobForFiles(jobId, outputFilename, List.of(fileReferences).stream()
                .map(FileReference::getFilename)
                .collect(Collectors.toList()));

    }

    private CompactionJob compactionJobForFiles(String jobId, String outputFilename, List<String> inputFilenames) {
        return CompactionJob.builder()
                .tableId(tableId)
                .jobId(jobId)
                .partitionId("root")
                .inputFiles(inputFilenames)
                .outputFile(tempDir + "/" + outputFilename).build();
    }
}<|MERGE_RESOLUTION|>--- conflicted
+++ resolved
@@ -342,15 +342,9 @@
         CompactSortedFiles compactSortedFiles = new CompactSortedFiles(instanceProperties,
                 tablePropertiesProvider, stateStoreProvider,
                 ObjectFactory.noUserJars());
-<<<<<<< HEAD
         CompactionTask task = new CompactionTask(instanceProperties, tablePropertiesProvider,
                 PropertiesReloader.neverReload(), new SqsCompactionQueueHandler(sqs, instanceProperties), compactSortedFiles,
-                new CompactionJobCompletion(jobStatusStore, tableId -> stateStoreProvider.getStateStore(tablePropertiesProvider.getById(tableId))),
-=======
-        CompactionTask task = new CompactionTask(instanceProperties, PropertiesReloader.neverReload(),
-                new SqsCompactionQueueHandler(sqs, instanceProperties), compactSortedFiles,
                 new CompactionJobCommitter(jobStatusStore, tableId -> stateStoreProvider.getStateStore(tablePropertiesProvider.getById(tableId))),
->>>>>>> 4b170551
                 jobStatusStore, taskStatusStore, taskId);
         return task;
     }
