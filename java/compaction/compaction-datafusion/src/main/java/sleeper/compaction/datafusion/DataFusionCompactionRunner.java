/*
 * Copyright 2022-2025 Crown Copyright
 *
 * Licensed under the Apache License, Version 2.0 (the "License");
 * you may not use this file except in compliance with the License.
 * You may obtain a copy of the License at
 *
 *     http://www.apache.org/licenses/LICENSE-2.0
 *
 * Unless required by applicable law or agreed to in writing, software
 * distributed under the License is distributed on an "AS IS" BASIS,
 * WITHOUT WARRANTIES OR CONDITIONS OF ANY KIND, either express or implied.
 * See the License for the specific language governing permissions and
 * limitations under the License.
 */
package sleeper.compaction.datafusion;

import edu.umd.cs.findbugs.annotations.SuppressFBWarnings;
import org.apache.hadoop.conf.Configuration;
import org.apache.hadoop.fs.Path;
import org.apache.parquet.hadoop.ParquetWriter;
import org.slf4j.Logger;
import org.slf4j.LoggerFactory;

import sleeper.compaction.core.job.CompactionJob;
import sleeper.compaction.core.job.CompactionRunner;
import sleeper.core.properties.model.DataEngine;
import sleeper.core.properties.table.TableProperties;
import sleeper.core.range.Region;
import sleeper.core.row.Row;
import sleeper.core.schema.Schema;
import sleeper.core.tracker.job.run.RowsProcessed;
import sleeper.foreign.FFIFileResult;
import sleeper.foreign.FFISleeperRegion;
import sleeper.foreign.bridge.FFIBridge;
import sleeper.foreign.bridge.FFIContext;
<<<<<<< HEAD
import sleeper.foreign.datafusion.DataFusionAwsConfig;
import sleeper.foreign.datafusion.FFICommonConfig;
=======
import sleeper.parquet.row.ParquetRowWriterFactory;
>>>>>>> 86fd39bc

import java.io.IOException;
import java.time.LocalDateTime;
import java.util.Optional;

import static sleeper.core.properties.table.TableProperty.COLUMN_INDEX_TRUNCATE_LENGTH;
import static sleeper.core.properties.table.TableProperty.COMPRESSION_CODEC;
import static sleeper.core.properties.table.TableProperty.DICTIONARY_ENCODING_FOR_ROW_KEY_FIELDS;
import static sleeper.core.properties.table.TableProperty.DICTIONARY_ENCODING_FOR_SORT_KEY_FIELDS;
import static sleeper.core.properties.table.TableProperty.DICTIONARY_ENCODING_FOR_VALUE_FIELDS;
import static sleeper.core.properties.table.TableProperty.PAGE_SIZE;
import static sleeper.core.properties.table.TableProperty.PARQUET_WRITER_VERSION;
import static sleeper.core.properties.table.TableProperty.STATISTICS_TRUNCATE_LENGTH;

@SuppressFBWarnings("UUF_UNUSED_FIELD")
public class DataFusionCompactionRunner implements CompactionRunner {
    private static final Logger LOGGER = LoggerFactory.getLogger(DataFusionCompactionRunner.class);
    public static final long DATAFUSION_MAX_ROW_GROUP_ROWS = 1_000_000;

    /** Maximum number of rows in a Parquet row group. */
    private static final DataFusionCompactionFunctions NATIVE_COMPACTION;

    private final DataFusionAwsConfig awsConfig;
    private final Configuration hadoopConf;

    static {
        // Obtain native library. This throws an exception if native library can't be
        // loaded and linked
        try {
            NATIVE_COMPACTION = FFIBridge.createForeignInterface(DataFusionCompactionFunctions.class);
        } catch (IOException e) {
            throw new ExceptionInInitializerError(e);
        }
    }

    public DataFusionCompactionRunner(Configuration hadoopConf) {
        this(DataFusionAwsConfig.getDefault(), hadoopConf);
    }

    public DataFusionCompactionRunner(DataFusionAwsConfig awsConfig, Configuration hadoopConf) {
        this.awsConfig = awsConfig;
        this.hadoopConf = hadoopConf;
    }

    @Override
    public RowsProcessed compact(CompactionJob job, TableProperties tableProperties, Region region) throws IOException {
        jnr.ffi.Runtime runtime = jnr.ffi.Runtime.getRuntime(NATIVE_COMPACTION);

        FFICommonConfig params = createCompactionParams(job, tableProperties, region, awsConfig, runtime);

        RowsProcessed result = invokeDataFusion(job, params, runtime);

        if (result.getRowsWritten() < 1) {
            try (ParquetWriter<Row> writer = ParquetRowWriterFactory.createParquetRowWriter(
                    new Path(job.getOutputFile()), tableProperties, hadoopConf)) {
                // Write an empty file. This should be temporary, as we expect DataFusion to add support for this.
                // See the test should_merge_empty_files in compaction_test.rs
            }
        }

        LOGGER.info("Compaction job {}: compaction finished at {}", job.getId(),
                LocalDateTime.now());
        return result;
    }

    /**
     * Creates the input struct that contains all the information needed by the Rust code
     * side of the compaction.
     *
     * This includes all Parquet writer settings as well as compaction data such as
     * input files, compaction
     * region etc.
     *
     * @param  job             compaction job
     * @param  tableProperties configuration for the Sleeper table
     * @param  region          region being compacted
     * @param  awsConfig       settings to access AWS, or null to use defaults
     * @param  runtime         FFI runtime
     * @return                 object to pass to FFI layer
     */
    private static FFICommonConfig createCompactionParams(CompactionJob job, TableProperties tableProperties,
            Region region, DataFusionAwsConfig awsConfig, jnr.ffi.Runtime runtime) {
        Schema schema = tableProperties.getSchema();
        FFICommonConfig params = new FFICommonConfig(runtime, Optional.ofNullable(awsConfig));
        params.input_files.populate(job.getInputFiles().toArray(String[]::new), false);
        // Files are always sorted for compactions
        params.input_files_sorted.set(true);
        params.output_file.set(job.getOutputFile());
        params.row_key_cols.populate(schema.getRowKeyFieldNames().toArray(String[]::new), false);
        params.row_key_schema.populate(FFICommonConfig.getKeyTypes(schema.getRowKeyTypes()), false);
        params.sort_key_cols.populate(schema.getSortKeyFieldNames().toArray(String[]::new), false);
        params.max_row_group_size.set(DATAFUSION_MAX_ROW_GROUP_ROWS);
        params.max_page_size.set(tableProperties.getInt(PAGE_SIZE));
        params.compression.set(tableProperties.get(COMPRESSION_CODEC));
        params.writer_version.set(tableProperties.get(PARQUET_WRITER_VERSION));
        params.column_truncate_length.set(tableProperties.getInt(COLUMN_INDEX_TRUNCATE_LENGTH));
        params.stats_truncate_length.set(tableProperties.getInt(STATISTICS_TRUNCATE_LENGTH));
        params.dict_enc_row_keys.set(tableProperties.getBoolean(DICTIONARY_ENCODING_FOR_ROW_KEY_FIELDS));
        params.dict_enc_sort_keys.set(tableProperties.getBoolean(DICTIONARY_ENCODING_FOR_SORT_KEY_FIELDS));
        params.dict_enc_values.set(tableProperties.getBoolean(DICTIONARY_ENCODING_FOR_VALUE_FIELDS));
        // Is there an aggregation/filtering iterator set?
        if (DataEngine.AGGREGATION_ITERATOR_NAME.equals(job.getIteratorClassName())) {
            params.iterator_config.set(job.getIteratorConfig());
<<<<<<< HEAD
=======
        } else {
            params.iterator_config.set("");
        }
        List<String> rowKeysOrdered = schema.getRowKeyFieldNames();
        List<Range> orderedRanges = rowKeysOrdered.stream().map(rowKeyName -> region.getRange(rowKeyName)).toList();
        FFISleeperRegion partitionRegion = new FFISleeperRegion(runtime);
        // Extra braces: Make sure wrong array isn't populated to wrong pointers
        {
            // This array can't contain nulls
            Object[] regionMins = orderedRanges.stream().map(Range::getMin).toArray();
            partitionRegion.region_mins.populate(regionMins, false);
        }
        {
            Boolean[] regionMinInclusives = orderedRanges.stream().map(Range::isMinInclusive)
                    .toArray(Boolean[]::new);
            partitionRegion.region_mins_inclusive.populate(regionMinInclusives, false);
        }
        {
            // This array can contain nulls
            Object[] regionMaxs = orderedRanges.stream().map(Range::getMax).toArray();
            partitionRegion.region_maxs.populate(regionMaxs, true);
        }
        {
            Boolean[] regionMaxInclusives = orderedRanges.stream().map(Range::isMaxInclusive)
                    .toArray(Boolean[]::new);
            partitionRegion.region_maxs_inclusive.populate(regionMaxInclusives, false);
>>>>>>> 86fd39bc
        }
        FFISleeperRegion partitionRegion = new FFISleeperRegion(runtime, schema, region);
        params.setRegion(partitionRegion);
        params.validate();

        return params;
    }

    /**
     * Take the compaction parameters and invoke the DataFusion compactor using the FFI
     * bridge.
     *
     * @param  job              the compaction job
     * @param  compactionParams the compaction input parameters
     * @param  runtime          the JNR FFI runtime object
     * @return                  rows read/written
     * @throws IOException      if the foreign library call doesn't complete successfully
     */
<<<<<<< HEAD
    public static RowsProcessed invokeDataFusion(CompactionJob job,
            FFICommonConfig compactionParams, jnr.ffi.Runtime runtime) throws IOException {
=======
    private static RowsProcessed invokeDataFusion(CompactionJob job,
            DataFusionCommonConfig compactionParams, jnr.ffi.Runtime runtime) throws IOException {
>>>>>>> 86fd39bc
        // Create object to hold the result (in native memory)
        FFIFileResult compactionData = new FFIFileResult(runtime);
        // Perform compaction
        try (FFIContext context = new FFIContext(NATIVE_COMPACTION)) {
            int result = NATIVE_COMPACTION.compact(context, compactionParams, compactionData);
            // Check result
            if (result != 0) {
                LOGGER.error("DataFusion compaction failed, return code: {}", result);
                throw new IOException("DataFusion compaction failed with return code " + result);
            }
        }

        long totalNumberOfRowsRead = compactionData.rows_read.get();
        long rowsWritten = compactionData.rows_written.get();

        LOGGER.info("Compaction job {}: Read {} rows and wrote {} rows",
                job.getId(), totalNumberOfRowsRead, rowsWritten);

        return new RowsProcessed(totalNumberOfRowsRead, rowsWritten);
    }

    @Override
    public String implementationLanguage() {
        return "Rust";
    }
}<|MERGE_RESOLUTION|>--- conflicted
+++ resolved
@@ -34,12 +34,9 @@
 import sleeper.foreign.FFISleeperRegion;
 import sleeper.foreign.bridge.FFIBridge;
 import sleeper.foreign.bridge.FFIContext;
-<<<<<<< HEAD
 import sleeper.foreign.datafusion.DataFusionAwsConfig;
 import sleeper.foreign.datafusion.FFICommonConfig;
-=======
 import sleeper.parquet.row.ParquetRowWriterFactory;
->>>>>>> 86fd39bc
 
 import java.io.IOException;
 import java.time.LocalDateTime;
@@ -61,7 +58,6 @@
 
     /** Maximum number of rows in a Parquet row group. */
     private static final DataFusionCompactionFunctions NATIVE_COMPACTION;
-
     private final DataFusionAwsConfig awsConfig;
     private final Configuration hadoopConf;
 
@@ -143,36 +139,10 @@
         // Is there an aggregation/filtering iterator set?
         if (DataEngine.AGGREGATION_ITERATOR_NAME.equals(job.getIteratorClassName())) {
             params.iterator_config.set(job.getIteratorConfig());
-<<<<<<< HEAD
-=======
         } else {
             params.iterator_config.set("");
         }
-        List<String> rowKeysOrdered = schema.getRowKeyFieldNames();
-        List<Range> orderedRanges = rowKeysOrdered.stream().map(rowKeyName -> region.getRange(rowKeyName)).toList();
-        FFISleeperRegion partitionRegion = new FFISleeperRegion(runtime);
-        // Extra braces: Make sure wrong array isn't populated to wrong pointers
-        {
-            // This array can't contain nulls
-            Object[] regionMins = orderedRanges.stream().map(Range::getMin).toArray();
-            partitionRegion.region_mins.populate(regionMins, false);
-        }
-        {
-            Boolean[] regionMinInclusives = orderedRanges.stream().map(Range::isMinInclusive)
-                    .toArray(Boolean[]::new);
-            partitionRegion.region_mins_inclusive.populate(regionMinInclusives, false);
-        }
-        {
-            // This array can contain nulls
-            Object[] regionMaxs = orderedRanges.stream().map(Range::getMax).toArray();
-            partitionRegion.region_maxs.populate(regionMaxs, true);
-        }
-        {
-            Boolean[] regionMaxInclusives = orderedRanges.stream().map(Range::isMaxInclusive)
-                    .toArray(Boolean[]::new);
-            partitionRegion.region_maxs_inclusive.populate(regionMaxInclusives, false);
->>>>>>> 86fd39bc
-        }
+
         FFISleeperRegion partitionRegion = new FFISleeperRegion(runtime, schema, region);
         params.setRegion(partitionRegion);
         params.validate();
@@ -190,13 +160,8 @@
      * @return                  rows read/written
      * @throws IOException      if the foreign library call doesn't complete successfully
      */
-<<<<<<< HEAD
     public static RowsProcessed invokeDataFusion(CompactionJob job,
             FFICommonConfig compactionParams, jnr.ffi.Runtime runtime) throws IOException {
-=======
-    private static RowsProcessed invokeDataFusion(CompactionJob job,
-            DataFusionCommonConfig compactionParams, jnr.ffi.Runtime runtime) throws IOException {
->>>>>>> 86fd39bc
         // Create object to hold the result (in native memory)
         FFIFileResult compactionData = new FFIFileResult(runtime);
         // Perform compaction
