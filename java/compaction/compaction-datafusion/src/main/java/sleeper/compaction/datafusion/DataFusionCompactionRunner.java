/*
 * Copyright 2022-2025 Crown Copyright
 *
 * Licensed under the Apache License, Version 2.0 (the "License");
 * you may not use this file except in compliance with the License.
 * You may obtain a copy of the License at
 *
 *     http://www.apache.org/licenses/LICENSE-2.0
 *
 * Unless required by applicable law or agreed to in writing, software
 * distributed under the License is distributed on an "AS IS" BASIS,
 * WITHOUT WARRANTIES OR CONDITIONS OF ANY KIND, either express or implied.
 * See the License for the specific language governing permissions and
 * limitations under the License.
 */
package sleeper.compaction.datafusion;

import edu.umd.cs.findbugs.annotations.SuppressFBWarnings;
import org.slf4j.Logger;
import org.slf4j.LoggerFactory;

import sleeper.compaction.core.job.CompactionJob;
import sleeper.compaction.core.job.CompactionRunner;
import sleeper.compaction.datafusion.DataFusionFunctions.DataFusionCommonConfig;
import sleeper.compaction.datafusion.DataFusionFunctions.DataFusionCompactionResult;
import sleeper.core.properties.model.DataEngine;
import sleeper.core.properties.table.TableProperties;
import sleeper.core.range.Range;
import sleeper.core.range.Region;
import sleeper.core.schema.Schema;
import sleeper.core.schema.type.ByteArrayType;
import sleeper.core.schema.type.IntType;
import sleeper.core.schema.type.LongType;
import sleeper.core.schema.type.PrimitiveType;
import sleeper.core.schema.type.StringType;
import sleeper.core.tracker.job.run.RowsProcessed;
import sleeper.foreign.FFISleeperRegion;
import sleeper.foreign.bridge.FFIBridge;
import sleeper.foreign.bridge.FFIContext;

import java.io.IOException;
import java.time.LocalDateTime;
import java.util.List;

import static sleeper.core.properties.table.TableProperty.COLUMN_INDEX_TRUNCATE_LENGTH;
import static sleeper.core.properties.table.TableProperty.COMPRESSION_CODEC;
import static sleeper.core.properties.table.TableProperty.DICTIONARY_ENCODING_FOR_ROW_KEY_FIELDS;
import static sleeper.core.properties.table.TableProperty.DICTIONARY_ENCODING_FOR_SORT_KEY_FIELDS;
import static sleeper.core.properties.table.TableProperty.DICTIONARY_ENCODING_FOR_VALUE_FIELDS;
import static sleeper.core.properties.table.TableProperty.PAGE_SIZE;
import static sleeper.core.properties.table.TableProperty.PARQUET_WRITER_VERSION;
import static sleeper.core.properties.table.TableProperty.STATISTICS_TRUNCATE_LENGTH;

@SuppressFBWarnings("UUF_UNUSED_FIELD")
public class DataFusionCompactionRunner implements CompactionRunner {
    private static final Logger LOGGER = LoggerFactory.getLogger(DataFusionCompactionRunner.class);

    /** Maximum number of rows in a Parquet row group. */
    public static final long DATAFUSION_MAX_ROW_GROUP_ROWS = 1_000_000;

    private final DataFusionAwsConfig awsConfig;

    private static final DataFusionFunctions NATIVE_COMPACTION;

    static {
        // Obtain native library. This throws an exception if native library can't be
        // loaded and linked
        try {
            NATIVE_COMPACTION = FFIBridge.createForeignInterface(DataFusionFunctions.class);
        } catch (IOException e) {
            throw new ExceptionInInitializerError(e);
        }
    }

    public DataFusionCompactionRunner() {
        this(DataFusionAwsConfig.getDefault());
    }

    public DataFusionCompactionRunner(DataFusionAwsConfig awsConfig) {
        this.awsConfig = awsConfig;
    }

    @Override
    public RowsProcessed compact(CompactionJob job, TableProperties tableProperties, Region region) throws IOException {
        jnr.ffi.Runtime runtime = jnr.ffi.Runtime.getRuntime(NATIVE_COMPACTION);

        DataFusionCommonConfig params = createCompactionParams(job, tableProperties, region, awsConfig, runtime);

        RowsProcessed result = invokeDataFusion(job, params, runtime);

        LOGGER.info("Compaction job {}: compaction finished at {}", job.getId(),
                LocalDateTime.now());
        return result;
    }

    /**
     * Creates the input struct that contains all the information needed by the Rust code
     * side of the compaction.
     *
     * This includes all Parquet writer settings as well as compaction data such as
     * input files, compaction
     * region etc.
     *
     * @param  job             compaction job
     * @param  tableProperties configuration for the Sleeper table
     * @param  region          region being compacted
     * @param  awsConfig       settings to access AWS, or null to use defaults
     * @param  runtime         FFI runtime
     * @return                 object to pass to FFI layer
     */
    @SuppressWarnings(value = "checkstyle:avoidNestedBlocks")
<<<<<<< HEAD
    private static DataFusionCommonConfig createCompactionParams(CompactionJob job, TableProperties tableProperties,
            Region region, AwsConfig awsConfig, jnr.ffi.Runtime runtime) {
=======
    private static DataFusionCompactionParams createCompactionParams(CompactionJob job, TableProperties tableProperties,
            Region region, DataFusionAwsConfig awsConfig, jnr.ffi.Runtime runtime) {
>>>>>>> d06471b1
        Schema schema = tableProperties.getSchema();
        DataFusionCommonConfig params = new DataFusionCommonConfig(runtime);
        if (awsConfig != null) {
            params.override_aws_config.set(true);
            params.aws_region.set(awsConfig.getRegion());
            params.aws_endpoint.set(awsConfig.getEndpoint());
            params.aws_allow_http.set(awsConfig.isAllowHttp());
            params.aws_access_key.set(awsConfig.getAccessKey());
            params.aws_secret_key.set(awsConfig.getSecretKey());
        } else {
            params.override_aws_config.set(false);
        }
        params.input_files.populate(job.getInputFiles().toArray(new String[0]), false);
        // Files are always sorted for compactions
        params.input_files_sorted.set(true);
        params.output_file.set(job.getOutputFile());
        params.row_key_cols.populate(schema.getRowKeyFieldNames().toArray(new String[0]), false);
        params.row_key_schema.populate(getKeyTypes(schema.getRowKeyTypes()), false);
        params.sort_key_cols.populate(schema.getSortKeyFieldNames().toArray(new String[0]), false);
        params.max_row_group_size.set(DATAFUSION_MAX_ROW_GROUP_ROWS);
        params.max_page_size.set(tableProperties.getInt(PAGE_SIZE));
        params.compression.set(tableProperties.get(COMPRESSION_CODEC));
        params.writer_version.set(tableProperties.get(PARQUET_WRITER_VERSION));
        params.column_truncate_length.set(tableProperties.getInt(COLUMN_INDEX_TRUNCATE_LENGTH));
        params.stats_truncate_length.set(tableProperties.getInt(STATISTICS_TRUNCATE_LENGTH));
        params.dict_enc_row_keys.set(tableProperties.getBoolean(DICTIONARY_ENCODING_FOR_ROW_KEY_FIELDS));
        params.dict_enc_sort_keys.set(tableProperties.getBoolean(DICTIONARY_ENCODING_FOR_SORT_KEY_FIELDS));
        params.dict_enc_values.set(tableProperties.getBoolean(DICTIONARY_ENCODING_FOR_VALUE_FIELDS));
        // Is there an aggregation/filtering iterator set?
        if (DataEngine.AGGREGATION_ITERATOR_NAME.equals(job.getIteratorClassName())) {
            params.iterator_config.set(job.getIteratorConfig());
        } else {
            params.iterator_config.set("");
        }
        FFISleeperRegion partitionRegion = new FFISleeperRegion(runtime);
        // Extra braces: Make sure wrong array isn't populated to wrong pointers
        {
            // This array can't contain nulls
            Object[] regionMins = region.getRanges().stream().map(Range::getMin).toArray();
            partitionRegion.region_mins.populate(regionMins, false);
        }
        {
            Boolean[] regionMinInclusives = region.getRanges().stream().map(Range::isMinInclusive)
                    .toArray(Boolean[]::new);
            partitionRegion.region_mins_inclusive.populate(regionMinInclusives, false);
        }
        {
            // This array can contain nulls
            Object[] regionMaxs = region.getRanges().stream().map(Range::getMax).toArray();
            partitionRegion.region_maxs.populate(regionMaxs, true);
        }
        {
            Boolean[] regionMaxInclusives = region.getRanges().stream().map(Range::isMaxInclusive)
                    .toArray(Boolean[]::new);
            partitionRegion.region_maxs_inclusive.populate(regionMaxInclusives, false);
        }
        params.setRegion(partitionRegion);
        params.validate();
        return params;
    }

    /**
     * Convert a list of Sleeper primitive types to a number indicating their type
     * for FFI translation.
     *
     * @param  keyTypes              list of primitive types of columns
     * @return                       array of type IDs
     * @throws IllegalStateException if unsupported type found
     */
    public static Integer[] getKeyTypes(List<PrimitiveType> keyTypes) {
        return keyTypes.stream().mapToInt(type -> {
            if (type instanceof IntType) {
                return 1;
            } else if (type instanceof LongType) {
                return 2;
            } else if (type instanceof StringType) {
                return 3;
            } else if (type instanceof ByteArrayType) {
                return 4;
            } else {
                throw new IllegalStateException("Unsupported column type found " + type.getClass());
            }
        }).boxed()
                .toArray(Integer[]::new);
    }

    /**
     * Take the compaction parameters and invoke the DataFusion compactor using the FFI
     * bridge.
     *
     * @param  job              the compaction job
     * @param  compactionParams the compaction input parameters
     * @param  runtime          the JNR FFI runtime object
     * @return                  rows read/written
     * @throws IOException      if the foreign library call doesn't complete successfully
     */
    public static RowsProcessed invokeDataFusion(CompactionJob job,
            DataFusionCommonConfig compactionParams, jnr.ffi.Runtime runtime) throws IOException {
        // Create object to hold the result (in native memory)
        DataFusionCompactionResult compactionData = new DataFusionCompactionResult(runtime);
        // Perform compaction
        try (FFIContext context = new FFIContext(NATIVE_COMPACTION)) {
            int result = NATIVE_COMPACTION.compact(context, compactionParams, compactionData);
            // Check result
            if (result != 0) {
                LOGGER.error("DataFusion compaction failed, return code: {}", result);
                throw new IOException("DataFusion compaction failed with return code " + result);
            }
        }

        long totalNumberOfRowsRead = compactionData.rows_read.get();
        long rowsWritten = compactionData.rows_written.get();

        LOGGER.info("Compaction job {}: Read {} rows and wrote {} rows",
                job.getId(), totalNumberOfRowsRead, rowsWritten);

        return new RowsProcessed(totalNumberOfRowsRead, rowsWritten);
    }

    @Override
    public String implementationLanguage() {
        return "Rust";
    }
}<|MERGE_RESOLUTION|>--- conflicted
+++ resolved
@@ -109,13 +109,8 @@
      * @return                 object to pass to FFI layer
      */
     @SuppressWarnings(value = "checkstyle:avoidNestedBlocks")
-<<<<<<< HEAD
-    private static DataFusionCommonConfig createCompactionParams(CompactionJob job, TableProperties tableProperties,
-            Region region, AwsConfig awsConfig, jnr.ffi.Runtime runtime) {
-=======
     private static DataFusionCompactionParams createCompactionParams(CompactionJob job, TableProperties tableProperties,
             Region region, DataFusionAwsConfig awsConfig, jnr.ffi.Runtime runtime) {
->>>>>>> d06471b1
         Schema schema = tableProperties.getSchema();
         DataFusionCommonConfig params = new DataFusionCommonConfig(runtime);
         if (awsConfig != null) {
