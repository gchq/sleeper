--- conflicted
+++ resolved
@@ -160,13 +160,9 @@
         } else {
             params.iterator_config.set("");
         }
-<<<<<<< HEAD
-        List<String> rowKeysOrdered = schema.getRowKeyFieldNames();
-        List<Range> orderedRanges = rowKeysOrdered.stream().map(rowKeyName -> region.getRange(rowKeyName)).toList();
+
         FFISleeperRegion partitionRegion = new FFISleeperRegion(runtime);
-=======
         List<Range> orderedRanges = region.getRangesOrdered(schema);
->>>>>>> f66e9a5e
         // Extra braces: Make sure wrong array isn't populated to wrong pointers
         {
             // This array can't contain nulls
