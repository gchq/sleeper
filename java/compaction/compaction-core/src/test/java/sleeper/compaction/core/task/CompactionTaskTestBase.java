--- conflicted
+++ resolved
@@ -146,13 +146,8 @@
             String taskId, Supplier<String> jobRunIdSupplier) throws Exception {
         CompactionJobCommitterOrSendToLambda committer = new CompactionJobCommitterOrSendToLambda(
                 tablePropertiesProvider(), stateStoreProvider(),
-<<<<<<< HEAD
-                jobStore, commitRequestsOnQueue::add, timeSupplier);
-        CompactionRunnerFactory selector = (job, instanceProperties, properties) -> compactor;
-=======
                 jobTracker, commitRequestsOnQueue::add, timeSupplier);
         CompactionRunnerFactory selector = (job, properties) -> compactor;
->>>>>>> fde08112
         new CompactionTask(instanceProperties, tablePropertiesProvider(), PropertiesReloader.neverReload(),
                 stateStoreProvider(), messageReceiver, fileAssignmentCheck,
                 committer, jobTracker, taskStore, selector, taskId, jobRunIdSupplier, timeSupplier, sleeps::add)
