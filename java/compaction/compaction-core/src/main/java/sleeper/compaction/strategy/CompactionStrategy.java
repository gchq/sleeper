/*
 * Copyright 2022-2024 Crown Copyright
 *
 * Licensed under the Apache License, Version 2.0 (the "License");
 * you may not use this file except in compliance with the License.
 * You may obtain a copy of the License at
 *
 *     http://www.apache.org/licenses/LICENSE-2.0
 *
 * Unless required by applicable law or agreed to in writing, software
 * distributed under the License is distributed on an "AS IS" BASIS,
 * WITHOUT WARRANTIES OR CONDITIONS OF ANY KIND, either express or implied.
 * See the License for the specific language governing permissions and
 * limitations under the License.
 */
package sleeper.compaction.strategy;

import sleeper.compaction.job.CompactionJob;
import sleeper.compaction.job.CompactionJobFactory;
import sleeper.configuration.properties.instance.InstanceProperties;
import sleeper.configuration.properties.table.TableProperties;
import sleeper.core.partition.Partition;
import sleeper.core.statestore.FileReference;

import java.util.List;

public interface CompactionStrategy {

<<<<<<< HEAD
    List<CompactionJob> createCompactionJobs(InstanceProperties instanceProperties, TableProperties tableProperties,
            List<FileReference> fileReferences, List<Partition> partitions);
=======
    default void init(InstanceProperties instanceProperties, TableProperties tableProperties) {
        init(instanceProperties, tableProperties, new CompactionJobFactory(instanceProperties, tableProperties));
    }

    void init(InstanceProperties instanceProperties, TableProperties tableProperties, CompactionJobFactory factory);

    List<CompactionJob> createCompactionJobs(List<FileReference> activeFilesWithJobId, List<FileReference> activeFilesWithNoJobId, List<Partition> allPartitions);
>>>>>>> 0de0c319
}<|MERGE_RESOLUTION|>--- conflicted
+++ resolved
@@ -26,16 +26,6 @@
 
 public interface CompactionStrategy {
 
-<<<<<<< HEAD
     List<CompactionJob> createCompactionJobs(InstanceProperties instanceProperties, TableProperties tableProperties,
-            List<FileReference> fileReferences, List<Partition> partitions);
-=======
-    default void init(InstanceProperties instanceProperties, TableProperties tableProperties) {
-        init(instanceProperties, tableProperties, new CompactionJobFactory(instanceProperties, tableProperties));
-    }
-
-    void init(InstanceProperties instanceProperties, TableProperties tableProperties, CompactionJobFactory factory);
-
-    List<CompactionJob> createCompactionJobs(List<FileReference> activeFilesWithJobId, List<FileReference> activeFilesWithNoJobId, List<Partition> allPartitions);
->>>>>>> 0de0c319
+            CompactionJobFactory factory, List<FileReference> fileReferences, List<Partition> partitions);
 }