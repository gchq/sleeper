{
  "editor.detectIndentation": false,
  "editor.formatOnSave": true,
  "editor.codeActionsOnSave": {
    "source.organizeImports": "always",
  },
  "editor.rulers": [
    120
  ],
  "files.autoSave": "onFocusChange",
  "java.checkstyle.configuration": "./code-style/checkstyle-idea/checkstyle.xml",
  "java.checkstyle.version": "10.18.0",
  "java.compile.nullAnalysis.mode": "automatic",
  "java.completion.importOrder": [
    "",
    "sleeper",
    "javax",
    "java",
    "#"
  ],
  "java.completion.favoriteStaticMembers": [
    "java.util.stream.Collectors.*",
    "java.util.function.Predicate.*",
    "org.assertj.core.api.Assertions.*",
    "org.mockito.Mockito.*",
    "org.mockito.ArgumentMatchers.*",
    "org.mockito.Answers.*",
    "sleeper.core.partition.PartitionTreeTestHelper.*",
    "sleeper.core.schema.SchemaTestHelper.*",
    "sleeper.core.statestore.inmemory.StateStoreTestHelper.*",
    "sleeper.configuration.properties.InstancePropertiesTestHelper.*",
    "sleeper.configuration.properties.table.TablePropertiesTestHelper.*",
    "sleeper.core.util.ExponentialBackoffWithJitterTestHelper.*",
    "sleeper.core.testutils.SupplierTestHelper.*",
    "sleeper.systemtest.dsl.testutil.SystemTestPartitionsTestHelper.*",
    "sleeper.core.tracker.compaction.job.CompactionJobEventTestData",
    "sleeper.core.tracker.compaction.job.CompactionJobStatusTestData"
  ],
  "comment.java.configuration.runtimes": [
    {
      "name": "JavaSE-11",
      "path": "/usr/lib/jvm/java-11-amazon-corretto",
      "default": true
    },
    {
      "name": "JavaSE-17",
      "path": "/usr/lib/jvm/java-17-amazon-corretto.x86_64",
      "default": false
    }
  ],
  "java.debug.settings.exceptionBreakpoint.skipClasses": [],
  "java.format.settings.profile": "Sleeper Checkstyle",
  "java.format.settings.url": "./code-style/eclipse-style.xml",
  "comment.java.jdt.ls.java.home": "/usr/lib/jvm/java-17-amazon-corretto.x86_64",
  "java.jdt.ls.vmargs": "-XX:+UseParallelGC -XX:GCTimeRatio=4 -XX:AdaptiveSizePolicyWeight=90 -Dsun.zip.disableMemoryMapping=true -Xmx24G -Xms2G -Xlog:disable",
  "java.test.config": {
    "vmArgs": [
      "--add-opens",
      "java.base/java.nio=ALL-UNNAMED",
      "--add-opens",
      "java.base/sun.nio.ch=ALL-UNNAMED",
      "--add-opens",
      "java.base/java.util=ALL-UNNAMED",
      "--add-opens",
      "java.base/java.lang.invoke=ALL-UNNAMED"
    ]
  },
  "java.debug.settings.vmArgs": "--add-opens java.base/java.nio=ALL-UNNAMED --add-opens java.base/sun.nio.ch=ALL-UNNAMED --add-opens java.base/java.util=ALL-UNNAMED --add-opens java.base/java.lang.invoke=ALL-UNNAMED",
  "java.templates.fileHeader": [
    "/*\n * Copyright 2022-2024 Crown Copyright\n *\n * Licensed under the Apache License, Version 2.0 (the \"License\");\n * you may not use this file except in compliance with the License.\n * You may obtain a copy of the License at\n *\n *     http://www.apache.org/licenses/LICENSE-2.0\n *\n * Unless required by applicable law or agreed to in writing, software\n * distributed under the License is distributed on an \"AS IS\" BASIS,\n * WITHOUT WARRANTIES OR CONDITIONS OF ANY KIND, either express or implied.\n * See the License for the specific language governing permissions and\n * limitations under the License.\n */"
  ],
  "redhat.telemetry.enabled": false,
  "[java]": {
    "editor.defaultFormatter": "redhat.java"
  },
  "[json]": {
    "editor.tabSize": 2,
    "files.insertFinalNewline": true
  },
  "[jsonc]": {
    "editor.tabSize": 2,
    "files.insertFinalNewline": true
  },
  "java.debug.settings.onBuildFailureProceed": true,
  "java.configuration.updateBuildConfiguration": "interactive",
  "java.codeGeneration.hashCodeEquals.useJava7Objects": true,
  "java.codeGeneration.hashCodeEquals.useInstanceof": true,
  "java.codeGeneration.toString.template": "${object.className}{${member.name()}=${member.value}, ${otherMembers}}",
<<<<<<< HEAD
  "cmake.sourceDirectory": "/workspace/cpp",
  "files.associations": {
    "*.inc": "cpp",
    "memory": "cpp",
    "cstddef": "cpp",
    "bitset": "cpp",
    "string_view": "cpp",
    "tuple": "cpp"
  },
  "C_Cpp.default.compilerPath": "/usr/bin/g++"
=======
  "files.associations": {
    "NOTICES": "notices"
  },
  "[notices]": {
    "editor.formatOnSave": false
  }
>>>>>>> dbd1e95d
}<|MERGE_RESOLUTION|>--- conflicted
+++ resolved
@@ -86,9 +86,10 @@
   "java.codeGeneration.hashCodeEquals.useJava7Objects": true,
   "java.codeGeneration.hashCodeEquals.useInstanceof": true,
   "java.codeGeneration.toString.template": "${object.className}{${member.name()}=${member.value}, ${otherMembers}}",
-<<<<<<< HEAD
   "cmake.sourceDirectory": "/workspace/cpp",
+  "C_Cpp.default.compilerPath": "/usr/bin/g++",
   "files.associations": {
+    "NOTICES": "notices",
     "*.inc": "cpp",
     "memory": "cpp",
     "cstddef": "cpp",
@@ -96,13 +97,7 @@
     "string_view": "cpp",
     "tuple": "cpp"
   },
-  "C_Cpp.default.compilerPath": "/usr/bin/g++"
-=======
-  "files.associations": {
-    "NOTICES": "notices"
-  },
   "[notices]": {
     "editor.formatOnSave": false
   }
->>>>>>> dbd1e95d
 }