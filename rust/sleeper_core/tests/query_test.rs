--- conflicted
+++ resolved
@@ -35,13 +35,8 @@
     let input = CommonConfigBuilder::new()
         .input_files(Vec::from([file_1, file_2]))
         .input_files_sorted(true)
-<<<<<<< HEAD
-        .row_key_cols(row_key_cols(["key"]))
+        .row_key_cols(col_names(["key"]))
         .region(SleeperRegion::new(single_int_range("key", 0, 5)))
-=======
-        .row_key_cols(col_names(["key"]))
-        .region(SleeperPartitionRegion::new(single_int_range("key", 0, 5)))
->>>>>>> c0b763db
         .output(OutputType::ArrowRecordBatch)
         .build()?;
 
@@ -81,13 +76,8 @@
     let input = CommonConfigBuilder::new()
         .input_files(vec![file_1, file_2])
         .input_files_sorted(false)
-<<<<<<< HEAD
-        .row_key_cols(row_key_cols(["key"]))
+        .row_key_cols(col_names(["key"]))
         .region(SleeperRegion::new(single_int_range("key", 1, 7)))
-=======
-        .row_key_cols(col_names(["key"]))
-        .region(SleeperPartitionRegion::new(single_int_range("key", 1, 7)))
->>>>>>> c0b763db
         .output(OutputType::ArrowRecordBatch)
         .build()?;
 
@@ -127,13 +117,8 @@
     let input = CommonConfigBuilder::new()
         .input_files(vec![file_1, file_2])
         .input_files_sorted(true)
-<<<<<<< HEAD
-        .row_key_cols(row_key_cols(["key"]))
+        .row_key_cols(col_names(["key"]))
         .region(SleeperRegion::new(single_int_range("key", 0, 6)))
-=======
-        .row_key_cols(col_names(["key"]))
-        .region(SleeperPartitionRegion::new(single_int_range("key", 0, 6)))
->>>>>>> c0b763db
         .output(OutputType::ArrowRecordBatch)
         .build()?;
 
@@ -173,13 +158,8 @@
     let input = CommonConfigBuilder::new()
         .input_files(vec![file_1, file_2])
         .input_files_sorted(true)
-<<<<<<< HEAD
-        .row_key_cols(row_key_cols(["key"]))
+        .row_key_cols(col_names(["key"]))
         .region(SleeperRegion::new(single_int_range("key", 0, 3)))
-=======
-        .row_key_cols(col_names(["key"]))
-        .region(SleeperPartitionRegion::new(single_int_range("key", 0, 3)))
->>>>>>> c0b763db
         .output(OutputType::ArrowRecordBatch)
         .build()?;
 
@@ -218,15 +198,8 @@
     let input = CommonConfigBuilder::new()
         .input_files(vec![file_1, file_2])
         .input_files_sorted(true)
-<<<<<<< HEAD
-        .row_key_cols(row_key_cols(["key"]))
+        .row_key_cols(col_names(["key"]))
         .region(SleeperRegion::new(single_int_range("key", -10, 11)))
-=======
-        .row_key_cols(col_names(["key"]))
-        .region(SleeperPartitionRegion::new(single_int_range(
-            "key", -10, 11,
-        )))
->>>>>>> c0b763db
         .output(OutputType::ArrowRecordBatch)
         .build()?;
 
@@ -268,15 +241,8 @@
     let input = CommonConfigBuilder::new()
         .input_files(vec![file_1, file_2])
         .input_files_sorted(true)
-<<<<<<< HEAD
-        .row_key_cols(row_key_cols(["key"]))
+        .row_key_cols(col_names(["key"]))
         .region(SleeperRegion::new(single_int_range("key", -10, 11)))
-=======
-        .row_key_cols(col_names(["key"]))
-        .region(SleeperPartitionRegion::new(single_int_range(
-            "key", -10, 11,
-        )))
->>>>>>> c0b763db
         .output(OutputType::ArrowRecordBatch)
         .build()?;
 
@@ -318,13 +284,8 @@
     let input = CommonConfigBuilder::new()
         .input_files(vec![file_1, file_2])
         .input_files_sorted(true)
-<<<<<<< HEAD
-        .row_key_cols(row_key_cols(["key"]))
+        .row_key_cols(col_names(["key"]))
         .region(SleeperRegion::new(single_int_range("key", 0, 3)))
-=======
-        .row_key_cols(col_names(["key"]))
-        .region(SleeperPartitionRegion::new(single_int_range("key", 0, 3)))
->>>>>>> c0b763db
         .output(OutputType::ArrowRecordBatch)
         .build()?;
 
@@ -362,19 +323,13 @@
     let input = CommonConfigBuilder::new()
         .input_files(vec![file_1, file_2])
         .input_files_sorted(true)
-<<<<<<< HEAD
-        .row_key_cols(row_key_cols(["key"]))
+        .row_key_cols(col_names(["key"]))
         .region(SleeperRegion::new(single_int_range("key", 0, 6)))
         .output(OutputType::File {
             output_file: output.clone(),
             write_sketch_file: true,
             opts: SleeperParquetOptions::default(),
         })
-=======
-        .row_key_cols(col_names(["key"]))
-        .region(SleeperPartitionRegion::new(single_int_range("key", 0, 3)))
-        .output(OutputType::ArrowRecordBatch)
->>>>>>> c0b763db
         .build()?;
 
     let query_config = LeafPartitionQueryConfig {
@@ -414,13 +369,8 @@
     let input = CommonConfigBuilder::new()
         .input_files(vec![file_1, file_2])
         .input_files_sorted(true)
-<<<<<<< HEAD
         .row_key_cols(row_key_cols(["key"]))
         .region(SleeperRegion::new(single_int_range("key", 0, 6)))
-=======
-        .row_key_cols(col_names(["key"]))
-        .region(SleeperPartitionRegion::new(single_int_range("key", 0, 6)))
->>>>>>> c0b763db
         .output(OutputType::File {
             output_file: output.clone(),
             write_sketch_file: false,
