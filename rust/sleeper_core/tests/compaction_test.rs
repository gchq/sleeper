/*
 * Copyright 2022-2025 Crown Copyright
 *
 * Licensed under the Apache License, Version 2.0 (the "License");
 * you may not use this file except in compliance with the License.
 * You may obtain a copy of the License at
 *
 *     http://www.apache.org/licenses/LICENSE-2.0
 *
 * Unless required by applicable law or agreed to in writing, software
 * distributed under the License is distributed on an "AS IS" BASIS,
 * WITHOUT WARRANTIES OR CONDITIONS OF ANY KIND, either express or implied.
 * See the License for the specific language governing permissions and
 * limitations under the License.
 */
use arrow::datatypes::{DataType, Field, Schema};
use color_eyre::eyre::Error;
use sleeper_core::{
<<<<<<< HEAD
    CommonConfigBuilder, OutputType, SleeperParquetOptions, SleeperRegion, run_compaction,
=======
    CommonConfigBuilder, OutputType, SleeperParquetOptions, SleeperPartitionRegion,
    filter_aggregation_config::aggregate::Aggregate, run_compaction,
>>>>>>> c0b763db
};
use std::{collections::HashMap, path::Path, sync::Arc};
use tempfile::tempdir;
use test_log::test;
use test_util::*;

#[test(tokio::test)]
async fn should_merge_two_files() -> Result<(), Error> {
    // Given
    let dir = tempdir()?;
    let file_1 = file(&dir, "file1.parquet");
    let file_2 = file(&dir, "file2.parquet");
    let output = file(&dir, "output.parquet");
    let sketches = file(&dir, "output.sketches");
    write_file_of_ints(&file_1, "key", vec![1, 3])?;
    write_file_of_ints(&file_2, "key", vec![2, 4])?;

    let input = CommonConfigBuilder::new()
        .input_files(vec![file_1, file_2])
        .input_files_sorted(true)
<<<<<<< HEAD
        .row_key_cols(row_key_cols(["key"]))
        .region(SleeperRegion::new(single_int_range("key", 0, 5)))
=======
        .row_key_cols(col_names(["key"]))
        .region(SleeperPartitionRegion::new(single_int_range("key", 0, 5)))
>>>>>>> c0b763db
        .output(OutputType::File {
            output_file: output.clone(),
            write_sketch_file: true,
            opts: SleeperParquetOptions::default(),
        })
        .build()?;

    // When
    let result = run_compaction(&input).await?;

    // Then
    assert_eq!(read_file_of_ints(&output, "key")?, vec![1, 2, 3, 4]);
    assert_eq!([result.rows_read, result.rows_written], [4, 4]);
    assert_eq!(read_sketch_min_max_ints(&sketches).await?, [1, 4]);
    Ok(())
}

#[test(tokio::test)]
async fn should_merge_files_with_overlapping_data() -> Result<(), Error> {
    // Given
    let dir = tempdir()?;
    let file_1 = file(&dir, "file1.parquet");
    let file_2 = file(&dir, "file2.parquet");
    let output = file(&dir, "output.parquet");
    let sketches = file(&dir, "output.sketches");
    write_file_of_ints(&file_1, "key", vec![1, 2])?;
    write_file_of_ints(&file_2, "key", vec![2, 3])?;

    let input = CommonConfigBuilder::new()
        .input_files(vec![file_1, file_2])
        .input_files_sorted(true)
<<<<<<< HEAD
        .row_key_cols(row_key_cols(["key"]))
        .region(SleeperRegion::new(single_int_range("key", 0, 5)))
=======
        .row_key_cols(col_names(["key"]))
        .region(SleeperPartitionRegion::new(single_int_range("key", 0, 5)))
>>>>>>> c0b763db
        .output(OutputType::File {
            output_file: output.clone(),
            write_sketch_file: true,
            opts: SleeperParquetOptions::default(),
        })
        .build()?;

    // When
    let result = run_compaction(&input).await?;

    // Then
    assert_eq!(read_file_of_ints(&output, "key")?, vec![1, 2, 2, 3]);
    assert_eq!([result.rows_read, result.rows_written], [4, 4]);
    assert_eq!(read_sketch_min_max_ints(&sketches).await?, [1, 3]);
    Ok(())
}

#[test(tokio::test)]
async fn should_exclude_data_not_in_region() -> Result<(), Error> {
    // Given
    let dir = tempdir()?;
    let file_1 = file(&dir, "file1.parquet");
    let file_2 = file(&dir, "file2.parquet");
    let output = file(&dir, "output.parquet");
    let sketches = file(&dir, "output.sketches");
    write_file_of_ints(&file_1, "key", vec![1, 2])?;
    write_file_of_ints(&file_2, "key", vec![3, 4])?;

    let input = CommonConfigBuilder::new()
        .input_files(vec![file_1, file_2])
        .input_files_sorted(true)
<<<<<<< HEAD
        .row_key_cols(row_key_cols(["key"]))
        .region(SleeperRegion::new(single_int_range("key", 2, 4)))
=======
        .row_key_cols(col_names(["key"]))
        .region(SleeperPartitionRegion::new(single_int_range("key", 2, 4)))
>>>>>>> c0b763db
        .output(OutputType::File {
            output_file: output.clone(),
            write_sketch_file: true,
            opts: SleeperParquetOptions::default(),
        })
        .build()?;

    // When
    let result = run_compaction(&input).await?;

    // Then
    assert_eq!(read_file_of_ints(&output, "key")?, vec![2, 3]);
    assert_eq!([result.rows_read, result.rows_written], [2, 2]);
    assert_eq!(read_sketch_min_max_ints(&sketches).await?, [2, 3]);
    Ok(())
}

#[test(tokio::test)]
async fn should_exclude_data_not_in_multidimensional_region() -> Result<(), Error> {
    // Given
    let dir = tempdir()?;
    let file_1 = file(&dir, "file1.parquet");
    let file_2 = file(&dir, "file2.parquet");
    let output = file(&dir, "output.parquet");
    let sketches = file(&dir, "output.sketches");
    let schema = Arc::new(Schema::new(vec![
        Field::new("key1", DataType::Int32, false),
        Field::new("key2", DataType::Int32, false),
    ]));
    let data_1 = batch_of_int_fields(schema.clone(), [vec![1, 2, 3], vec![11, 12, 13]])?;
    let data_2 = batch_of_int_fields(schema.clone(), [vec![2, 3, 4], vec![22, 23, 24]])?;
    write_file(&file_1, &data_1)?;
    write_file(&file_2, &data_2)?;

    let input = CommonConfigBuilder::new()
        .input_files(vec![file_1, file_2])
        .input_files_sorted(true)
<<<<<<< HEAD
        .row_key_cols(row_key_cols(["key1", "key2"]))
        .region(SleeperRegion::new(HashMap::from([
=======
        .row_key_cols(col_names(["key1", "key2"]))
        .region(SleeperPartitionRegion::new(HashMap::from([
>>>>>>> c0b763db
            region_entry("key1", int_range(2, 4)),
            region_entry("key2", int_range(13, 23)),
        ])))
        .output(OutputType::File {
            output_file: output.clone(),
            write_sketch_file: true,
            opts: SleeperParquetOptions::default(),
        })
        .build()?;

    // When
    let result = run_compaction(&input).await?;

    // Then
    assert_eq!(
        read_file_of_int_fields(&output, ["key1", "key2"])?,
        vec![[2, 22], [3, 13]]
    );
    assert_eq!([result.rows_read, result.rows_written], [2, 2]);
    assert_eq!(read_sketch_min_max_ints(&sketches).await?, [2, 3]);
    Ok(())
}

#[test(tokio::test)]
async fn should_compact_with_second_column_row_key() -> Result<(), Error> {
    // Given
    let dir = tempdir()?;
    let file_1 = file(&dir, "file1.parquet");
    let file_2 = file(&dir, "file2.parquet");
    let output = file(&dir, "output.parquet");
    let sketches = file(&dir, "output.sketches");
    let schema = Arc::new(Schema::new(vec![
        Field::new("key1", DataType::Int32, false),
        Field::new("key2", DataType::Int32, false),
    ]));
    let data_1 = batch_of_int_fields(schema.clone(), [vec![9, 8, 7], vec![11, 12, 13]])?;
    let data_2 = batch_of_int_fields(schema.clone(), [vec![54, 23, 44], vec![22, 23, 24]])?;
    write_file(&file_1, &data_1)?;
    write_file(&file_2, &data_2)?;

    let input = CommonConfigBuilder::new()
        .input_files(vec![file_1, file_2])
        .input_files_sorted(true)
<<<<<<< HEAD
        .row_key_cols(row_key_cols(["key2"]))
        .region(SleeperRegion::new(HashMap::from([region_entry(
=======
        .row_key_cols(col_names(["key2"]))
        .region(SleeperPartitionRegion::new(HashMap::from([region_entry(
>>>>>>> c0b763db
            "key2",
            int_range(11, 25),
        )])))
        .output(OutputType::File {
            output_file: output.clone(),
            write_sketch_file: true,
            opts: SleeperParquetOptions::default(),
        })
        .build()?;

    // When
    let result = run_compaction(&input).await?;

    // Then
    assert_eq!(
        read_file_of_int_fields(&output, ["key1", "key2"])?,
        vec![[9, 11], [8, 12], [7, 13], [54, 22], [23, 23], [44, 24]]
    );
    assert_eq!([result.rows_read, result.rows_written], [6, 6]);
    assert_eq!(read_sketch_min_max_ints(&sketches).await?, [11, 24]);
    Ok(())
}

#[test(tokio::test)]
async fn should_aggregate_ints() -> Result<(), Error> {
    // Given
    let dir = tempdir()?;
    let file_1 = file(&dir, "file1.parquet");
    let file_2 = file(&dir, "file2.parquet");
    let output = file(&dir, "output.parquet");
    let sketches = file(&dir, "output.sketches");
    let schema = Arc::new(Schema::new(vec![
        Field::new("row_key", DataType::Int32, false),
        Field::new("sort_key", DataType::Int32, false),
        Field::new("time", DataType::Int32, false),
    ]));
    let data_1 = batch_of_int_fields(
        schema.clone(),
        [vec![1, 2, 3], vec![10, 12, 13], vec![100, 200, 300]],
    )?;
    let data_2 = batch_of_int_fields(
        schema.clone(),
        [vec![1, 2, 3], vec![11, 12, 13], vec![1000, 2000, 3000]],
    )?;
    write_file(&file_1, &data_1)?;
    write_file(&file_2, &data_2)?;

    let input = CommonConfigBuilder::new()
        .input_files(vec![file_1, file_2])
        .input_files_sorted(true)
        .row_key_cols(col_names(["row_key"]))
        .sort_key_cols(col_names(["sort_key"]))
        .region(SleeperPartitionRegion::new(HashMap::from([region_entry(
            "row_key",
            int_range(0, 100),
        )])))
        .output(OutputType::File {
            output_file: output.clone(),
            opts: SleeperParquetOptions::default(),
        })
        .aggregates(Aggregate::parse_config("max(time)")?)
        .build()?;

    // When
    let result = run_compaction(&input).await?;

    // Then
    assert_eq!(
        read_file_of_int_fields(&output, ["row_key", "sort_key", "time"])?,
        vec![[1, 10, 100], [1, 11, 1000], [2, 12, 2000], [3, 13, 3000]]
    );
    assert_eq!([result.rows_read, result.rows_written], [6, 4]);
    assert_eq!(read_sketch_min_max_ints(&sketches).await?, [1, 3]);
    Ok(())
}

#[test(tokio::test)]
async fn should_merge_empty_files() -> Result<(), Error> {
    // Given
    let dir = tempdir()?;
    let file_1 = file(&dir, "file1.parquet");
    let file_2 = file(&dir, "file2.parquet");
    let output = file(&dir, "output.parquet");
    let sketches = file(&dir, "output.sketches");
    write_file_of_ints(&file_1, "key", vec![])?;
    write_file_of_ints(&file_2, "key", vec![])?;

    let input = CommonConfigBuilder::new()
        .input_files(vec![file_1, file_2])
        .input_files_sorted(true)
<<<<<<< HEAD
        .row_key_cols(row_key_cols(["key"]))
        .region(SleeperRegion::new(HashMap::from([region_entry(
=======
        .row_key_cols(col_names(["key"]))
        .region(SleeperPartitionRegion::new(HashMap::from([region_entry(
>>>>>>> c0b763db
            "key",
            int_range(0, 5),
        )])))
        .output(OutputType::File {
            output_file: output.clone(),
            write_sketch_file: true,
            opts: SleeperParquetOptions::default(),
        })
        .build()?;

    // When
    let result = run_compaction(&input).await?;

    // Then
    assert!(!Path::new(output.as_str()).try_exists()?);
    // IMPORTANT note that this is different to the behaviour asserted in Java, in DataFusionCompactionRunnerIT.
    // We couldn't work out how to make DataFusion output an empty file, so we added Java code to do that as an extra
    // step. That was mainly to simplify the requirements of a state store implementation, so that we don't need to
    // support a compaction that has no output file.
    // We expect this to only be temporary, as we hope that DataFusion will support outputting an empty file in the
    // following issue:
    // https://github.com/apache/datafusion/issues/16240
    // When DataFusion adds support for that, we can update this test and remove the extra behaviour from Java as well.
    assert_eq!([result.rows_read, result.rows_written], [0, 0]);
    assert_eq!(read_sketch_approx_row_count(&sketches).await?, 0);
    Ok(())
}<|MERGE_RESOLUTION|>--- conflicted
+++ resolved
@@ -16,12 +16,7 @@
 use arrow::datatypes::{DataType, Field, Schema};
 use color_eyre::eyre::Error;
 use sleeper_core::{
-<<<<<<< HEAD
     CommonConfigBuilder, OutputType, SleeperParquetOptions, SleeperRegion, run_compaction,
-=======
-    CommonConfigBuilder, OutputType, SleeperParquetOptions, SleeperPartitionRegion,
-    filter_aggregation_config::aggregate::Aggregate, run_compaction,
->>>>>>> c0b763db
 };
 use std::{collections::HashMap, path::Path, sync::Arc};
 use tempfile::tempdir;
@@ -42,13 +37,8 @@
     let input = CommonConfigBuilder::new()
         .input_files(vec![file_1, file_2])
         .input_files_sorted(true)
-<<<<<<< HEAD
-        .row_key_cols(row_key_cols(["key"]))
+        .row_key_cols(col_names(["key"]))
         .region(SleeperRegion::new(single_int_range("key", 0, 5)))
-=======
-        .row_key_cols(col_names(["key"]))
-        .region(SleeperPartitionRegion::new(single_int_range("key", 0, 5)))
->>>>>>> c0b763db
         .output(OutputType::File {
             output_file: output.clone(),
             write_sketch_file: true,
@@ -80,13 +70,8 @@
     let input = CommonConfigBuilder::new()
         .input_files(vec![file_1, file_2])
         .input_files_sorted(true)
-<<<<<<< HEAD
-        .row_key_cols(row_key_cols(["key"]))
+        .row_key_cols(col_names(["key"]))
         .region(SleeperRegion::new(single_int_range("key", 0, 5)))
-=======
-        .row_key_cols(col_names(["key"]))
-        .region(SleeperPartitionRegion::new(single_int_range("key", 0, 5)))
->>>>>>> c0b763db
         .output(OutputType::File {
             output_file: output.clone(),
             write_sketch_file: true,
@@ -118,13 +103,8 @@
     let input = CommonConfigBuilder::new()
         .input_files(vec![file_1, file_2])
         .input_files_sorted(true)
-<<<<<<< HEAD
-        .row_key_cols(row_key_cols(["key"]))
+        .row_key_cols(col_names(["key"]))
         .region(SleeperRegion::new(single_int_range("key", 2, 4)))
-=======
-        .row_key_cols(col_names(["key"]))
-        .region(SleeperPartitionRegion::new(single_int_range("key", 2, 4)))
->>>>>>> c0b763db
         .output(OutputType::File {
             output_file: output.clone(),
             write_sketch_file: true,
@@ -162,13 +142,8 @@
     let input = CommonConfigBuilder::new()
         .input_files(vec![file_1, file_2])
         .input_files_sorted(true)
-<<<<<<< HEAD
-        .row_key_cols(row_key_cols(["key1", "key2"]))
+        .row_key_cols(col_names(["key1", "key2"]))
         .region(SleeperRegion::new(HashMap::from([
-=======
-        .row_key_cols(col_names(["key1", "key2"]))
-        .region(SleeperPartitionRegion::new(HashMap::from([
->>>>>>> c0b763db
             region_entry("key1", int_range(2, 4)),
             region_entry("key2", int_range(13, 23)),
         ])))
@@ -212,13 +187,8 @@
     let input = CommonConfigBuilder::new()
         .input_files(vec![file_1, file_2])
         .input_files_sorted(true)
-<<<<<<< HEAD
-        .row_key_cols(row_key_cols(["key2"]))
+        .row_key_cols(col_names(["key2"]))
         .region(SleeperRegion::new(HashMap::from([region_entry(
-=======
-        .row_key_cols(col_names(["key2"]))
-        .region(SleeperPartitionRegion::new(HashMap::from([region_entry(
->>>>>>> c0b763db
             "key2",
             int_range(11, 25),
         )])))
@@ -309,13 +279,8 @@
     let input = CommonConfigBuilder::new()
         .input_files(vec![file_1, file_2])
         .input_files_sorted(true)
-<<<<<<< HEAD
-        .row_key_cols(row_key_cols(["key"]))
+        .row_key_cols(col_names(["key"]))
         .region(SleeperRegion::new(HashMap::from([region_entry(
-=======
-        .row_key_cols(col_names(["key"]))
-        .region(SleeperPartitionRegion::new(HashMap::from([region_entry(
->>>>>>> c0b763db
             "key",
             int_range(0, 5),
         )])))
