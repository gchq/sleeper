--- conflicted
+++ resolved
@@ -33,16 +33,10 @@
 
 mod datafusion;
 
-<<<<<<< HEAD
-pub use crate::datafusion::{
-    CompletionOptions, LeafPartitionQueryConfig, SleeperPartitionRegion,
-    output::CompletedOutput,
-=======
 use crate::datafusion::LeafPartitionQuery;
 pub use crate::datafusion::output::CompletedOutput;
 pub use datafusion::{
     LeafPartitionQueryConfig, OutputType, SleeperPartitionRegion,
->>>>>>> d5204e77
     sketch::{DataSketchVariant, deserialise_sketches},
     stream_to_ffi_arrow_stream,
 };
