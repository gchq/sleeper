--- conflicted
+++ resolved
@@ -13,14 +13,12 @@
 * See the License for the specific language governing permissions and
 * limitations under the License.
 */
-<<<<<<< HEAD
-use datafusion::{
-    common::{Column, DFSchema, HashSet, plan_datafusion_err, plan_err},
-    error::{DataFusionError, Result},
-=======
-use crate::filter_aggregation_config::filter::Filter;
+use crate::filter_aggregation_config::{
+    aggregate::{AggOp, Aggregate},
+    filter::Filter,
+};
 use aggregator_udfs::{
-    map_aggregate::{MapAggregator, MapAggregatorOp},
+    map_aggregate::MapAggregator,
     nonnull::{NonNullable, non_null_max, non_null_min, non_null_sum},
 };
 use datafusion::{
@@ -29,21 +27,11 @@
     error::Result as DataFusionResult,
     error::{DataFusionError, Result},
     logical_expr::{AggregateUDF, Expr, ExprSchemable, ScalarUDF, col},
->>>>>>> 86b71671
 };
 use filter_udfs::ageoff::AgeOff;
 use regex::Regex;
-
-<<<<<<< HEAD
-use crate::datafusion::filter_aggregation_config::aggregate::{AggOp, Aggregate};
-use crate::datafusion::filter_aggregation_config::filter::Filter;
-mod aggregate;
-mod filter;
-mod function_call;
-mod function_reader;
-
-=======
->>>>>>> 86b71671
+use std::sync::Arc;
+
 pub const AGGREGATE_REGEX: &str = r"(\w+)\((\w+)\)";
 
 /// Parsed details of prototype iterator configuration. We only allow one filter operation and simple aggregation.
@@ -72,8 +60,6 @@
     }
 }
 
-<<<<<<< HEAD
-=======
 impl Filter {
     /// Creates a filtering expression for this filter instance. The returned
     /// expression can be passed to [`DataFrame::filter`].
@@ -86,55 +72,30 @@
     }
 }
 
-/// Aggregation support. Consists of a column name and operation.
-#[derive(Debug)]
-pub struct Aggregate(String, AggOp);
-
 impl Aggregate {
     // Create a DataFusion logical expression to represent this aggregation operation.
-    pub fn to_expr(&self, frame: &DataFrame) -> Result<Expr> {
-        Ok(match &self.1 {
-            AggOp::Sum => non_null_sum(col(&self.0)),
-            AggOp::Min => non_null_min(col(&self.0)),
-            AggOp::Max => non_null_max(col(&self.0)),
+    pub fn to_expr(&self, frame: &DataFrame) -> DataFusionResult<Expr> {
+        Ok(match &self.operation {
+            AggOp::Sum => non_null_sum(col(&self.column)),
+            AggOp::Min => non_null_min(col(&self.column)),
+            AggOp::Max => non_null_max(col(&self.column)),
             AggOp::MapAggregate(op) => {
-                let col_dt = col(&self.0).get_type(frame.schema())?;
+                let col_dt = col(&self.column).get_type(frame.schema())?;
                 let map_sum = Arc::new(MapAggregator::try_new(&col_dt, op.clone())?);
-                AggregateUDF::new_from_impl(NonNullable::new(map_sum)).call(vec![col(&self.0)])
+                AggregateUDF::new_from_impl(NonNullable::new(map_sum)).call(vec![col(&self.column)])
             }
         }
         // Rename column to original name
-        .alias(&self.0))
-    }
-}
-
-/// Supported aggregating operations.
-#[derive(Debug)]
-pub enum AggOp {
-    Sum,
-    Min,
-    Max,
-    MapAggregate(MapAggregatorOp),
-}
-
-impl TryFrom<&str> for AggOp {
-    type Error = DataFusionError;
-    fn try_from(value: &str) -> Result<Self, Self::Error> {
-        match value.to_lowercase().as_str() {
-            "sum" => Ok(Self::Sum),
-            "min" => Ok(Self::Min),
-            "max" => Ok(Self::Max),
-            "map_sum" => Ok(Self::MapAggregate(MapAggregatorOp::Sum)),
-            "map_min" => Ok(Self::MapAggregate(MapAggregatorOp::Min)),
-            "map_max" => Ok(Self::MapAggregate(MapAggregatorOp::Max)),
-            _ => Err(Self::Error::NotImplemented(format!(
-                "Aggregation operator {value} not recognised"
-            ))),
-        }
-    }
-}
-
->>>>>>> 86b71671
+        .alias(&self.column))
+    }
+}
+
+impl AggOp {
+    fn parse_for_datafusion(value: &str) -> DataFusionResult<Self, DataFusionError> {
+        Self::parse(value).map_err(|e| DataFusionError::Configuration(e.to_string()))
+    }
+}
+
 impl TryFrom<&str> for FilterAggregationConfig {
     type Error = DataFusionError;
 
