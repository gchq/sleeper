--- conflicted
+++ resolved
@@ -25,12 +25,8 @@
         sketch::Sketcher,
         unalias::unalias_view_projection_columns,
         util::{
-<<<<<<< HEAD
-            add_numeric_casts, calculate_upload_size, check_for_sort_exec, register_store,
-=======
-            calculate_upload_size, check_for_sort_exec, output_partition_count, register_store,
->>>>>>> 4fc1610d
-            remove_coalesce_physical_stage, retrieve_input_size,
+            add_numeric_casts, calculate_upload_size, check_for_sort_exec, output_partition_count,
+            register_store, register_store, remove_coalesce_physical_stage, retrieve_input_size,
         },
     },
 };
@@ -242,14 +238,9 @@
             .iter()
             .map(|agg| agg.to_expr(&frame))
             .collect::<Result<Vec<_>, _>>()?;
-<<<<<<< HEAD
 
         let agg_frame = frame.aggregate(
-            group_by_cols.iter().map(|e| col(*e)).collect(),
-=======
-        frame.aggregate(
             group_by_cols.iter().map(|e| ident(*e)).collect(),
->>>>>>> 4fc1610d
             aggregation_expressions,
         )?;
         let agg_schema = agg_frame.schema().clone();
@@ -308,17 +299,12 @@
         frame: DataFrame,
         sort_ordering: Option<&LexOrdering>,
     ) -> Result<Arc<dyn ExecutionPlan>, DataFusionError> {
-<<<<<<< HEAD
-        // Consume frame and generate initial physical plan
-        let mut physical_plan = frame.create_physical_plan().await?;
-=======
         // Create sort ordering from schema and row key and sort key fields
         let ordering = self.create_sort_expr_ordering(&frame)?;
         // Consume frame and generate initial physical plan
         let physical_plan = frame.create_physical_plan().await?;
         // Unalias field names if this is going to be Arrow output
         let physical_plan = self.remove_aliased_columns(physical_plan, &ordering)?;
->>>>>>> 4fc1610d
         // Apply workaround to sorting problem to remove CoalescePartitionsExec from top of plan
         if let Some(order) = sort_ordering {
             physical_plan = remove_coalesce_physical_stage(order, physical_plan)?;
@@ -331,9 +317,6 @@
         Ok(physical_plan)
     }
 
-<<<<<<< HEAD
-    /// Create a lexical ordering for sorting columns on a frame.
-=======
     /// Remove any potentially aliased column names.
     ///
     /// This will look for the first projection and remove any column names aliasing
@@ -364,7 +347,6 @@
     }
 
     ///Create a lexical ordering for sorting fields on a frame.
->>>>>>> 4fc1610d
     ///
     /// The lexical ordering is based on the row-keys and sort-keys for the Sleeper
     /// operation.
