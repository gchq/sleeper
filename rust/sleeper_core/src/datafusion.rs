//! `DataFusion` contains the implementation for performing Sleeper operations
//! using Apache `DataFusion`.
//!
//! This allows for multi-threaded data processing and optimised Parquet reading.
/*
* Copyright 2022-2025 Crown Copyright
*
* Licensed under the Apache License, Version 2.0 (the "License");
* you may not use this file except in compliance with the License.
* You may obtain a copy of the License at
*
*     http://www.apache.org/licenses/LICENSE-2.0
*
* Unless required by applicable law or agreed to in writing, software
* distributed under the License is distributed on an "AS IS" BASIS,
* WITHOUT WARRANTIES OR CONDITIONS OF ANY KIND, either express or implied.
* See the License for the specific language governing permissions and
* limitations under the License.
*/
use crate::{
    CommonConfig,
    datafusion::{
        filter_aggregation_config::{FilterAggregationConfig, validate_aggregations},
        output::Completer,
        sketch::Sketcher,
        util::{
            calculate_upload_size, check_for_sort_exec, register_store,
            remove_coalesce_physical_stage, retrieve_input_size, unalias_view_projection_columns,
        },
    },
    filter_aggregation_config::aggregate::Aggregate,
};
use aggregator_udfs::nonnull::register_non_nullable_aggregate_udfs;
use arrow::compute::SortOptions;
use datafusion::{
    common::{DFSchema, plan_err},
    dataframe::DataFrame,
    datasource::file_format::{format_as_file_type, parquet::ParquetFormatFactory},
    error::DataFusionError,
    execution::{config::SessionConfig, context::SessionContext, options::ParquetReadOptions},
    logical_expr::{Expr, LogicalPlanBuilder, SortExpr, ident},
    physical_expr::{LexOrdering, PhysicalSortExpr},
    physical_plan::{
        ExecutionPlan, expressions::Column, sorts::sort_preserving_merge::SortPreservingMergeExec,
    },
};
use log::{info, warn};
use objectstore_ext::s3::ObjectStoreFactory;
use std::{collections::HashMap, sync::Arc};

mod arrow_stream;
mod compact;
mod config;
mod filter_aggregation_config;
mod leaf_partition_query;
mod metrics;
pub mod output;
mod region;
pub mod sketch;
mod sketch_udf;
mod util;

pub use arrow_stream::stream_to_ffi_arrow_stream;
pub use compact::{CompactionResult, compact};
pub use config::ParquetWriterConfigurer;
pub use leaf_partition_query::{LeafPartitionQuery, LeafPartitionQueryConfig};
pub use output::OutputType;
pub use region::SleeperRegion;

/// Drives common operations in processing of `DataFusion` for Sleeper.
#[derive(Debug)]
pub struct SleeperOperations<'a> {
    config: &'a CommonConfig<'a>,
}

impl<'a> SleeperOperations<'a> {
    /// Create a new `DataFusion` operations processor.
    #[must_use]
    pub fn new(config: &'a CommonConfig) -> Self {
        Self { config }
    }

    /// Sets as many parameters as possible from the given input data.
    ///
    pub async fn apply_config(
        &self,
        mut cfg: SessionConfig,
        store_factory: &ObjectStoreFactory,
    ) -> Result<SessionConfig, DataFusionError> {
        if matches!(self.config.output, OutputType::ArrowRecordBatch) {
            // Java's Arrow FFI layer can't handle view types, so expand them at output
            cfg.options_mut().optimizer.expand_views_at_output = true;
        }
        // In order to avoid a costly "Sort" stage in the physical plan, we must make
        // sure the target partitions as at least as big as number of input files.
        cfg.options_mut().execution.target_partitions = std::cmp::max(
            cfg.options().execution.target_partitions,
            self.config.input_files.len(),
        );
        // Disable page indexes since we won't benefit from them as we are reading large contiguous file regions
        cfg.options_mut().execution.parquet.enable_page_index = false;
        // Disable repartition_aggregations to workaround sorting bug where DataFusion partitions are concatenated back
        // together in wrong order.
        cfg.options_mut().optimizer.repartition_aggregations = false;
        // Set upload size if outputting to a file
        if let OutputType::File {
            output_file: _,
            write_sketch_file: _,
            opts: parquet_options,
        } = &self.config.output
        {
            let total_input_size = retrieve_input_size(&self.config.input_files, store_factory)
                .await
                .inspect_err(|e| warn!("Error getting total input data size {e}"))?;
            cfg.options_mut().execution.objectstore_writer_buffer_size =
                calculate_upload_size(total_input_size)?;

            // Create Parquet configuration object based on requested output
            let configurer = ParquetWriterConfigurer { parquet_options };
            cfg = configurer.apply_parquet_config(cfg);
        }
        Ok(cfg)
    }

    // Configure a [`SessionContext`].
    pub fn configure_context(
        &self,
        mut ctx: SessionContext,
        store_factory: &ObjectStoreFactory,
    ) -> Result<SessionContext, DataFusionError> {
        register_non_nullable_aggregate_udfs(&mut ctx);
        // Register object stores for input files and output file
        register_store(
            store_factory,
            &self.config.input_files,
            match &self.config.output {
                OutputType::ArrowRecordBatch => None,
                OutputType::File {
                    output_file,
                    write_sketch_file: _,
                    opts: _,
                } => Some(output_file),
            },
            &ctx,
        )?;
        Ok(ctx)
    }

    /// Create the initial [`DataFrame`] from the configuration.
    ///
    /// This frame's plan will load the input Parquet files and filter
    /// according to the partition region.
    ///
    /// # Errors
    /// If reading or filtering fail, then an error occurs.
    pub async fn create_initial_partitioned_read(
        &self,
        ctx: &SessionContext,
    ) -> Result<DataFrame, DataFusionError> {
        let po = if self.config.input_files_sorted {
            let sort_order = self.create_sort_order();
            info!("Row and sort key column order: {sort_order:?}");
            ParquetReadOptions::default().file_sort_order(vec![sort_order.clone()])
        } else {
            warn!(
                "Reading input files that are not individually sorted! Did you mean to set input_files_sorted to true instead?"
            );
            ParquetReadOptions::default()
        };
        // Read Parquet files and apply sort order
        let frame = ctx
            .read_parquet(self.config.input_files.clone(), po)
            .await?;
        // Do we have partition bounds?
        Ok(
            if let Some(expr) = Option::<Expr>::from(&self.config.region) {
                frame.filter(expr)?
            } else {
                frame
            },
        )
    }

    /// Creates the sort order for a given schema.
    ///
    /// This is a list of the row key columns followed by the sort key columns.
    ///
    pub fn create_sort_order(&self) -> Vec<SortExpr> {
        self.config
            .sorting_columns_iter()
            .map(|s| ident(s).sort(true, false))
            .collect::<Vec<_>>()
    }

    // Process the iterator configuration and create a filter and aggregation object from it.
    //
    // # Errors
    // If there is an error in parsing the configuration string.
    pub fn parse_iterator_config(
        &self,
    ) -> Result<Option<FilterAggregationConfig>, DataFusionError> {
        self.config
            .iterator_config
            .as_ref()
            .map(|s| FilterAggregationConfig::try_from(s.as_str()))
            .transpose()
    }

    /// Apply any configured filters to the `DataFusion` operation if any are present.
    ///
    /// # Errors
    /// An error will result if the frame cannot be filtered according to the given
    /// expression.
    fn apply_user_filters(&self, frame: DataFrame) -> Result<DataFrame, DataFusionError> {
        let mut out_frame = frame;
        for filter in &self.config.filters {
            out_frame = out_frame.filter(filter.create_filter_expr()?)?;
        }
        Ok(
            if let Some(filter) = self
                .parse_iterator_config()?
                .as_ref()
                .and_then(FilterAggregationConfig::filter)
            {
                info!("Applying Sleeper filters: {filter:?}");
                out_frame.filter(filter.create_filter_expr()?)?
            } else {
                out_frame
            },
        )
    }

    /// Apply a general sort to the frame based on the sort ordering from row keys and
    /// sort keys.
    ///
    /// If sort ordering is specified on the input files, then this should give a streaming
    /// merge sort, not a full in memory sort.
    ///
    /// # Errors
    /// If any errors result from adding the sort to the plan
    pub fn apply_general_sort(&self, frame: DataFrame) -> Result<DataFrame, DataFusionError> {
        frame.sort(self.create_sort_order())
    }

    /// If any are present, apply Sleeper aggregations to the given frame.
    ///
    /// # Errors
    /// If any configuration errors are present in the aggregations, e.g. duplicates or row key columns specified,
    /// then an error will result.
    fn apply_aggregations(&self, frame: DataFrame) -> Result<DataFrame, DataFusionError> {
        let out_frame = self.apply_aggregation(&self.config.aggregates, frame)?;
        Ok(
            if let Some(aggregates) = self
                .parse_iterator_config()?
                .as_ref()
                .and_then(FilterAggregationConfig::aggregation)
            {
<<<<<<< HEAD
                info!("Applying Sleeper aggregations: {aggregations:?}");
                // Grab row and sort key columns
                let group_by_cols = self.config.sorting_columns();

                // Check aggregations meet validity checks
                validate_aggregations(&group_by_cols, frame.schema(), aggregations)?;
                let aggregations_to_apply = aggregations
                    .iter()
                    .map(|agg| agg.to_expr(&frame))
                    .collect::<Result<Vec<_>, _>>()?;
                frame.aggregate(
                    group_by_cols.iter().map(|e| ident(*e)).collect(),
                    aggregations_to_apply,
                )?
=======
                self.apply_aggregation(aggregates, out_frame)?
>>>>>>> c0b763db
            } else {
                out_frame
            },
        )
    }

    fn apply_aggregation(
        &self,
        aggregates: &[Aggregate],
        frame: DataFrame,
    ) -> Result<DataFrame, DataFusionError> {
        if aggregates.is_empty() {
            return Ok(frame);
        }
        info!("Applying Sleeper aggregation: {aggregates:?}");
        let group_by_cols = self.config.sorting_columns();
        validate_aggregations(&group_by_cols, frame.schema(), aggregates)?;
        let aggregation_expressions = aggregates
            .iter()
            .map(|agg| agg.to_expr(&frame))
            .collect::<Result<Vec<_>, _>>()?;
        frame.aggregate(
            group_by_cols.iter().map(|e| col(*e)).collect(),
            aggregation_expressions,
        )
    }

    /// Create a sketching object to manage creation of quantile sketches.
    #[must_use]
    pub fn create_sketcher(&self, schema: &DFSchema) -> Sketcher<'_> {
        Sketcher::new(&self.config.row_key_cols, schema)
    }

    /// Add a Parquet output stage on to a frame.
    ///
    /// # Errors
    /// If the result logical plan could not be built.
    pub fn plan_with_parquet_output(
        &self,
        frame: DataFrame,
        configurer: &ParquetWriterConfigurer<'_>,
    ) -> Result<DataFrame, DataFusionError> {
        let OutputType::File {
            output_file,
            write_sketch_file: _,
            opts: _,
        } = &self.config.output
        else {
            return plan_err!("Parquet output not selected!");
        };
        let (session_state, logical_plan) = frame.into_parts();
        // Figure out which columns should be dictionary encoded
        let pqo = configurer.apply_dictionary_encoding(
            session_state.default_table_options().parquet,
            self.config,
            logical_plan.schema(),
        );
        let logical_plan = LogicalPlanBuilder::copy_to(
            logical_plan,
            output_file.as_str().into(),
            format_as_file_type(Arc::new(ParquetFormatFactory::new_with_options(pqo))),
            HashMap::default(),
            Vec::new(),
        )?
        .build()?;
        Ok(DataFrame::new(session_state, logical_plan))
    }

    /// Convert a frame to a physical plan.
    ///
    /// The physical will be modified to ensure the sort ordering
    /// is maintained.
    pub async fn to_physical_plan(
        &self,
        frame: DataFrame,
    ) -> Result<Arc<dyn ExecutionPlan>, DataFusionError> {
        // Create sort ordering from schema and row key and sort key columns
        let ordering = self.create_sort_expr_ordering(&frame)?;
        // Consume frame and generate initial physical plan
        let physical_plan = frame.create_physical_plan().await?;
        // Unalias column names if this is going to be Arrow output
        let physical_plan = self.remove_aliased_columns(physical_plan, &ordering)?;
        // Apply workaround to sorting problem to remove CoalescePartitionsExec from top of plan
        let physical_plan = remove_coalesce_physical_stage(&ordering, physical_plan)?;
        // Check physical plan is free of `SortExec` stages.
        // Issue <https://github.com/gchq/sleeper/issues/5248>
        if self.config.input_files_sorted {
            check_for_sort_exec(&physical_plan)?;
        }
        Ok(physical_plan)
    }

    /// Remove any potentially aliased column names.
    ///
    /// This will look for the first projection and remove any column names aliasing
    /// it might have introduced. This ensures the client asking for Arrow output gets
    /// the correct column names.
    fn remove_aliased_columns(
        &self,
        physical_plan: Arc<dyn ExecutionPlan>,
        ordering: &LexOrdering,
    ) -> Result<Arc<dyn ExecutionPlan>, DataFusionError> {
        Ok(
            if matches!(self.config.output, OutputType::ArrowRecordBatch) {
                // Remove aliased column names to make things look correct for Java
                let physical_plan = unalias_view_projection_columns(physical_plan)?;
                // This may have been done in parallel, which will break sort order, so add a SortPreservingMergeExec stage
                Arc::new(SortPreservingMergeExec::new(
                    ordering.clone(),
                    physical_plan,
                ))
            } else {
                physical_plan
            },
        )
    }

    ///Create a lexical ordering for sorting columns on a frame.
    ///
    /// The lexical ordering is based on the row-keys and sort-keys for the Sleeper
    /// operation.
    ///
    /// # Errors
    /// The columns in the schema must match the row and sort key column names.
    pub fn create_sort_expr_ordering(
        &self,
        frame: &DataFrame,
    ) -> Result<LexOrdering, DataFusionError> {
        let plan_schema = frame.schema().as_arrow();
        let sorting_columns = self.config.sorting_columns();
        Ok(LexOrdering::new(
            sorting_columns
                .iter()
                .map(|col_name| {
                    Ok(PhysicalSortExpr::new(
                        Arc::new(Column::new_with_schema(col_name, plan_schema)?),
                        SortOptions::new(false, false),
                    ))
                })
                .collect::<Result<Vec<_>, DataFusionError>>()?,
        ))
    }

    /// Create appropriate output completer.
    #[must_use]
    pub fn create_output_completer(&self) -> Box<dyn Completer + '_> {
        self.config.output.finisher(self)
    }
}

impl std::fmt::Display for SleeperOperations<'_> {
    fn fmt(&self, f: &mut std::fmt::Formatter<'_>) -> std::fmt::Result {
        write!(f, "{}", self.config)
    }
}<|MERGE_RESOLUTION|>--- conflicted
+++ resolved
@@ -255,24 +255,7 @@
                 .as_ref()
                 .and_then(FilterAggregationConfig::aggregation)
             {
-<<<<<<< HEAD
-                info!("Applying Sleeper aggregations: {aggregations:?}");
-                // Grab row and sort key columns
-                let group_by_cols = self.config.sorting_columns();
-
-                // Check aggregations meet validity checks
-                validate_aggregations(&group_by_cols, frame.schema(), aggregations)?;
-                let aggregations_to_apply = aggregations
-                    .iter()
-                    .map(|agg| agg.to_expr(&frame))
-                    .collect::<Result<Vec<_>, _>>()?;
-                frame.aggregate(
-                    group_by_cols.iter().map(|e| ident(*e)).collect(),
-                    aggregations_to_apply,
-                )?
-=======
                 self.apply_aggregation(aggregates, out_frame)?
->>>>>>> c0b763db
             } else {
                 out_frame
             },
