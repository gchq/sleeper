--- conflicted
+++ resolved
@@ -34,14 +34,10 @@
 };
 use url::Url;
 
-<<<<<<< HEAD
 use crate::{
     readahead::ReadaheadStore,
-    store::{LoggingObjectStore, MultipartSizeHintable},
+    store::{LoggingObjectStore, SizeHintableStore},
 };
-=======
-use crate::store::{LoggingObjectStore, SizeHintableStore};
->>>>>>> bc0a8657
 
 /// A tuple struct to bridge AWS credentials obtained from the [`aws_config`] crate
 /// and the [`CredentialProvider`] trait in the [`object_store`] crate.
