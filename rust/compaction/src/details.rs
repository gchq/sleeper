//! The `internal` module contains the internal functionality and error conditions
//! to actually implement the compaction library.
/*
 * Copyright 2022-2024 Crown Copyright
 *
 * Licensed under the Apache License, Version 2.0 (the "License");
 * you may not use this file except in compliance with the License.
 * You may obtain a copy of the License at
 *
 *     http://www.apache.org/licenses/LICENSE-2.0
 *
 * Unless required by applicable law or agreed to in writing, software
 * distributed under the License is distributed on an "AS IS" BASIS,
 * WITHOUT WARRANTIES OR CONDITIONS OF ANY KIND, either express or implied.
 * See the License for the specific language governing permissions and
 * limitations under the License.
 */
use crate::aws_s3::{default_s3_config, s3_config, ObjectStoreFactory};
use aws_config::Region;
use aws_credential_types::Credentials;
use color_eyre::eyre::{eyre, Result};
use object_store::aws::AmazonS3Builder;

use std::{collections::HashMap, path::PathBuf};
use url::Url;

/// Type safe variant for Sleeper partition boundary
#[derive(Debug, Copy, Clone)]
pub enum PartitionBound<'a> {
    Int32(i32),
    Int64(i64),
    String(&'a str),
    ByteArray(&'a [u8]),
    /// Represented by a NULL in Java
    Unbounded,
}

/// All the information for a a Sleeper compaction.
#[derive(Debug)]
pub struct CompactionInput<'a> {
    pub aws_config: Option<AwsConfig>,
    pub input_files: Vec<Url>,
    pub output_file: Url,
    pub row_key_cols: Vec<String>,
    pub sort_key_cols: Vec<String>,
    pub max_row_group_size: usize,
    pub max_page_size: usize,
    pub compression: String,
    pub writer_version: String,
    pub column_truncate_length: usize,
    pub stats_truncate_length: usize,
    pub dict_enc_row_keys: bool,
    pub dict_enc_sort_keys: bool,
    pub dict_enc_values: bool,
    pub region: HashMap<String, ColRange<'a>>,
}

<<<<<<< HEAD
=======
impl Default for CompactionInput<'_> {
    fn default() -> Self {
        Self {
            aws_config: None,
            input_files: Vec::default(),
            output_file: Url::parse("file:///").unwrap(),
            row_key_cols: Vec::default(),
            sort_key_cols: Vec::default(),
            max_row_group_size: 1_000_000,
            max_page_size: 65535,
            compression: "zstd".into(),
            writer_version: "2.0".into(),
            column_truncate_length: usize::MAX,
            stats_truncate_length: usize::MAX,
            dict_enc_row_keys: true,
            dict_enc_sort_keys: true,
            dict_enc_values: true,
            region: HashMap::default(),
        }
    }
}

#[derive(Debug)]
pub struct AwsConfig {
    pub region: String,
    pub endpoint: String,
    pub access_key: String,
    pub secret_key: String,
    pub allow_http: bool,
}

>>>>>>> 15580f6d
/// Defines a partition range of a single column.
#[derive(Debug, Copy, Clone)]
pub struct ColRange<'a> {
    pub lower: PartitionBound<'a>,
    pub lower_inclusive: bool,
    pub upper: PartitionBound<'a>,
    pub upper_inclusive: bool,
}

/// Contains compaction results.
///
/// This provides the details of compaction results that Sleeper
/// will use to update its record keeping.
///
pub struct CompactionResult {
    /// The total number of rows read by a compaction.
    pub rows_read: usize,
    /// The total number of rows written by a compaction.
    pub rows_written: usize,
}

/// Merges the given Parquet files and reads the schema from the first.
///
/// This function reads the schema from the first file, then calls
/// `merge_sorted_files_with_schema(...)`.
///
/// The `aws_creds` are optional if you are not attempting to read/write files from S3.
///
/// # Examples
/// ```no_run
/// # use url::Url;
/// # use aws_types::region::Region;
/// # use std::collections::HashMap;
/// # use crate::compaction::{merge_sorted_files, CompactionInput, PartitionBound, ColRange};
/// let mut compaction_input = CompactionInput::default();
/// compaction_input.input_files = vec![Url::parse("file:///path/to/file1.parquet").unwrap()];
/// compaction_input.output_file = Url::parse("file:///path/to/output").unwrap();
/// compaction_input.row_key_cols = vec!["key".into()];
/// let mut region : HashMap<String, ColRange<'_>> = HashMap::new();
/// region.insert("key".into(), ColRange {
///     lower : PartitionBound::String("a"),
///     lower_inclusive: true,
///     upper: PartitionBound::String("h"),
///     upper_inclusive: true,
/// });
///
/// # tokio_test::block_on(async {
/// let result = merge_sorted_files(&compaction_input).await;
/// # })
/// ```
///
/// # Errors
/// There must be at least one input file.
///
pub async fn merge_sorted_files(input_data: &CompactionInput<'_>) -> Result<CompactionResult> {
    // Read the schema from the first file
    if input_data.input_files.is_empty() {
        Err(eyre!("No input paths supplied"))
    } else {
        // Java tends to use s3a:// URI scheme instead of s3:// so map it here
        let input_file_paths: Vec<Url> = input_data
            .input_files
            .iter()
            .map(|u| {
                let mut t = u.clone();
                if t.scheme() == "s3a" {
                    let _ = t.set_scheme("s3");
                }
                t
            })
            .collect();

        // Change output file scheme
        let mut output_file_path = input_data.output_file.clone();
        if output_file_path.scheme() == "s3a" {
            let _ = output_file_path.set_scheme("s3");
        }

        let store_factory = create_object_store_factory(&input_data.aws_config).await;

        crate::datafusion::compact(
            &store_factory,
            input_data,
            &input_file_paths,
            &output_file_path,
        )
        .await
        .map_err(Into::into)
    }
}

async fn create_object_store_factory(
    aws_config_override: &Option<AwsConfig>,
) -> ObjectStoreFactory {
    let s3_config = match aws_config_override {
        Some(aws_config) => Some(to_s3_config(aws_config)),
        None => default_s3_config().await.ok(),
    };
    ObjectStoreFactory::new(s3_config)
}

fn to_s3_config(aws_config: &AwsConfig) -> AmazonS3Builder {
    let creds = Credentials::from_keys(&aws_config.access_key, &aws_config.secret_key, None);
    let region = Region::new(String::from(&aws_config.region));
    s3_config(&creds, &region)
        .with_endpoint(&aws_config.endpoint)
        .with_allow_http(aws_config.allow_http)
}

/// Creates a file path suitable for writing sketches to.
///
#[must_use]
pub fn create_sketch_path(output_path: &Url) -> Url {
    let mut res = output_path.clone();
    res.set_path(
        &PathBuf::from(output_path.path())
            .with_extension("sketches")
            .to_string_lossy(),
    );
    res
}<|MERGE_RESOLUTION|>--- conflicted
+++ resolved
@@ -55,8 +55,6 @@
     pub region: HashMap<String, ColRange<'a>>,
 }
 
-<<<<<<< HEAD
-=======
 impl Default for CompactionInput<'_> {
     fn default() -> Self {
         Self {
@@ -88,7 +86,6 @@
     pub allow_http: bool,
 }
 
->>>>>>> 15580f6d
 /// Defines a partition range of a single column.
 #[derive(Debug, Copy, Clone)]
 pub struct ColRange<'a> {
