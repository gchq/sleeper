# Copyright 2022-2025 Crown Copyright
#
# Licensed under the Apache License, Version 2.0 (the "License");
# you may not use this file except in compliance with the License.
# You may obtain a copy of the License at
#
#     http://www.apache.org/licenses/LICENSE-2.0
#
# Unless required by applicable law or agreed to in writing, software
# distributed under the License is distributed on an "AS IS" BASIS,
# WITHOUT WARRANTIES OR CONDITIONS OF ANY KIND, either express or implied.
# See the License for the specific language governing permissions and
# limitations under the License.
[package]
name = "compaction"
description = "This is the compaction library that implements all the core data compaction and sketches writing functionality that will be needed in Sleeper."
keywords = ["sleeper", "compaction"]
categories = ["science"]
version = { workspace = true }
edition = { workspace = true }
repository = { workspace = true }
license = { workspace = true }
authors = { workspace = true }
rust-version = { workspace = true }
publish = { workspace = true }

[lib]
doc = true
doctest = true
test = true
crate-type = ["cdylib", "rlib"]

[dependencies]
<<<<<<< HEAD
cxx = { version = "1.0.156" } # Exception handling for Rust

libc = { version = "0.2.171" } # FFI type support
log = { version = "0.4.27" } # Logging support

arrow = { version = "54.2.1", features = ["prettyprint"] } # Batch of reading from Parquet files
futures = { version = "0.3.31" } # Async processing
async-trait = { version = "0.1.88" }
datafusion = { version = "46.0.1", features = ["backtrace"] }
object_store = { version = "0.11.2", features = [
    "aws",
] } # Remote cloud storage access
thiserror = { version = "2.0.12" } # Derivable error enums
rust_sketch = { path = "../rust_sketch" } # DataSketches wrapper
tokio = { version = "1.44.2", features = ["full"] }
aws-config = { version = "1.6.1" } # Credential loading
aws-credential-types = { version = "1.2.2", features = [
    "hardcoded-credentials",
] } # Credential provider types
aws-types = { version = "1.3.5" } # for Region
url = { version = "2.5.4" } # URL processing for S3
bytes = { version = "1.10.1" } # Byte buffer for S3 uploading
num-format = { version = "0.4.4" } # Nicely formatted numbers
tokio-test = { version = "0.4.4" } # Doc tests
env_logger = { version = "0.11.8" }
chrono = { version = "0.4.39" } # Log helper
color-eyre = { version = "0.6.3" } # Error handling
nohash = { version = "0.2.0" } # No hash function for maps
num-traits = { version = "0.2.19" } # General numeric traits

# Transitive dependency
ring = { version = "0.17.14" }
=======
arrow = { workspace = true, features = ["prettyprint"] }
async-trait = { workspace = true }
aws-config = { workspace = true }
aws-credential-types = { workspace = true, features = ["hardcoded-credentials"] }
aws-types = { workspace = true }
bytes = { workspace = true }
chrono = { workspace = true }
color-eyre = { workspace = true }
cxx = { workspace = true }
datafusion = { workspace = true }
env_logger = { workspace = true }
futures = { workspace = true }
libc = { workspace = true }
log = { workspace = true }
num-format = { workspace = true }
object_store = { workspace = true, features = [ "aws" ] }
rust_sketch = { path = "../rust_sketch" }
thiserror = { workspace = true }
tokio = { workspace = true, features = ["full"] }
tokio-test = { workspace = true }
url = { workspace = true }
>>>>>>> de898d42

[dev-dependencies]
object_store = { workspace = true, features = ["integration"] }
tempfile = { workspace = true }
test-log = { workspace = true }
testing_logger = { workspace = true }<|MERGE_RESOLUTION|>--- conflicted
+++ resolved
@@ -31,40 +31,6 @@
 crate-type = ["cdylib", "rlib"]
 
 [dependencies]
-<<<<<<< HEAD
-cxx = { version = "1.0.156" } # Exception handling for Rust
-
-libc = { version = "0.2.171" } # FFI type support
-log = { version = "0.4.27" } # Logging support
-
-arrow = { version = "54.2.1", features = ["prettyprint"] } # Batch of reading from Parquet files
-futures = { version = "0.3.31" } # Async processing
-async-trait = { version = "0.1.88" }
-datafusion = { version = "46.0.1", features = ["backtrace"] }
-object_store = { version = "0.11.2", features = [
-    "aws",
-] } # Remote cloud storage access
-thiserror = { version = "2.0.12" } # Derivable error enums
-rust_sketch = { path = "../rust_sketch" } # DataSketches wrapper
-tokio = { version = "1.44.2", features = ["full"] }
-aws-config = { version = "1.6.1" } # Credential loading
-aws-credential-types = { version = "1.2.2", features = [
-    "hardcoded-credentials",
-] } # Credential provider types
-aws-types = { version = "1.3.5" } # for Region
-url = { version = "2.5.4" } # URL processing for S3
-bytes = { version = "1.10.1" } # Byte buffer for S3 uploading
-num-format = { version = "0.4.4" } # Nicely formatted numbers
-tokio-test = { version = "0.4.4" } # Doc tests
-env_logger = { version = "0.11.8" }
-chrono = { version = "0.4.39" } # Log helper
-color-eyre = { version = "0.6.3" } # Error handling
-nohash = { version = "0.2.0" } # No hash function for maps
-num-traits = { version = "0.2.19" } # General numeric traits
-
-# Transitive dependency
-ring = { version = "0.17.14" }
-=======
 arrow = { workspace = true, features = ["prettyprint"] }
 async-trait = { workspace = true }
 aws-config = { workspace = true }
@@ -86,7 +52,6 @@
 tokio = { workspace = true, features = ["full"] }
 tokio-test = { workspace = true }
 url = { workspace = true }
->>>>>>> de898d42
 
 [dev-dependencies]
 object_store = { workspace = true, features = ["integration"] }
