--- conflicted
+++ resolved
@@ -33,13 +33,10 @@
 
 [dependencies]
 cxx = { version = "1.0.141" } # Exception handling for Rust
-<<<<<<< HEAD
+
 libc = { version = "0.2.170" } # FFI type support
-log = { version = "0.4.25" } # Logging support
-=======
-libc = { version = "0.2.169" } # FFI type support
 log = { version = "0.4.26" } # Logging support
->>>>>>> e953378d
+
 arrow = { version = "54.2.0", features = ["prettyprint"] } # Batch of reading from Parquet files
 futures = { version = "0.3.31" } # Async processing
 async-trait = { version = "0.1.86" }
