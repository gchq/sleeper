--- conflicted
+++ resolved
@@ -25,42 +25,6 @@
     slice,
 };
 
-<<<<<<< HEAD
-=======
-pub fn unpack_aws_config(params: &FFICommonConfig) -> Result<Option<AwsConfig>> {
-    Ok(if params.override_aws_config {
-        if params.aws_region.is_null() {
-            bail!("FFICompactionsParams aws_region pointer is NULL");
-        }
-        if params.aws_endpoint.is_null() {
-            bail!("FFICompactionsParams aws_endpoint pointer is NULL");
-        }
-        if params.aws_access_key.is_null() {
-            bail!("FFICompactionsParams aws_access_key pointer is NULL");
-        }
-        if params.aws_secret_key.is_null() {
-            bail!("FFICompactionsParams aws_secret_key pointer is NULL");
-        }
-        Some(AwsConfig {
-            region: unsafe { CStr::from_ptr(params.aws_region) }
-                .to_str()?
-                .to_owned(),
-            endpoint: unsafe { CStr::from_ptr(params.aws_endpoint) }
-                .to_str()?
-                .to_owned(),
-            access_key: unsafe { CStr::from_ptr(params.aws_access_key) }
-                .to_str()?
-                .to_owned(),
-            secret_key: unsafe { CStr::from_ptr(params.aws_secret_key) }
-                .to_str()?
-                .to_owned(),
-            allow_http: params.aws_allow_http,
-        })
-    } else {
-        None
-    })
-}
-
 pub fn unpack_str<'a>(pointer: *const c_char) -> Result<&'a str> {
     Ok(unsafe { CStr::from_ptr(pointer) }.to_str()?)
 }
@@ -75,7 +39,6 @@
         .and_then(|v| if v.trim().is_empty() { None } else { Some(v) }))
 }
 
->>>>>>> c0b763db
 /// Create a vector from a C pointer to an array of strings.
 ///
 /// # Errors
