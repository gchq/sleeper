//! All Foreign Function Interface compatible structs are here.
/*
 * Copyright 2022-2025 Crown Copyright
 *
 * Licensed under the Apache License, Version 2.0 (the "License");
 * you may not use this file except in compliance with the License.
 * You may obtain a copy of the License at
 *
 *     http://www.apache.org/licenses/LICENSE-2.0
 *
 * Unless required by applicable law or agreed to in writing, software
 * distributed under the License is distributed on an "AS IS" BASIS,
 * WITHOUT WARRANTIES OR CONDITIONS OF ANY KIND, either express or implied.
 * See the License for the specific language governing permissions and
 * limitations under the License.
 */
use crate::unpack::{
<<<<<<< HEAD
    unpack_str, unpack_string_array, unpack_string_opt, unpack_typed_array, unpack_variant_array,
=======
    unpack_aws_config, unpack_str, unpack_string, unpack_string_array, unpack_typed_array,
    unpack_typed_ref_array, unpack_variant_array,
>>>>>>> 875333b1
};
use arrow::ffi_stream::FFI_ArrowArrayStream;
use color_eyre::eyre::{bail, eyre};
use sleeper_core::{
    AwsConfig, ColRange, CommonConfig, CommonConfigBuilder, LeafPartitionQueryConfig, OutputType,
    SleeperParquetOptions, SleeperRegion,
    filter_aggregation_config::{aggregate::Aggregate, filter::Filter},
};
use std::{
    borrow::Borrow,
    collections::HashMap,
    ffi::{CStr, c_char, c_void},
    slice,
};
use url::Url;

/// Contains all output data from a file output operation.
///
/// *THIS IS A C COMPATIBLE FFI STRUCT!* If you updated this struct (field ordering, types, etc.),
/// you MUST update the corresponding Java definition in java/foreign-bridge/src/main/java/sleeper/foreign/FFIFileResult.java.
/// The order and types of the fields must match exactly.
#[repr(C)]
pub struct FFIFileResult {
    /// The total number of rows read by a query/compaction.
    pub rows_read: usize,
    /// The total number of rows written by a query/compaction.
    pub rows_written: usize,
}

/// Represents a Sleeper region in a C ABI struct.
///
/// Java arrays are transferred with a length. They should all be the same length in this struct.
///
/// *THIS IS A C COMPATIBLE FFI STRUCT!* If you updated this struct (field ordering, types, etc.),
/// you MUST update the corresponding Java definition in java/foreign-bridge/src/main/java/sleeper/foreign/FFISleeperRegion.java.
/// The order and types of the fields must match exactly.
#[repr(C)]
#[derive(Copy, Clone)]
pub struct FFISleeperRegion {
    pub mins_len: usize,
    // The region_mins array may NOT contain null pointers
    pub mins: *const *const c_void,
    pub maxs_len: usize,
    // The region_maxs array may contain null pointers!!
    pub maxs: *const *const c_void,
    pub mins_inclusive_len: usize,
    pub mins_inclusive: *const *const bool,
    pub maxs_inclusive_len: usize,
    pub maxs_inclusive: *const *const bool,
    pub dimension_indexes_len: usize,
    pub dimension_indexes: *const *const i32,
}

/// Column type for row key columns in Sleeper schema.
/// Encoded as integer type for FFI compatibility.
#[derive(Copy, Clone)]
pub enum FFIRowKeySchemaType {
    Int32 = 1,
    Int64 = 2,
    String = 3,
    ByteArray = 4,
}

impl TryFrom<&usize> for FFIRowKeySchemaType {
    type Error = color_eyre::Report;

    fn try_from(ordinal: &usize) -> Result<Self, Self::Error> {
        match ordinal {
            1 => Ok(FFIRowKeySchemaType::Int32),
            2 => Ok(FFIRowKeySchemaType::Int64),
            3 => Ok(FFIRowKeySchemaType::String),
            4 => Ok(FFIRowKeySchemaType::ByteArray),
            _ => Err(eyre!("Invalid FFIRowKeySchemaType ordinal value")),
        }
    }
}

impl<'a> FFISleeperRegion {
    fn to_sleeper_region<T: Borrow<str>>(
        region: &'a FFISleeperRegion,
        row_key_cols: &[T],
        schema_types: &[FFIRowKeySchemaType],
    ) -> Result<SleeperRegion<'a>, color_eyre::Report> {
        if region.mins_len != region.maxs_len
            || region.mins_len != region.mins_inclusive_len
            || region.mins_len != region.maxs_inclusive_len
            || region.mins_len != region.dimension_indexes_len
        {
            bail!("All array lengths in a SleeperRegion must be same length");
        }
        let region_mins_inclusive =
            unpack_typed_array(region.mins_inclusive, region.mins_inclusive_len)?;
        let region_maxs_inclusive =
            unpack_typed_array(region.maxs_inclusive, region.maxs_inclusive_len)?;

        let region_mins = unpack_variant_array(region.mins, region.mins_len, schema_types, false)?;

        let region_maxs = unpack_variant_array(region.maxs, region.maxs_len, schema_types, true)?;

        let dimension_indexes =
            unpack_typed_array(region.dimension_indexes, region.dimension_indexes_len)?;

        let mut map = HashMap::with_capacity(row_key_cols.len());

        for dimension in dimension_indexes {
            let idx = usize::try_from(dimension)?;
            let row_key = &row_key_cols[idx];
            map.insert(
                String::from(row_key.borrow()),
                ColRange {
                    lower: region_mins[idx],
                    lower_inclusive: region_mins_inclusive[idx],
                    upper: region_maxs[idx],
                    upper_inclusive: region_maxs_inclusive[idx],
                },
            );
        }

        Ok(SleeperRegion::new(map))
    }
}

/// Contains the FFI compatible configuration data for AWS.
///
/// *THIS IS A C COMPATIBLE FFI STRUCT!* If you updated this struct (field ordering, types, etc.),
/// you MUST update the corresponding Java definition in java/foreign-bridge/src/main/java/sleeper/foreign/FFIAwsConfig.java.
/// The order and types of the fields must match exactly.
#[repr(C)]
pub struct FFIAwsConfig {
    pub region: *const c_char,
    pub endpoint: *const c_char,
    pub access_key: *const c_char,
    pub secret_key: *const c_char,
    pub allow_http: bool,
}

impl TryFrom<&FFIAwsConfig> for AwsConfig {
    type Error = color_eyre::Report;

    fn try_from(value: &FFIAwsConfig) -> Result<Self, Self::Error> {
        if value.region.is_null() {
            bail!("FFIAwsConfig region pointer is NULL");
        }
        if value.endpoint.is_null() {
            bail!("FFIAwsConfig endpoint pointer is NULL");
        }
        if value.access_key.is_null() {
            bail!("FFIAwsConfig access_key pointer is NULL");
        }
        if value.secret_key.is_null() {
            bail!("FFIAwsConfig secret_key pointer is NULL");
        }
        Ok(AwsConfig {
            region: unsafe { CStr::from_ptr(value.region) }.to_str()?.to_owned(),
            endpoint: unsafe { CStr::from_ptr(value.endpoint) }
                .to_str()?
                .to_owned(),
            access_key: unsafe { CStr::from_ptr(value.access_key) }
                .to_str()?
                .to_owned(),
            secret_key: unsafe { CStr::from_ptr(value.secret_key) }
                .to_str()?
                .to_owned(),
            allow_http: value.allow_http,
        })
    }
}

/// Contains all the common input data for setting up a Sleeper `DataFusion` operation.
///
/// *THIS IS A C COMPATIBLE FFI STRUCT!* If you updated this struct (field ordering, types, etc.),
/// you MUST update the corresponding Java definition in java/foreign-bridge/src/main/java/sleeper/foreign/datafusion/FFICommonConfig.java.
/// The order and types of the fields must match exactly.
#[repr(C)]
pub struct FFICommonConfig {
    pub override_aws_config: bool,
    pub aws_config: *const FFIAwsConfig,
    pub input_files_len: usize,
    pub input_files: *const *const c_char,
    pub input_files_sorted: bool,
    pub output_file: *const c_char,
    pub write_sketch_file: bool,
    pub row_key_cols_len: usize,
    pub row_key_cols: *const *const c_char,
    pub row_key_schema_len: usize,
    pub row_key_schema: *const *const usize,
    pub sort_key_cols_len: usize,
    pub sort_key_cols: *const *const c_char,
    pub max_row_group_size: usize,
    pub max_page_size: usize,
    pub compression: *const c_char,
    pub writer_version: *const c_char,
    pub column_truncate_length: usize,
    pub stats_truncate_length: usize,
    pub dict_enc_row_keys: bool,
    pub dict_enc_sort_keys: bool,
    pub dict_enc_values: bool,
    pub region: *const FFISleeperRegion,
    pub aggregation_config: *const c_char,
    pub filtering_config: *const c_char,
}

impl FFICommonConfig {
    /// The schema types for the row key columns in this Sleeper schema.
    ///
    /// # Errors
    /// If an invalid row key type is found, e.g. type ordinal number is outside range. See [`FFIRowKeySchemaType`].
    pub fn schema_types(&self) -> Result<Vec<FFIRowKeySchemaType>, color_eyre::Report> {
        unpack_typed_array(self.row_key_schema, self.row_key_schema_len)?
            .iter()
            .map(FFIRowKeySchemaType::try_from)
            .collect::<Result<Vec<_>, _>>()
    }

    /// Get row key column names.
    pub fn row_key_cols(&self) -> Result<Vec<String>, color_eyre::Report> {
        Ok(
            unpack_string_array(self.row_key_cols, self.row_key_cols_len)?
                .into_iter()
                .map(String::from)
                .collect::<Vec<_>>(),
        )
    }

<<<<<<< HEAD
    /// Convert to a Rust native struct.
    ///
    /// All pointers must be valid. Pointers are NULL checked, but we can't vouch for validity.
    ///
    /// # Errors
    /// Errors if: any pointer is NULL, any array lengths invalid, region invalid, etc.
    pub fn to_common_config<'a>(
        &self,
        file_output_enabled: bool,
    ) -> Result<CommonConfig<'a>, color_eyre::Report> {
        if self.iterator_config.is_null() {
            bail!("FFICommonConfig iterator_config is NULL");
        }
        if file_output_enabled && self.output_file.is_null() {
            bail!("FFICommonConfig output_file is NULL, file output selected");
        }
        if self.aggregation_config.is_null() {
=======
    fn try_from(params: &'a FFICommonConfig) -> Result<CommonConfig<'a>, Self::Error> {
        if params.aggregation_config.is_null() {
>>>>>>> 875333b1
            bail!("FFICommonConfig aggregation_config is NULL");
        }
        if self.filtering_config.is_null() {
            bail!("FFICommonConfig filtering_config is NULL");
        }
        if self.compression.is_null() {
            bail!("FFICommonConfig compression is NULL");
        }
        if self.writer_version.is_null() {
            bail!("FFICommonConfig writer_version is NULL");
        }
        if self.region.is_null() {
            bail!("FFICommonConfig region is NULL");
        }
        // We do this separately since we need the values for computing the region
        let row_key_cols = self.row_key_cols()?;
        // Contains numeric types to indicate schema types
        let schema_types = self.schema_types()?;

        let ffi_region = unsafe { self.region.as_ref() }.unwrap();
        let region = FFISleeperRegion::to_sleeper_region(ffi_region, &row_key_cols, &schema_types)?;

        let output = if file_output_enabled {
            let opts = SleeperParquetOptions {
                max_row_group_size: self.max_row_group_size,
                max_page_size: self.max_page_size,
                compression: unsafe { CStr::from_ptr(self.compression) }
                    .to_str()?
                    .to_owned(),
                writer_version: unsafe { CStr::from_ptr(self.writer_version) }
                    .to_str()?
                    .to_owned(),
                column_truncate_length: self.column_truncate_length,
                stats_truncate_length: self.stats_truncate_length,
                dict_enc_row_keys: self.dict_enc_row_keys,
                dict_enc_sort_keys: self.dict_enc_sort_keys,
                dict_enc_values: self.dict_enc_values,
            };
            OutputType::File {
                output_file: unsafe { CStr::from_ptr(self.output_file) }
                    .to_str()
                    .map(Url::parse)??,
                write_sketch_file: self.write_sketch_file,
                opts,
            }
        } else {
            OutputType::ArrowRecordBatch
        };

        let aws_config = if self.override_aws_config {
            let Some(ffi_aws) = (unsafe { self.aws_config.as_ref() }) else {
                bail!("override_aws_config is true, but aws_config pointer is NULL");
            };
            AwsConfig::try_from(ffi_aws).ok()
        } else {
            None
        };

        CommonConfigBuilder::new()
            .aws_config(aws_config)
            .input_files(
                unpack_string_array(self.input_files, self.input_files_len)?
                    .into_iter()
                    .map(Url::parse)
                    .collect::<Result<Vec<_>, _>>()?,
            )
            .input_files_sorted(self.input_files_sorted)
            .row_key_cols(row_key_cols)
            .sort_key_cols(
                unpack_string_array(self.sort_key_cols, self.sort_key_cols_len)?
                    .into_iter()
                    .map(String::from)
                    .collect(),
            )
            .region(region)
<<<<<<< HEAD
            .output(output)
            .iterator_config(unpack_string_opt(self.iterator_config)?)
=======
            .output(OutputType::File {
                output_file: unpack_str(params.output_file).map(Url::parse)??,
                opts,
            })
>>>>>>> 875333b1
            .aggregates(Aggregate::parse_config(unpack_str(
                self.aggregation_config,
            )?)?)
            .filters(Filter::parse_config(unpack_str(self.filtering_config)?)?)
            .build()
    }
}

/// Contains all information needed for a Sleeper leaf partition query from a foreign function.
///
/// *THIS IS A C COMPATIBLE FFI STRUCT!* If you updated this struct (field ordering, types, etc.),
/// you MUST update the corresponding Java definition in java/query/query-datafusion/src/main/java/sleeper/query/datafusion/FFILeafPartitionQueryConfig.java.
/// The order and types of the fields must match exactly.
#[repr(C)]
pub struct FFILeafPartitionQueryConfig {
    /// Common configuration
    pub common: *const FFICommonConfig,
    /// Length of query region array
    pub query_regions_len: usize,
    /// Pointers to query regions,
    pub query_regions: *const FFISleeperRegion,
    /// Are there any requested value fields? This is different to there being zero.
    pub requested_value_fields_set: bool,
    /// Length of requested value columns
    pub requested_value_fields_len: usize,
    /// Requested value columns.
    pub requested_value_fields: *const *const c_char,
    /// Should logical and physical query plans be written to logging output?
    pub explain_plans: bool,
}

impl FFILeafPartitionQueryConfig {
    /// Convert to a Rust native struct.
    ///
    /// All pointers must be valid. Pointers are NULL checked, but we can't vouch for validity.
    ///
    /// # Errors
    /// Errors if: any pointer is NULL, any array lengths invalid, region invalid, etc.
    pub fn to_leaf_config<'a>(
        &self,
        file_output_enabled: bool,
    ) -> Result<LeafPartitionQueryConfig<'a>, color_eyre::Report> {
        let Some(ffi_common) = (unsafe { self.common.as_ref() }) else {
            bail!("FFILeafPartitionQueryConfig common is NULL");
        };
        let common = ffi_common.to_common_config(file_output_enabled)?;
        let row_key_cols = ffi_common.row_key_cols()?;
        let schema_types = ffi_common.schema_types()?;

        let Some(_) = (unsafe { self.query_regions.as_ref() }) else {
            bail!("FFILeafPartitionQueryConfig query_regions is NULL");
        };

        let ranges = unsafe { slice::from_raw_parts(self.query_regions, self.query_regions_len) }
            .iter()
            .map(|ffi_reg| {
                FFISleeperRegion::to_sleeper_region(ffi_reg, &row_key_cols, &schema_types)
            })
            .collect::<Result<Vec<_>, _>>()?;

        let requested_value_columns = if self.requested_value_fields_set {
            Some(
                unpack_string_array(self.requested_value_fields, self.requested_value_fields_len)?
                    .into_iter()
                    .map(String::from)
                    .collect(),
            )
        } else {
            None
        };

        Ok(LeafPartitionQueryConfig {
            common,
            ranges,
            requested_value_fields: requested_value_columns,
            explain_plans: self.explain_plans,
        })
    }
}

/// This is a simple struct that contains a single pointer to the [`FFI_ArrowArrayStream`].
///
/// The consumer should create one of these objects and then pass it to
/// a query function which will populate the pointer.
///
/// As the contents of this struct are read and written by external code,
/// we need it to be FFI compatible, so we apply the `#[repr(C)]` attribute
/// to ensure Rust uses C compatible ordering, alignment and padding.
///
/// # Safety
/// The Rust side of this function, should NOT read incoming value of
/// [`arrow_array_stream`](FFIQueryResults::arrow_array_stream) as it is undefined.
///
/// *THIS IS A C COMPATIBLE FFI STRUCT!* If you updated this struct (field ordering, types, etc.),
/// you MUST update the corresponding Java definition in java/query/query-datafusion/src/main/java/sleeper/query/datafusion/FFIQueryResults.java.
/// The order and types of the fields must match exactly.
#[repr(C)]
#[derive(Debug)]
pub struct FFIQueryResults {
    /// Pointer to an Arrow array stream for use by consumer.
    pub arrow_array_stream: *const FFI_ArrowArrayStream,
}

impl Default for FFIQueryResults {
    fn default() -> Self {
        Self {
            arrow_array_stream: std::ptr::null(),
        }
    }
}<|MERGE_RESOLUTION|>--- conflicted
+++ resolved
@@ -14,14 +14,7 @@
  * See the License for the specific language governing permissions and
  * limitations under the License.
  */
-use crate::unpack::{
-<<<<<<< HEAD
-    unpack_str, unpack_string_array, unpack_string_opt, unpack_typed_array, unpack_variant_array,
-=======
-    unpack_aws_config, unpack_str, unpack_string, unpack_string_array, unpack_typed_array,
-    unpack_typed_ref_array, unpack_variant_array,
->>>>>>> 875333b1
-};
+use crate::unpack::{unpack_str, unpack_string_array, unpack_typed_array, unpack_variant_array};
 use arrow::ffi_stream::FFI_ArrowArrayStream;
 use color_eyre::eyre::{bail, eyre};
 use sleeper_core::{
@@ -245,7 +238,6 @@
         )
     }
 
-<<<<<<< HEAD
     /// Convert to a Rust native struct.
     ///
     /// All pointers must be valid. Pointers are NULL checked, but we can't vouch for validity.
@@ -256,17 +248,10 @@
         &self,
         file_output_enabled: bool,
     ) -> Result<CommonConfig<'a>, color_eyre::Report> {
-        if self.iterator_config.is_null() {
-            bail!("FFICommonConfig iterator_config is NULL");
-        }
         if file_output_enabled && self.output_file.is_null() {
             bail!("FFICommonConfig output_file is NULL, file output selected");
         }
         if self.aggregation_config.is_null() {
-=======
-    fn try_from(params: &'a FFICommonConfig) -> Result<CommonConfig<'a>, Self::Error> {
-        if params.aggregation_config.is_null() {
->>>>>>> 875333b1
             bail!("FFICommonConfig aggregation_config is NULL");
         }
         if self.filtering_config.is_null() {
@@ -342,15 +327,7 @@
                     .collect(),
             )
             .region(region)
-<<<<<<< HEAD
             .output(output)
-            .iterator_config(unpack_string_opt(self.iterator_config)?)
-=======
-            .output(OutputType::File {
-                output_file: unpack_str(params.output_file).map(Url::parse)??,
-                opts,
-            })
->>>>>>> 875333b1
             .aggregates(Aggregate::parse_config(unpack_str(
                 self.aggregation_config,
             )?)?)
