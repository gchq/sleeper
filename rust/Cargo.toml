# Copyright 2022-2025 Crown Copyright
#
# Licensed under the Apache License, Version 2.0 (the "License");
# you may not use this file except in compliance with the License.
# You may obtain a copy of the License at
#
#     http://www.apache.org/licenses/LICENSE-2.0
#
# Unless required by applicable law or agreed to in writing, software
# distributed under the License is distributed on an "AS IS" BASIS,
# WITHOUT WARRANTIES OR CONDITIONS OF ANY KIND, either express or implied.
# See the License for the specific language governing permissions and
# limitations under the License.
[workspace]
members = [ "aggregator_udfs", "filter_udfs", "compactor", "objectstore_ext", "rust_sketch", "sleeper_core", "sleeper_df" ]
resolver = "2"

[workspace.package]
version = "0.33.0-SNAPSHOT"
edition = "2024"
rust-version = "1.88"
publish = false
license = "Apache-2.0"
repository = "https://github.com/gchq/sleeper"
authors = ["GCHQ"]

[workspace.dependencies]
arrow = { version = "55.1.0" }                      # Batch of reading from Parquet files
assert_cmd = { version = "2.0.17" }                 # CLI interface testing
async-trait = { version = "0.1.89" }
aws-config = { version = "1.8.6" }                  # Credential loading
aws-credential-types = { version = "1.2.6" }        # Credential provider types
aws-types = { version = "1.3.8" }                   # for Region
bytes = { version = "1.10.1" }                      # Byte buffer for S3 uploading
cargo_metadata = { version = "0.21.0" }             # Access cargo metadata programmtically
chrono = { version = "0.4.41" }                     # Log helper
<<<<<<< HEAD
clap = { version = "4.5.47" }                       # Cmd line args processing
=======
clap = { version = "4.5.46" }                       # Cmd line args processing
tracing-subscriber = { version = "0.3.20" }
>>>>>>> 246da851
color-eyre = { version = "0.6.5" }                  # Colourised version of `anyhow`
cxx = { version = "1.0.170" }                       # Exception handling for Rust
cxx-build = { version = "1.0.174" }
datafusion = { version = "48.0.1" }
env_logger = { version = "0.11.8" }                 # Standard logging to stderr
futures = { version = "0.3.31" }                    # Async processing
git2 = { version = "0.20.2" }                       # Interact with version control
human-panic = { version = "2.0.3" }                 # Readable panic messages
libc = { version = "0.2.175" }                      # FFI type support
log = { version = "0.4.27" }                        # Standard logging framework
nohash = { version = "0.2.0" }                      # No-op hashing for integral types
num-format = { version = "0.4.4" }                  # Nicely formatted numbers
num-traits = { version = "0.2.19" }                 # Unified traits for integral types
object_store = { version = "0.12.3" }               # Remote cloud storage access
owo-colors = { version = "4.2.2" }                  # Colourised output
predicates = { version = "3.1.3" }                  # Test assertions
rand = { version = "0.9.2" }                        # Random number generation
regex = { version = "1.11.2" }                      # Regular expressions
serde_json = { version = "1.0.143" }                # Process metadata JSON
tempfile = { version = "3.21.0" }                   # Create temporary files
test-log = { version = "0.2.18" }
testing_logger = { version = "0.1.1" }              # Assert on logger output in tests
thiserror = { version = "2.0.16" }                  # Derivable error enums
tokio = { version = "1.47.1", features = ["full"] } # Async runtime
tokio-test = { version = "0.4.4" }                  # Doc tests
url = { version = "2.5.7" }                         # URL processing for S3
mockall = { version = "0.13.1" }                    # Mock trait library


[workspace.metadata.datasketches]
git_repository_tag = "5.2.0"

[profile.release]
incremental = true
lto = false
overflow-checks = true
debug = false
strip = true<|MERGE_RESOLUTION|>--- conflicted
+++ resolved
@@ -34,12 +34,8 @@
 bytes = { version = "1.10.1" }                      # Byte buffer for S3 uploading
 cargo_metadata = { version = "0.21.0" }             # Access cargo metadata programmtically
 chrono = { version = "0.4.41" }                     # Log helper
-<<<<<<< HEAD
 clap = { version = "4.5.47" }                       # Cmd line args processing
-=======
-clap = { version = "4.5.46" }                       # Cmd line args processing
 tracing-subscriber = { version = "0.3.20" }
->>>>>>> 246da851
 color-eyre = { version = "0.6.5" }                  # Colourised version of `anyhow`
 cxx = { version = "1.0.170" }                       # Exception handling for Rust
 cxx-build = { version = "1.0.174" }
