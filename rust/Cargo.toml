# Copyright 2022-2025 Crown Copyright
#
# Licensed under the Apache License, Version 2.0 (the "License");
# you may not use this file except in compliance with the License.
# You may obtain a copy of the License at
#
#     http://www.apache.org/licenses/LICENSE-2.0
#
# Unless required by applicable law or agreed to in writing, software
# distributed under the License is distributed on an "AS IS" BASIS,
# WITHOUT WARRANTIES OR CONDITIONS OF ANY KIND, either express or implied.
# See the License for the specific language governing permissions and
# limitations under the License.
[workspace]
members = [ "aggregator_udfs", "filter_udfs", "compactor", "objectstore_ext", "rust_sketch", "sleeper_core", "sleeper_df" ]
resolver = "2"

[workspace.package]
version = "0.33.0-SNAPSHOT"
edition = "2024"
rust-version = "1.88"
publish = false
license = "Apache-2.0"
repository = "https://github.com/gchq/sleeper"
authors = ["GCHQ"]

[workspace.dependencies]
arrow = { version = "55.1.0" }                      # Batch of reading from Parquet files
assert_cmd = { version = "2.0.17" }                 # CLI interface testing
async-trait = { version = "0.1.89" }
aws-config = { version = "1.8.5" }                  # Credential loading
aws-credential-types = { version = "1.2.5" }        # Credential provider types
aws-types = { version = "1.3.8" }                   # for Region
bytes = { version = "1.10.1" }                      # Byte buffer for S3 uploading
cargo_metadata = { version = "0.21.0" }             # Access cargo metadata programmtically
chrono = { version = "0.4.41" }                     # Log helper
clap = { version = "4.5.45" }                       # Cmd line args processing
color-eyre = { version = "0.6.5" }                  # Colourised version of `anyhow`
cxx = { version = "1.0.168" }                       # Exception handling for Rust
cxx-build = { version = "1.0.168" }
datafusion = { version = "48.0.1" }
env_logger = { version = "0.11.8" }                 # Standard logging to stderr
futures = { version = "0.3.31" }                    # Async processing
git2 = { version = "0.20.2" }                       # Interact with version control
human-panic = { version = "2.0.3" }                 # Readable panic messages
libc = { version = "0.2.175" }                      # FFI type support
log = { version = "0.4.27" }                        # Standard logging framework
nohash = { version = "0.2.0" }                      # No-op hashing for integral types
num-format = { version = "0.4.4" }                  # Nicely formatted numbers
num-traits = { version = "0.2.19" }                 # Unified traits for integral types
object_store = { version = "0.12.3" }               # Remote cloud storage access
owo-colors = { version = "4.2.2" }                  # Colourised output
predicates = { version = "3.1.3" }                  # Test assertions
rand = { version = "0.9.2" }                        # Random number generation
regex = { version = "1.11.1" }                      # Regular expressions
<<<<<<< HEAD
serde_json = { version = "1.0.142" }                # Process metadata JSON
tempfile = { version = "3.21.0" }                   # Create temporary files
=======
serde_json = { version = "1.0.143" }                # Process metadata JSON
tempfile = { version = "3.20.0" }                   # Create temporary files
>>>>>>> 6a995c2b
test-log = { version = "0.2.18" }
testing_logger = { version = "0.1.1" }              # Assert on logger output in tests
thiserror = { version = "2.0.16" }                  # Derivable error enums
tokio = { version = "1.47.1", features = ["full"] } # Async runtime
tokio-test = { version = "0.4.4" }                  # Doc tests
url = { version = "2.5.4" }                         # URL processing for S3
mockall = { version = "0.13.1" }                    # Mock trait library

[workspace.metadata.datasketches]
git_repository_tag = "5.2.0"

[profile.release]
incremental = true
lto = false
overflow-checks = true
debug = false
strip = true<|MERGE_RESOLUTION|>--- conflicted
+++ resolved
@@ -53,13 +53,8 @@
 predicates = { version = "3.1.3" }                  # Test assertions
 rand = { version = "0.9.2" }                        # Random number generation
 regex = { version = "1.11.1" }                      # Regular expressions
-<<<<<<< HEAD
-serde_json = { version = "1.0.142" }                # Process metadata JSON
+serde_json = { version = "1.0.143" }                # Process metadata JSON
 tempfile = { version = "3.21.0" }                   # Create temporary files
-=======
-serde_json = { version = "1.0.143" }                # Process metadata JSON
-tempfile = { version = "3.20.0" }                   # Create temporary files
->>>>>>> 6a995c2b
 test-log = { version = "0.2.18" }
 testing_logger = { version = "0.1.1" }              # Assert on logger output in tests
 thiserror = { version = "2.0.16" }                  # Derivable error enums
