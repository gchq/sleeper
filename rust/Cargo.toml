--- conflicted
+++ resolved
@@ -43,13 +43,8 @@
 futures = { version = "0.3.31" }                    # Async processing
 git2 = { version = "0.20.2" }                       # Interact with version control
 human-panic = { version = "2.0.4" }                 # Readable panic messages
-<<<<<<< HEAD
-libc = { version = "0.2.177" }                      # FFI type support
+libc = { version = "0.2.178" }                      # FFI type support
 log = { version = "0.4.29" }                        # Standard logging framework
-=======
-libc = { version = "0.2.178" }                      # FFI type support
-log = { version = "0.4.28" }                        # Standard logging framework
->>>>>>> ee3c6844
 nohash = { version = "0.2.0" }                      # No-op hashing for integral types
 num-format = { version = "0.4.4" }                  # Nicely formatted numbers
 num-traits = { version = "0.2.19" }                 # Unified traits for integral types
