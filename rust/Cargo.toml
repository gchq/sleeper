# Copyright 2022-2025 Crown Copyright
#
# Licensed under the Apache License, Version 2.0 (the "License");
# you may not use this file except in compliance with the License.
# You may obtain a copy of the License at
#
#     http://www.apache.org/licenses/LICENSE-2.0
#
# Unless required by applicable law or agreed to in writing, software
# distributed under the License is distributed on an "AS IS" BASIS,
# WITHOUT WARRANTIES OR CONDITIONS OF ANY KIND, either express or implied.
# See the License for the specific language governing permissions and
# limitations under the License.
[workspace]
members = ["compactor", "compaction", "rust_sketch"]
resolver = "2"

[workspace.package]
version = "0.30.1-SNAPSHOT"
edition = "2024"
rust-version = "1.86"
publish = false
license = "Apache-2.0"
repository = "https://github.com/gchq/sleeper"
authors = ["GCHQ"]

[workspace.dependencies]
arrow = { version = "54.3.1" } # Batch of reading from Parquet files
async-trait = { version = "0.1.88" }
aws-config = { version = "1.6.1" } # Credential loading
aws-credential-types = { version = "1.2.2" } # Credential provider types
aws-types = { version = "1.3.5" } # for Region
bytes = { version = "1.10.1" } # Byte buffer for S3 uploading
cargo_metadata = { version = "0.19.2" } # Access cargo metadata programmtically
chrono = { version = "0.4.40" } # Log helper
clap = { version = "4.5.37" } # Cmd line args processing
color-eyre = { version = "0.6.3" } # Colourised version of `anyhow`
cxx = { version = "1.0.157" } # Exception handling for Rust
cxx-build = { version = "1.0.157" }
datafusion = { version = "46.0.1" }
env_logger = { version = "0.11.8" } # Standard logging to stderr
futures = { version = "0.3.31" } # Async processing
git2 = { version = "0.20.1" } # Interact with version control
human-panic = { version = "2.0.2" } # Readable panic messages
libc = { version = "0.2.172" } # FFI type support
log = { version = "0.4.27" } # Standard logging framework
num-format = { version = "0.4.4" } # Nicely formatted numbers
object_store = { version = "0.11.2" } # Remote cloud storage access
openssl = { version = "0.10.72" } # Use vendored feature to build from source for cross compilation
owo-colors = { version = "4.2.0" } # Colourised output
<<<<<<< HEAD
rand = { version = "0.9.0" }
serde_json = { version = "1.0.140" } # Process metadata JSON
=======
rand = { version = "0.9.1" }
>>>>>>> d1c9a296
tempfile = { version = "3.19.1" } # Create temporary files
test-log = { version = "0.2.17" }
testing_logger = { version = "0.1.1" } # Assert on logger output in tests
thiserror = { version = "2.0.12" } # Derivable error enums
tokio = { version = "1.44.2", features = ["full"] } # Async runtime
tokio-test = { version = "0.4.4" } # Doc tests
url = { version = "2.5.4" } # URL processing for S3

[workspace.metadata.datasketches]
git_repository_tag = "5.2.0"

[profile.release]
incremental = true
lto = false
overflow-checks = true
debug = false
strip = true<|MERGE_RESOLUTION|>--- conflicted
+++ resolved
@@ -48,12 +48,8 @@
 object_store = { version = "0.11.2" } # Remote cloud storage access
 openssl = { version = "0.10.72" } # Use vendored feature to build from source for cross compilation
 owo-colors = { version = "4.2.0" } # Colourised output
-<<<<<<< HEAD
-rand = { version = "0.9.0" }
+rand = { version = "0.9.1" }
 serde_json = { version = "1.0.140" } # Process metadata JSON
-=======
-rand = { version = "0.9.1" }
->>>>>>> d1c9a296
 tempfile = { version = "3.19.1" } # Create temporary files
 test-log = { version = "0.2.17" }
 testing_logger = { version = "0.1.1" } # Assert on logger output in tests
