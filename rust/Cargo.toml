--- conflicted
+++ resolved
@@ -28,13 +28,8 @@
 arrow = { version = "55.1.0" }                      # Batch of reading from Parquet files
 assert_cmd = { version = "2.0.17" }                 # CLI interface testing
 async-trait = { version = "0.1.89" }
-<<<<<<< HEAD
-aws-config = { version = "1.8.5" }                  # Credential loading
+aws-config = { version = "1.8.6" }                  # Credential loading
 aws-credential-types = { version = "1.2.6" }        # Credential provider types
-=======
-aws-config = { version = "1.8.6" }                  # Credential loading
-aws-credential-types = { version = "1.2.5" }        # Credential provider types
->>>>>>> 5b520a1c
 aws-types = { version = "1.3.8" }                   # for Region
 bytes = { version = "1.10.1" }                      # Byte buffer for S3 uploading
 cargo_metadata = { version = "0.21.0" }             # Access cargo metadata programmtically
