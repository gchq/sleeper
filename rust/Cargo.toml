--- conflicted
+++ resolved
@@ -35,13 +35,8 @@
 chrono = { version = "0.4.40" } # Log helper
 clap = { version = "4.5.37" } # Cmd line args processing
 color-eyre = { version = "0.6.3" } # Colourised version of `anyhow`
-<<<<<<< HEAD
 cxx = { version = "1.0.158" } # Exception handling for Rust
-cxx-build = { version = "1.0.157" }
-=======
-cxx = { version = "1.0.157" } # Exception handling for Rust
 cxx-build = { version = "1.0.158" }
->>>>>>> cfbfc493
 datafusion = { version = "46.0.1" }
 env_logger = { version = "0.11.8" } # Standard logging to stderr
 futures = { version = "0.3.31" } # Async processing
