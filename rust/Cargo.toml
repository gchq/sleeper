--- conflicted
+++ resolved
@@ -37,13 +37,8 @@
 clap = { version = "4.5.47" }                       # Cmd line args processing
 tracing-subscriber = { version = "0.3.20" }
 color-eyre = { version = "0.6.5" }                  # Colourised version of `anyhow`
-<<<<<<< HEAD
-cxx = { version = "1.0.170" }                       # Exception handling for Rust
+cxx = { version = "1.0.175" }                       # Exception handling for Rust
 cxx-build = { version = "1.0.175" }
-=======
-cxx = { version = "1.0.175" }                       # Exception handling for Rust
-cxx-build = { version = "1.0.174" }
->>>>>>> c92895cb
 datafusion = { version = "48.0.1" }
 env_logger = { version = "0.11.8" }                 # Standard logging to stderr
 futures = { version = "0.3.31" }                    # Async processing
