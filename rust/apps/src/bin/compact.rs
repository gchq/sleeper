--- conflicted
+++ resolved
@@ -22,13 +22,7 @@
 use num_format::{Locale, ToFormattedString};
 use sleeper_core::{
     ColRange, CommonConfigBuilder, OutputType, PartitionBound, SleeperParquetOptions,
-<<<<<<< HEAD
     SleeperRegion, run_compaction,
-=======
-    SleeperPartitionRegion,
-    filter_aggregation_config::{aggregate::Aggregate, filter::Filter},
-    run_compaction,
->>>>>>> f08b83b3
 };
 use std::{collections::HashMap, io::Write};
 use url::Url;
