--- conflicted
+++ resolved
@@ -25,15 +25,11 @@
 
 - Apache License, Version 2.0
 
-<<<<<<< HEAD
 AWS X-Ray SDK for Java (com.amazonaws:aws-xray-recorder-sdk-*:2.15.1):
 
 - Apache License, Version 2.0
 
-WildFly OpenSSL (org.wildfly.openssl:wildfly-openssl:1.1.3.Final):
-=======
 WildFly OpenSSL (org.wildfly.openssl:wildfly-openssl:2.2.5.Final):
->>>>>>> a7532333
 
 - Apache License, Version 2.0
 
