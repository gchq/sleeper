Sleeper is mainly written in Java and this is built using Maven. This process will automatically
pull in dependencies. We list Sleeper's dependencies, and their licenses below.

AWS Java SDK (com.amazonaws:aws-java-sdk-*:1.*)

- Apache License, Version 2.0

AWS Java SDK v2 (software.amazon.awssdk:*:2.*)

- Apache License, Version 2.0

AWS CRT (software.amazon.awssdk.crt:aws-crt:0.*)

- Apache License, Version 2.0

AWS Lambda Java Core SDK (com.amazonaws:aws-lambda-java-core:1.*)

- Apache License, Version 2.0

AWS Lambda Java Events SDK (com.amazonaws:aws-lambda-java-events:3.*)

- Apache License, Version 2.0

AWS Athena SDK (com.amazonaws:aws-athena-federation-sdk:2023.*)

- Apache License, Version 2.0

Trino (io.trino:trino-*:390)

- Apache License, Version 2.0

WildFly OpenSSL (org.wildfly.openssl:wildfly-openssl:2.*)

- Apache License, Version 2.0

Woodstox (com.fasterxml.woodstox:woodstox-core:7.*)

- Apache License, Version 2.0

Apache Ivy (org.apache.ivy:ivy:2.*)

- Apache License, Version 2.0

Snappy Java (org.xerial.snappy:snappy-java:1.*)

- Apache License, Version 2.0

Aircompressor (io.airlift:aircompressor:2.*)

- Apache License, Version 2.0

Protocol Buffers (com.google.protobuf:protobuf-java:4.*)

- The 3-Clause BSD License

Nimbus JOSE+JWT (com.nimbusds:nimbus-jose-jwt:10.*)

- Apache License, Version 2.0

Apache Avro (org.apache.avro:*:1.*)

- Apache License, Version 2.0

Apache Kerby (org.apache.kerby:*:2.*)

- Apache License, Version 2.0

XNIO (org.jboss.xnio:xnio-api:3.*)

- Apache License, Version 2.0

dnsjava (dnsjava:dnsjava:3.*)

- The 3-Clause BSD License

XZ (org.tukaani:xz:1.*)

- BSD Zero Clause License

OkHttp (com.squareup.okhttp3:*:4.*)

- Apache License, Version 2.0

Okio (com.squareup.okio:*:3.*)

- Apache License, Version 2.0

Kotlin Stdlib (org.jetbrains.kotlin:*:2.*)

- Apache License, Version 2.0

Logback (ch.qos.logback:logback-*:1.*)

- Dual license (https://logback.qos.ch/license.html)
- Eclipse Public License 1.0
- GNU Lesser General Public License, version 2.1

Facebook Jcommon collections (com.facebook.jcommon:collections:0.*)

- Apache License, Version 2.0

Guava: Google Core Libraries For Java (com.google.guava:guava:33.*)

- Apache License, Version 2.0

Fasterxml Jackson (com.fasterxml.jackson.*:jackson-*:2.*)

- Apache License, Version 2.0

Wiremock (com.github.tomakehurst:wiremock-jre8:2.*)

- Apache License, Version 2.0

GSON (com.google.code.gson:gson:2.*)

- Apache License, Version 2.0

Commons Codec (commons-codec:commons-codec:1.*)

- Apache License, Version 2.0

Commons IO (commons-io:commons-io:2.*)

- Apache License, Version 2.0

Apache Commons Configuration (org.apache.commons:commons-configuration2:2.*)

- Apache License, Version 2.0

Apache Commons Compress (org.apache.commons:commons-compress:1.*)

- Apache License, Version 2.0

Apache Commons Text (org.apache.commons:commons-text:1.*)

- Apache License, Version 2.0

Apache Commons Net (commons-net:commons-net:3.*)

- Apache License, Version 2.0

Apache Commons Lang (org.apache.commons:commons-lang3:3.*, commons-lang:commons-lang:2.*)

- Apache License, Version 2.0

Apache Commons FileUpload (commons-fileupload:commons-fileupload:1.*)

- Apache License, Version 2.0

Codehaus Janino (org.codehaus.janino:*:3.*)

- The 3-Clause BSD License

Apache Datasketches (org.apache.datasketches:datasketches-java:3.*)

- Apache License, Version 2.0

Apache Hadoop (org.apache.hadoop:hadoop-*:3.*)

- Apache License, Version 2.0

Apache Parquet (org.apache.parquet:parquet-*:1.*)

- Apache License, Version 2.0

Apache Spark (org.apache.spark:spark-*_2.*:3.*)

- Apache License, Version 2.0

Joom Spark Platform (com.joom.spark:spark-platform_2.12:0.*)

- MIT License

Scala (org.scala-lang:scala-*:2.*)

- Apache License, Version 2.0

Apache Arrow (org.apache.arrow:*:12.*)

- Apache License, Version 2.0

Java Websocket (org.java-websocket:Java-WebSocket:1.*)

- MIT License

JUnit (org.junit.jupiter:junit-jupiter-*:5.*, org.junit.platform:junit-platform-suite:1.*, org.junit.vintage:junit-vintage-engine:5.* - Trino needs the vintage engine)

- Eclipse Public License 1.0

Mockito (org.mockito:mockito-core:5.*)

- MIT License

ApprovalTests.Java (com.approvaltests:approvaltests:24.*)

- Apache License, Version 2.0

AssertJ (org.assertj:assertj-core:3.*)

- Apache License, Version 2.0

JsonUnit (net.javacrumbs.json-unit:json-unit-assertj:4.*)

- Apache License, Version 2.0

SLF4J (org.slf4j:slf4j-*:2.*)

- MIT License

Reload4j (ch.qos.reload4j:reload4j:1.*)

- Apache License, Version 2.0

Bouncy Castle (org.bouncycastle:bcpkix-jdk18on:1.*)

- Bouncy Castle License

Testcontainers (org.testcontainers:*:1.*)

- MIT License

AWS CDK (software.amazon.awscdk:aws-cdk-lib:2.*)

- Apache License, Version 2.0

CDK Lambda Layer KUBECTL V32 (software.amazon.awscdk:cdk-lambda-layer-kubectl-v32:2.*)

- Apache License, Version 2.0

AWS Constructs (software.constructs:constructs:10.*)

- Apache License, Version 2.0

AWS Lambda Powertools (software.amazon.lambda:powertools-metrics:1.*)

- MIT License (https://github.com/awslabs/aws-lambda-powertools-java/blob/master/LICENSE)

Jersey Client (org.glassfish.jersey.core:jersey-client:2.*, org.glassfish.jersey.inject:jersey-hk2:2.*, org.glassfish.jersey.media:jersey-media-json-jackson:2.*)

- Eclipse Public License 2.0 (https://projects.eclipse.org/projects/ee4j.jersey)

Jakarta RESTful WS API (jakarta.ws.rs:jakarta.ws.rs-api:2.*)

- Eclipse Public License 2.0
- GNU General Public License (GPL) Version 2

Netty (io.netty:*:4.*)

- Apache License, Version 2.0

Eclipse Jetty (org.eclipse.jetty:*:9.*, org.eclipse.jetty.http2:*:9.*, org.eclipse.jetty.websocket:*:9.*)

- Dual license (https://eclipse.dev/jetty/licenses.php)
- Apache License, Version 2.0
- Eclipse Public License 1.0

JSON Path (com.jayway.jsonpath:json-path:2.*)

- Apache License, Version 2.0

XMLUnit (org.xmlunit:xmlunit-core:2.*)

- Apache License, Version 2.0

Jakarta Activation API (jakarta.activation:jakarta.activation-api:2.*)

- Eclipse Distribution License (EDL) 1.0

Jakarta XML Binding API (jakarta.xml.bind:jakarta.xml.bind-api:2.*)

- Eclipse Distribution License (EDL) 1.0

JJWT (io.jsonwebtoken:*:0.*)

- Apache License, Version 2.0

Jungrapht Visualization (jungrapht) (com.github.tomnelson:jungrapht-*:1.*)

- The 3-Clause BSD License

JGraphT (org.jgrapht:*:1.*, org.jgrapht:jgrapht-core:0.* - Trino uses an older version)

- May be used under either of two licenses (https://github.com/jgrapht/jgrapht)
- GNU Lesser General Public License (LGPL) 2.1
- Eclipse Public License (EPL) 2.0

Apfloat (org.apfloat:apfloat:1.*)

- MIT License

Joda Time (joda-time:joda-time:2.*)

- Apache License, Version 2.0

Json-smart (net.minidev:json-smart:2.*)

- Apache License, Version 2.0

JNR FFI (com.github.jnr:jnr-ffi:2.*)

- Apache License, Version 2.0

SciJava Native Library Loader (org.scijava:native-lib-loader:2.*)

- Simplified BSD License

Go Offline Maven Plugin (de.qaware.maven:go-offline-maven-plugin:1.*)

- Apache License, Version 2.0

Dependency Check Maven Plugin (org.owasp:dependency-check-maven:12.*)

- Apache License, Version 2.0

SpotBugs Maven Plugin (com.github.spotbugs:spotbugs-*:4.*)

- GNU Lesser General Public License, version 3

Checkstyle (com.puppycrawl.tools:checkstyle:10.*)

- GNU Lesser General Public License, version 2.1

Maven Plugins (org.apache.maven.plugins:maven-*-plugin:3.*)

- Apache License, Version 2.0



The file java/sketches/src/main/java/sleeper/sketches/SketchSerialiser.java contains code that is heavily based
on ArrayOfStringsSerDe from the Apache DataSketches library, licensed under the Apache License, Version 2.0.



Sleeper also contains a Python module. This has the following dependencies.

pyarrow:

- Apache License, Version 2.0

boto3:

- Apache License, Version 2.0

s3fs:

- The 3-Clause BSD License



Sleeper contains Rust code. This has the following dependencies.

Rust Object Store (https://github.com/apache/arrow-rs/tree/master/object_store)

- Apache License, Version 2.0

color-eyre (https://github.com/yaahc/color-eyre)

- Apache License, Version 2.0

Tokio (https://github.com/tokio-rs/tokio)

- MIT License

owo-colors (https://github.com/jam1garner/owo-colors)

- MIT License

thiserror (https://github.com/dtolnay/thiserror)

- Apache License, Version 2.0

log (https://github.com/rust-lang/log)

- Apache License, Version 2.0

env_logger (https://github.com/rust-cli/env_logger/)

- Apache License, Version 2.0

human-panic (https://github.com/rust-cli/human-panic)

- Apache License, Version 2.0

clap (https://github.com/clap-rs/clap)

- Apache License, Version 2.0

libc (https://github.com/rust-lang/libc)

- Apache License, Version 2.0

arrow (https://github.com/apache/arrow-rs)

- Apache License, Version 2.0

futures (https://github.com/rust-lang/futures-rs)

- MIT License

itertools (https://github.com/rust-itertools/itertools)

- Apache License, Version 2.0

object_store (https://github.com/apache/arrow-rs/tree/master/object_store)

- Apache License, Version 2.0

aws-config (https://github.com/awslabs/smithy-rs)

- Apache License, Version 2.0

aws-credentials (https://github.com/awslabs/smithy-rs)

- Apache License, Version 2.0

aws-types (https://github.com/awslabs/smithy-rs)

- Apache License, Version 2.0

url (https://github.com/servo/rust-url)

- Apache License, Version 2.0

bytes (https://github.com/tokio-rs/bytes)

- MIT License

tokio-test (https://github.com/tokio-rs/tokio)

- MIT License

chrono (https://github.com/chronotope/chrono)

- Apache License, Version 2.0

num-format (https://github.com/bcmyers/num-format)

- Apache License, Version 2.0

cxx (https://github.com/dtolnay/cxx)

- Apache 2 License

datasketches-cpp (https://github.com/apache/datasketches-cpp)

- Apache 2 License

git2 (https://github.com/rust-lang/git2-rs)

- Apache 2 License

datafusion (https://github.com/apache/datafusion)

- Apache 2 License

tempfile (https://github.com/Stebalien/tempfile)

- Apache 2 License

testing_logger (https://github.com/brucechapman/rust_testing_logger)

- The 3-Clause BSD License

<<<<<<< HEAD
assert_cmd (https://github.com/assert-rs/assert_cmd)

- Apache 2 License

predicates (https://github.com/assert-rs/predicates-rs)
=======
cargo_metadata (https://github.com/oli-obk/cargo_metadata)

- MIT License

serde_json (https://github.com/serde-rs/json)
>>>>>>> a1e3b6f5

- Apache 2 License


The build pipeline uses the following GitHub Actions from the marketplace.

ScaCap/action-surefire-report (https://github.com/marketplace/actions/surefire-report)

- Apache License, Version 2.0

jwgmeligmeyling/checkstyle-github-action (https://github.com/marketplace/actions/push-checkstyle-report)

- MIT License

jwgmeligmeyling/spotbugs-github-action (https://github.com/marketplace/actions/push-spotbugs-report)

- MIT License

dtolnay/rust-toolchain (https://github.com/marketplace/actions/rustup-toolchain-install)

- MIT License

mozilla-actions/sccache-action (https://github.com/marketplace/actions/sccache-action)

- Apache License, Version 2.0

docker/setup-qemu-action (https://github.com/marketplace/actions/docker-setup-qemu)

- Apache License, Version 2.0

docker/setup-buildx-action (https://github.com/marketplace/actions/docker-setup-buildx)

- Apache License, Version 2.0

docker/login-action (https://github.com/marketplace/actions/docker-login)

- Apache License, Version 2.0

docker/build-push-action (https://github.com/marketplace/actions/build-and-push-docker-images)

- Apache License, Version 2.0<|MERGE_RESOLUTION|>--- conflicted
+++ resolved
@@ -461,19 +461,19 @@
 
 - The 3-Clause BSD License
 
-<<<<<<< HEAD
 assert_cmd (https://github.com/assert-rs/assert_cmd)
 
 - Apache 2 License
 
 predicates (https://github.com/assert-rs/predicates-rs)
-=======
+
+- Apache 2 License
+
 cargo_metadata (https://github.com/oli-obk/cargo_metadata)
 
 - MIT License
 
 serde_json (https://github.com/serde-rs/json)
->>>>>>> a1e3b6f5
 
 - Apache 2 License
 
